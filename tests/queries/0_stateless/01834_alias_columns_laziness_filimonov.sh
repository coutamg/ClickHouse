--- conflicted
+++ resolved
@@ -7,11 +7,7 @@
 ${CLICKHOUSE_CLIENT} --multiquery --query "
 drop table if exists aliases_lazyness;
 create table aliases_lazyness (x UInt32, y ALIAS sleepEachRow(0.1)) Engine=MergeTree ORDER BY x;
-<<<<<<< HEAD
-insert into aliases_lazyness(x) select * from numbers(40) settings max_block_size=1;
-=======
-insert into aliases_lazyness(x) select * from numbers(100);
->>>>>>> 5bacfa2b
+insert into aliases_lazyness(x) select * from numbers(100) settings max_block_size=1;
 "
 
 # In very old ClickHouse versions alias column was calculated for every row.
@@ -23,7 +19,6 @@
 # - Pipeline
 ${CLICKHOUSE_CLIENT} --profile-events-delay-ms=-1 --print-profile-events --query "SELECT x, y FROM aliases_lazyness WHERE x = 1 FORMAT Null" |& grep -o -e "SleepFunctionMicroseconds.*" -e "SleepFunctionCalls.*"
 
-<<<<<<< HEAD
 i=0 retries=300
 while [[ $i -lt $retries ]]; do
     timeout 1 ${CLICKHOUSE_CLIENT} --query "SELECT x, y FROM aliases_lazyness WHERE x = 1 settings max_block_size=1 FORMAT Null" && break
@@ -34,6 +29,5 @@
 drop table aliases_lazyness;
 SELECT 'Ok';
 "
-=======
-${CLICKHOUSE_CLIENT} --query "drop table aliases_lazyness"
->>>>>>> 5bacfa2b
+
+${CLICKHOUSE_CLIENT} --query "drop table aliases_lazyness"