--- conflicted
+++ resolved
@@ -34,16 +34,6 @@
 
 function drop_create_table_thread()
 {
-<<<<<<< HEAD
-    $CLICKHOUSE_CLIENT -n --query "CREATE TABLE ordinary_db.table_for_dict_real (
-        key_column UInt64,
-        second_column UInt8,
-        third_column String
-    )
-    ENGINE MergeTree() ORDER BY tuple();
-    INSERT INTO ordinary_db.table_for_dict_real SELECT number, number, toString(number) from numbers(2);
-    CREATE VIEW ordinary_db.view_for_dict AS SELECT key_column, second_column, third_column from ordinary_db.table_for_dict_real WHERE sleepEachRow(1) == 0 SETTINGS max_block_size=1;
-=======
     while true; do
         $CLICKHOUSE_CLIENT -n --query "CREATE TABLE ordinary_db.table_for_dict_real (
             key_column UInt64,
@@ -52,8 +42,7 @@
         )
         ENGINE MergeTree() ORDER BY tuple();
         INSERT INTO ordinary_db.table_for_dict_real SELECT number, number, toString(number) from numbers(2);
-        CREATE VIEW ordinary_db.view_for_dict AS SELECT key_column, second_column, third_column from ordinary_db.table_for_dict_real WHERE sleepEachRow(1) == 0;
->>>>>>> 1cf17a04
+        CREATE VIEW ordinary_db.view_for_dict AS SELECT key_column, second_column, third_column from ordinary_db.table_for_dict_real WHERE sleepEachRow(1) == 0 SETTINGS max_block_size=1;
 "
         sleep 10
 
