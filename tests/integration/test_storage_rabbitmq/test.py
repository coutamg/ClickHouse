import json
import os.path as p
import random
import subprocess
import threading
import logging
import time
from random import randrange
import math

import pika
import pytest
from google.protobuf.internal.encoder import _VarintBytes
from helpers.client import QueryRuntimeException
from helpers.cluster import ClickHouseCluster, check_rabbitmq_is_available
from helpers.test_tools import TSV

from . import rabbitmq_pb2

cluster = ClickHouseCluster(__file__)
instance = cluster.add_instance(
    "instance",
    main_configs=[
        "configs/rabbitmq.xml",
        "configs/macros.xml",
        "configs/named_collection.xml",
    ],
    user_configs=["configs/users.xml"],
    with_rabbitmq=True,
    stay_alive=True,
)

instance2 = cluster.add_instance(
    "instance2",
    user_configs=["configs/users.xml"],
    with_rabbitmq=True,
)

# Helpers


def rabbitmq_check_result(result, check=False, ref_file="test_rabbitmq_json.reference"):
    fpath = p.join(p.dirname(__file__), ref_file)
    with open(fpath) as reference:
        if check:
            assert TSV(result) == TSV(reference)
        else:
            return TSV(result) == TSV(reference)


def wait_rabbitmq_to_start(rabbitmq_docker_id, timeout=180):
    start = time.time()
    while time.time() - start < timeout:
        try:
            if check_rabbitmq_is_available(rabbitmq_docker_id):
                logging.debug("RabbitMQ is available")
                return
            time.sleep(0.5)
        except Exception as ex:
            logging.debug("Can't connect to RabbitMQ " + str(ex))
            time.sleep(0.5)


def kill_rabbitmq(rabbitmq_id):
    p = subprocess.Popen(("docker", "stop", rabbitmq_id), stdout=subprocess.PIPE)
    p.communicate()
    return p.returncode == 0


def revive_rabbitmq(rabbitmq_id):
    p = subprocess.Popen(("docker", "start", rabbitmq_id), stdout=subprocess.PIPE)
    p.communicate()
    wait_rabbitmq_to_start(rabbitmq_id)


# Fixtures


@pytest.fixture(scope="module")
def rabbitmq_cluster():
    try:
        cluster.start()
        logging.debug("rabbitmq_id is {}".format(instance.cluster.rabbitmq_docker_id))
        instance.query("CREATE DATABASE test")

        yield cluster

    finally:
        cluster.shutdown()


@pytest.fixture(autouse=True)
def rabbitmq_setup_teardown():
    print("RabbitMQ is available - running test")
    yield  # run test
    instance.query("DROP DATABASE test NO DELAY")
    instance.query("CREATE DATABASE test")


# Tests


def test_rabbitmq_select(rabbitmq_cluster):
    instance.query(
        """
        CREATE TABLE test.rabbitmq (key UInt64, value UInt64)
            ENGINE = RabbitMQ
            SETTINGS rabbitmq_host_port = '{}:5672',
                     rabbitmq_exchange_name = 'select',
                     rabbitmq_commit_on_select = 1,
                     rabbitmq_format = 'JSONEachRow',
                     rabbitmq_row_delimiter = '\\n';
        """.format(
            rabbitmq_cluster.rabbitmq_host
        )
    )

    credentials = pika.PlainCredentials("root", "clickhouse")
    parameters = pika.ConnectionParameters(
        rabbitmq_cluster.rabbitmq_ip, rabbitmq_cluster.rabbitmq_port, "/", credentials
    )
    connection = pika.BlockingConnection(parameters)
    channel = connection.channel()

    messages = []
    for i in range(50):
        messages.append(json.dumps({"key": i, "value": i}))

    for message in messages:
        channel.basic_publish(exchange="select", routing_key="", body=message)

    connection.close()
    # The order of messages in select * from test.rabbitmq is not guaranteed, so sleep to collect everything in one select
    time.sleep(1)

    result = ""
    while True:
        result += instance.query(
            "SELECT * FROM test.rabbitmq ORDER BY key", ignore_error=True
        )
        if rabbitmq_check_result(result):
            break

    rabbitmq_check_result(result, True)


def test_rabbitmq_select_empty(rabbitmq_cluster):
    instance.query(
        """
        CREATE TABLE test.rabbitmq (key UInt64, value UInt64)
            ENGINE = RabbitMQ
            SETTINGS rabbitmq_host_port = '{}:5672',
                     rabbitmq_exchange_name = 'empty',
                     rabbitmq_commit_on_select = 1,
                     rabbitmq_format = 'TSV',
                     rabbitmq_row_delimiter = '\\n';
        """.format(
            rabbitmq_cluster.rabbitmq_host
        )
    )

    assert int(instance.query("SELECT count() FROM test.rabbitmq")) == 0


def test_rabbitmq_json_without_delimiter(rabbitmq_cluster):
    instance.query(
        """
        CREATE TABLE test.rabbitmq (key UInt64, value UInt64)
            ENGINE = RabbitMQ
            SETTINGS rabbitmq_host_port = '{}:5672',
                     rabbitmq_commit_on_select = 1,
                     rabbitmq_exchange_name = 'json',
                     rabbitmq_format = 'JSONEachRow'
        """.format(
            rabbitmq_cluster.rabbitmq_host
        )
    )

    credentials = pika.PlainCredentials("root", "clickhouse")
    parameters = pika.ConnectionParameters(
        rabbitmq_cluster.rabbitmq_ip, rabbitmq_cluster.rabbitmq_port, "/", credentials
    )
    connection = pika.BlockingConnection(parameters)
    channel = connection.channel()

    messages = ""
    for i in range(25):
        messages += json.dumps({"key": i, "value": i}) + "\n"

    all_messages = [messages]
    for message in all_messages:
        channel.basic_publish(exchange="json", routing_key="", body=message)

    messages = ""
    for i in range(25, 50):
        messages += json.dumps({"key": i, "value": i}) + "\n"
    all_messages = [messages]
    for message in all_messages:
        channel.basic_publish(exchange="json", routing_key="", body=message)

    connection.close()
    time.sleep(1)

    result = ""
    while True:
        result += instance.query(
            "SELECT * FROM test.rabbitmq ORDER BY key", ignore_error=True
        )
        if rabbitmq_check_result(result):
            break

    rabbitmq_check_result(result, True)


def test_rabbitmq_csv_with_delimiter(rabbitmq_cluster):
    instance.query(
        """
        CREATE TABLE test.rabbitmq (key UInt64, value UInt64)
            ENGINE = RabbitMQ
            SETTINGS rabbitmq_host_port = 'rabbitmq1:5672',
                     rabbitmq_exchange_name = 'csv',
                     rabbitmq_commit_on_select = 1,
                     rabbitmq_format = 'CSV',
                     rabbitmq_row_delimiter = '\\n';
        """
    )

    credentials = pika.PlainCredentials("root", "clickhouse")
    parameters = pika.ConnectionParameters(
        rabbitmq_cluster.rabbitmq_ip, rabbitmq_cluster.rabbitmq_port, "/", credentials
    )
    connection = pika.BlockingConnection(parameters)
    channel = connection.channel()

    messages = []
    for i in range(50):
        messages.append("{i}, {i}".format(i=i))

    for message in messages:
        channel.basic_publish(exchange="csv", routing_key="", body=message)

    connection.close()
    time.sleep(1)

    result = ""
    while True:
        result += instance.query(
            "SELECT * FROM test.rabbitmq ORDER BY key", ignore_error=True
        )
        if rabbitmq_check_result(result):
            break

    rabbitmq_check_result(result, True)


def test_rabbitmq_tsv_with_delimiter(rabbitmq_cluster):
    instance.query(
        """
        CREATE TABLE test.rabbitmq (key UInt64, value UInt64)
            ENGINE = RabbitMQ
            SETTINGS rabbitmq_host_port = 'rabbitmq1:5672',
                     rabbitmq_exchange_name = 'tsv',
                     rabbitmq_format = 'TSV',
                     rabbitmq_commit_on_select = 1,
                     rabbitmq_queue_base = 'tsv',
                     rabbitmq_row_delimiter = '\\n';
        CREATE TABLE test.view (key UInt64, value UInt64)
            ENGINE = MergeTree()
            ORDER BY key;
        CREATE MATERIALIZED VIEW test.consumer TO test.view AS
            SELECT * FROM test.rabbitmq;
        """
    )

    credentials = pika.PlainCredentials("root", "clickhouse")
    parameters = pika.ConnectionParameters(
        rabbitmq_cluster.rabbitmq_ip, rabbitmq_cluster.rabbitmq_port, "/", credentials
    )
    connection = pika.BlockingConnection(parameters)
    channel = connection.channel()

    messages = []
    for i in range(50):
        messages.append("{i}\t{i}".format(i=i))

    for message in messages:
        channel.basic_publish(exchange="tsv", routing_key="", body=message)
    connection.close()

    result = ""
    while True:
        result = instance.query("SELECT * FROM test.view ORDER BY key")
        if rabbitmq_check_result(result):
            break

    rabbitmq_check_result(result, True)


def test_rabbitmq_macros(rabbitmq_cluster):
    instance.query(
        """
        CREATE TABLE test.rabbitmq (key UInt64, value UInt64)
            ENGINE = RabbitMQ
            SETTINGS rabbitmq_host_port = '{rabbitmq_host}:{rabbitmq_port}',
                     rabbitmq_commit_on_select = 1,
                     rabbitmq_exchange_name = '{rabbitmq_exchange_name}',
                     rabbitmq_format = '{rabbitmq_format}'
        """
    )

    credentials = pika.PlainCredentials("root", "clickhouse")
    parameters = pika.ConnectionParameters(
        rabbitmq_cluster.rabbitmq_ip, rabbitmq_cluster.rabbitmq_port, "/", credentials
    )
    connection = pika.BlockingConnection(parameters)
    channel = connection.channel()

    message = ""
    for i in range(50):
        message += json.dumps({"key": i, "value": i}) + "\n"
    channel.basic_publish(exchange="macro", routing_key="", body=message)

    connection.close()
    time.sleep(1)

    result = ""
    while True:
        result += instance.query(
            "SELECT * FROM test.rabbitmq ORDER BY key", ignore_error=True
        )
        if rabbitmq_check_result(result):
            break

    rabbitmq_check_result(result, True)


def test_rabbitmq_materialized_view(rabbitmq_cluster):
    instance.query(
        """
        CREATE TABLE test.rabbitmq (key UInt64, value UInt64)
            ENGINE = RabbitMQ
            SETTINGS rabbitmq_host_port = 'rabbitmq1:5672',
                     rabbitmq_exchange_name = 'mv',
                     rabbitmq_format = 'JSONEachRow',
                     rabbitmq_row_delimiter = '\\n';
        CREATE TABLE test.view (key UInt64, value UInt64)
            ENGINE = MergeTree()
            ORDER BY key;
        CREATE MATERIALIZED VIEW test.consumer TO test.view AS
            SELECT * FROM test.rabbitmq;

        CREATE TABLE test.view2 (key UInt64, value UInt64)
            ENGINE = MergeTree()
            ORDER BY key;
        CREATE MATERIALIZED VIEW test.consumer2 TO test.view2 AS
            SELECT * FROM test.rabbitmq group by (key, value);
    """
    )

    credentials = pika.PlainCredentials("root", "clickhouse")
    parameters = pika.ConnectionParameters(
        rabbitmq_cluster.rabbitmq_ip, rabbitmq_cluster.rabbitmq_port, "/", credentials
    )
    connection = pika.BlockingConnection(parameters)
    channel = connection.channel()

    messages = []
    for i in range(50):
        messages.append(json.dumps({"key": i, "value": i}))
    for message in messages:
        channel.basic_publish(exchange="mv", routing_key="", body=message)

    time_limit_sec = 60
    deadline = time.monotonic() + time_limit_sec

    while time.monotonic() < deadline:
        result = instance.query("SELECT * FROM test.view ORDER BY key")
        if rabbitmq_check_result(result):
            break

    rabbitmq_check_result(result, True)

    deadline = time.monotonic() + time_limit_sec

    while time.monotonic() < deadline:
        result = instance.query("SELECT * FROM test.view2 ORDER BY key")
        if rabbitmq_check_result(result):
            break

    rabbitmq_check_result(result, True)
    connection.close()


def test_rabbitmq_materialized_view_with_subquery(rabbitmq_cluster):
    instance.query(
        """
        CREATE TABLE test.rabbitmq (key UInt64, value UInt64)
            ENGINE = RabbitMQ
            SETTINGS rabbitmq_host_port = 'rabbitmq1:5672',
                     rabbitmq_exchange_name = 'mvsq',
                     rabbitmq_format = 'JSONEachRow',
                     rabbitmq_row_delimiter = '\\n';
        CREATE TABLE test.view (key UInt64, value UInt64)
            ENGINE = MergeTree()
            ORDER BY key;
        CREATE MATERIALIZED VIEW test.consumer TO test.view AS
            SELECT * FROM (SELECT * FROM test.rabbitmq);
    """
    )

    credentials = pika.PlainCredentials("root", "clickhouse")
    parameters = pika.ConnectionParameters(
        rabbitmq_cluster.rabbitmq_ip, rabbitmq_cluster.rabbitmq_port, "/", credentials
    )
    connection = pika.BlockingConnection(parameters)
    channel = connection.channel()

    messages = []
    for i in range(50):
        messages.append(json.dumps({"key": i, "value": i}))
    for message in messages:
        channel.basic_publish(exchange="mvsq", routing_key="", body=message)

    while True:
        result = instance.query("SELECT * FROM test.view ORDER BY key")
        if rabbitmq_check_result(result):
            break

    connection.close()
    rabbitmq_check_result(result, True)


def test_rabbitmq_many_materialized_views(rabbitmq_cluster):
    instance.query(
        """
        DROP TABLE IF EXISTS test.view1;
        DROP TABLE IF EXISTS test.view2;
        DROP TABLE IF EXISTS test.consumer1;
        DROP TABLE IF EXISTS test.consumer2;
        CREATE TABLE test.rabbitmq (key UInt64, value UInt64)
            ENGINE = RabbitMQ
            SETTINGS rabbitmq_host_port = 'rabbitmq1:5672',
                     rabbitmq_exchange_name = 'mmv',
                     rabbitmq_format = 'JSONEachRow',
                     rabbitmq_row_delimiter = '\\n';
        CREATE TABLE test.view1 (key UInt64, value UInt64)
            ENGINE = MergeTree()
            ORDER BY key;
        CREATE TABLE test.view2 (key UInt64, value UInt64)
            ENGINE = MergeTree()
            ORDER BY key;
        CREATE MATERIALIZED VIEW test.consumer1 TO test.view1 AS
            SELECT * FROM test.rabbitmq;
        CREATE MATERIALIZED VIEW test.consumer2 TO test.view2 AS
            SELECT * FROM test.rabbitmq;
    """
    )

    credentials = pika.PlainCredentials("root", "clickhouse")
    parameters = pika.ConnectionParameters(
        rabbitmq_cluster.rabbitmq_ip, rabbitmq_cluster.rabbitmq_port, "/", credentials
    )
    connection = pika.BlockingConnection(parameters)
    channel = connection.channel()

    messages = []
    for i in range(50):
        messages.append(json.dumps({"key": i, "value": i}))
    for message in messages:
        channel.basic_publish(exchange="mmv", routing_key="", body=message)

    while True:
        result1 = instance.query("SELECT * FROM test.view1 ORDER BY key")
        result2 = instance.query("SELECT * FROM test.view2 ORDER BY key")
        if rabbitmq_check_result(result1) and rabbitmq_check_result(result2):
            break

    instance.query(
        """
        DROP TABLE test.consumer1;
        DROP TABLE test.consumer2;
        DROP TABLE test.view1;
        DROP TABLE test.view2;
    """
    )

    connection.close()
    rabbitmq_check_result(result1, True)
    rabbitmq_check_result(result2, True)


@pytest.mark.skip(reason="clichouse_path with rabbitmq.proto fails to be exported")
def test_rabbitmq_protobuf(rabbitmq_cluster):
    instance.query(
        """
        CREATE TABLE test.rabbitmq (key UInt64, value String)
            ENGINE = RabbitMQ
            SETTINGS rabbitmq_host_port = 'rabbitmq1:5672',
                     rabbitmq_exchange_name = 'pb',
                     rabbitmq_format = 'Protobuf',
                     rabbitmq_schema = 'rabbitmq.proto:KeyValueProto';
        CREATE TABLE test.view (key UInt64, value UInt64)
            ENGINE = MergeTree()
            ORDER BY key;
        CREATE MATERIALIZED VIEW test.consumer TO test.view AS
            SELECT * FROM test.rabbitmq;
        """
    )

    credentials = pika.PlainCredentials("root", "clickhouse")
    parameters = pika.ConnectionParameters(
        rabbitmq_cluster.rabbitmq_ip, rabbitmq_cluster.rabbitmq_port, "/", credentials
    )
    connection = pika.BlockingConnection(parameters)
    channel = connection.channel()

    data = ""
    for i in range(0, 20):
        msg = rabbitmq_pb2.KeyValueProto()
        msg.key = i
        msg.value = str(i)
        serialized_msg = msg.SerializeToString()
        data = data + _VarintBytes(len(serialized_msg)) + serialized_msg
    channel.basic_publish(exchange="pb", routing_key="", body=data)
    data = ""
    for i in range(20, 21):
        msg = rabbitmq_pb2.KeyValueProto()
        msg.key = i
        msg.value = str(i)
        serialized_msg = msg.SerializeToString()
        data = data + _VarintBytes(len(serialized_msg)) + serialized_msg
    channel.basic_publish(exchange="pb", routing_key="", body=data)
    data = ""
    for i in range(21, 50):
        msg = rabbitmq_pb2.KeyValueProto()
        msg.key = i
        msg.value = str(i)
        serialized_msg = msg.SerializeToString()
        data = data + _VarintBytes(len(serialized_msg)) + serialized_msg
    channel.basic_publish(exchange="pb", routing_key="", body=data)

    connection.close()

    result = ""
    while True:
        result = instance.query("SELECT * FROM test.view ORDER BY key")
        if rabbitmq_check_result(result):
            break

    rabbitmq_check_result(result, True)


def test_rabbitmq_big_message(rabbitmq_cluster):
    # Create batchs of messages of size ~100Kb
    rabbitmq_messages = 1000
    batch_messages = 1000
    messages = [
        json.dumps({"key": i, "value": "x" * 100}) * batch_messages
        for i in range(rabbitmq_messages)
    ]

    credentials = pika.PlainCredentials("root", "clickhouse")
    parameters = pika.ConnectionParameters(
        rabbitmq_cluster.rabbitmq_ip, rabbitmq_cluster.rabbitmq_port, "/", credentials
    )
    connection = pika.BlockingConnection(parameters)
    channel = connection.channel()

    instance.query(
        """
        CREATE TABLE test.rabbitmq (key UInt64, value String)
            ENGINE = RabbitMQ
            SETTINGS rabbitmq_host_port = 'rabbitmq1:5672',
                     rabbitmq_exchange_name = 'big',
                     rabbitmq_format = 'JSONEachRow';
        CREATE TABLE test.view (key UInt64, value String)
            ENGINE = MergeTree
            ORDER BY key;
        CREATE MATERIALIZED VIEW test.consumer TO test.view AS
            SELECT * FROM test.rabbitmq;
    """
    )

    for message in messages:
        channel.basic_publish(exchange="big", routing_key="", body=message)

    while True:
        result = instance.query("SELECT count() FROM test.view")
        if int(result) == batch_messages * rabbitmq_messages:
            break

    connection.close()

    assert (
        int(result) == rabbitmq_messages * batch_messages
    ), "ClickHouse lost some messages: {}".format(result)


def test_rabbitmq_sharding_between_queues_publish(rabbitmq_cluster):
    NUM_CONSUMERS = 10
    NUM_QUEUES = 10

    instance.query(
        """
        CREATE TABLE test.rabbitmq (key UInt64, value UInt64)
            ENGINE = RabbitMQ
            SETTINGS rabbitmq_host_port = 'rabbitmq1:5672',
                     rabbitmq_exchange_name = 'test_sharding',
                     rabbitmq_num_queues = 10,
                     rabbitmq_num_consumers = 10,
                     rabbitmq_format = 'JSONEachRow',
                     rabbitmq_row_delimiter = '\\n';
        CREATE TABLE test.view (key UInt64, value UInt64, channel_id String)
            ENGINE = MergeTree
            ORDER BY key
            SETTINGS old_parts_lifetime=5, cleanup_delay_period=2, cleanup_delay_period_random_add=3;
        CREATE MATERIALIZED VIEW test.consumer TO test.view AS
            SELECT *, _channel_id AS channel_id FROM test.rabbitmq;
    """
    )

    i = [0]
    messages_num = 10000

    credentials = pika.PlainCredentials("root", "clickhouse")
    parameters = pika.ConnectionParameters(
        rabbitmq_cluster.rabbitmq_ip, rabbitmq_cluster.rabbitmq_port, "/", credentials
    )

    def produce():
        connection = pika.BlockingConnection(parameters)
        channel = connection.channel()

        messages = []
        for _ in range(messages_num):
            messages.append(json.dumps({"key": i[0], "value": i[0]}))
            i[0] += 1
        current = 0
        for message in messages:
            current += 1
            mes_id = str(current)
            channel.basic_publish(
                exchange="test_sharding",
                routing_key="",
                properties=pika.BasicProperties(message_id=mes_id),
                body=message,
            )
        connection.close()

    threads = []
    threads_num = 20

    for _ in range(threads_num):
        threads.append(threading.Thread(target=produce))
    for thread in threads:
        time.sleep(random.uniform(0, 1))
        thread.start()

    result1 = ""
    while True:
        result1 = instance.query("SELECT count() FROM test.view")
        time.sleep(1)
        if int(result1) == messages_num * threads_num:
            break

    result2 = instance.query("SELECT count(DISTINCT channel_id) FROM test.view")

    for thread in threads:
        thread.join()

    assert (
        int(result1) == messages_num * threads_num
    ), "ClickHouse lost some messages: {}".format(result)
    assert int(result2) == 10


def test_rabbitmq_mv_combo(rabbitmq_cluster):
    NUM_MV = 5
    NUM_CONSUMERS = 4

    instance.query(
        """
        CREATE TABLE test.rabbitmq (key UInt64, value UInt64)
            ENGINE = RabbitMQ
            SETTINGS rabbitmq_host_port = 'rabbitmq1:5672',
                     rabbitmq_exchange_name = 'combo',
                     rabbitmq_queue_base = 'combo',
                     rabbitmq_num_consumers = 2,
                     rabbitmq_num_queues = 5,
                     rabbitmq_format = 'JSONEachRow',
                     rabbitmq_row_delimiter = '\\n';
    """
    )

    for mv_id in range(NUM_MV):
        instance.query(
            """
            DROP TABLE IF EXISTS test.combo_{0};
            DROP TABLE IF EXISTS test.combo_{0}_mv;
            CREATE TABLE test.combo_{0} (key UInt64, value UInt64)
                ENGINE = MergeTree()
                ORDER BY key;
            CREATE MATERIALIZED VIEW test.combo_{0}_mv TO test.combo_{0} AS
                SELECT * FROM test.rabbitmq;
        """.format(
                mv_id
            )
        )

    time.sleep(2)

    i = [0]
    messages_num = 10000

    credentials = pika.PlainCredentials("root", "clickhouse")
    parameters = pika.ConnectionParameters(
        rabbitmq_cluster.rabbitmq_ip, rabbitmq_cluster.rabbitmq_port, "/", credentials
    )

    def produce():
        connection = pika.BlockingConnection(parameters)
        channel = connection.channel()

        messages = []
        for _ in range(messages_num):
            messages.append(json.dumps({"key": i[0], "value": i[0]}))
            i[0] += 1
        for msg_id in range(messages_num):
            channel.basic_publish(
                exchange="combo",
                routing_key="",
                properties=pika.BasicProperties(message_id=str(msg_id)),
                body=messages[msg_id],
            )
        connection.close()

    threads = []
    threads_num = 20

    for _ in range(threads_num):
        threads.append(threading.Thread(target=produce))
    for thread in threads:
        time.sleep(random.uniform(0, 1))
        thread.start()

    while True:
        result = 0
        for mv_id in range(NUM_MV):
            result += int(
                instance.query("SELECT count() FROM test.combo_{0}".format(mv_id))
            )
        if int(result) == messages_num * threads_num * NUM_MV:
            break
        time.sleep(1)

    for thread in threads:
        thread.join()

    for mv_id in range(NUM_MV):
        instance.query(
            """
            DROP TABLE test.combo_{0}_mv;
            DROP TABLE test.combo_{0};
        """.format(
                mv_id
            )
        )

    assert (
        int(result) == messages_num * threads_num * NUM_MV
    ), "ClickHouse lost some messages: {}".format(result)


def test_rabbitmq_insert(rabbitmq_cluster):
    instance.query(
        """
        CREATE TABLE test.rabbitmq (key UInt64, value UInt64)
            ENGINE = RabbitMQ
            SETTINGS rabbitmq_host_port = 'rabbitmq1:5672',
                     rabbitmq_exchange_name = 'insert',
                     rabbitmq_exchange_type = 'direct',
                     rabbitmq_routing_key_list = 'insert1',
                     rabbitmq_format = 'TSV',
                     rabbitmq_row_delimiter = '\\n';
    """
    )

    credentials = pika.PlainCredentials("root", "clickhouse")
    parameters = pika.ConnectionParameters(
        rabbitmq_cluster.rabbitmq_ip, rabbitmq_cluster.rabbitmq_port, "/", credentials
    )
    consumer_connection = pika.BlockingConnection(parameters)

    consumer = consumer_connection.channel()
    result = consumer.queue_declare(queue="")
    queue_name = result.method.queue
    consumer.queue_bind(exchange="insert", queue=queue_name, routing_key="insert1")

    values = []
    for i in range(50):
        values.append("({i}, {i})".format(i=i))
    values = ",".join(values)

    while True:
        try:
            instance.query("INSERT INTO test.rabbitmq VALUES {}".format(values))
            break
        except QueryRuntimeException as e:
            if "Local: Timed out." in str(e):
                continue
            else:
                raise

    insert_messages = []

    def onReceived(channel, method, properties, body):
        i = 0
        insert_messages.append(body.decode())
        if len(insert_messages) == 50:
            channel.stop_consuming()

    consumer.basic_consume(onReceived, queue_name)
    consumer.start_consuming()
    consumer_connection.close()

    result = "\n".join(insert_messages)
    rabbitmq_check_result(result, True)


def test_rabbitmq_insert_headers_exchange(rabbitmq_cluster):
    instance.query(
        """
        CREATE TABLE test.rabbitmq (key UInt64, value UInt64)
            ENGINE = RabbitMQ
            SETTINGS rabbitmq_host_port = 'rabbitmq1:5672',
                     rabbitmq_exchange_name = 'insert_headers',
                     rabbitmq_exchange_type = 'headers',
                     rabbitmq_routing_key_list = 'test=insert,topic=headers',
                     rabbitmq_format = 'TSV',
                     rabbitmq_row_delimiter = '\\n';
    """
    )

    credentials = pika.PlainCredentials("root", "clickhouse")
    parameters = pika.ConnectionParameters(
        rabbitmq_cluster.rabbitmq_ip, rabbitmq_cluster.rabbitmq_port, "/", credentials
    )
    consumer_connection = pika.BlockingConnection(parameters)

    consumer = consumer_connection.channel()
    result = consumer.queue_declare(queue="")
    queue_name = result.method.queue
    consumer.queue_bind(
        exchange="insert_headers",
        queue=queue_name,
        routing_key="",
        arguments={"x-match": "all", "test": "insert", "topic": "headers"},
    )

    values = []
    for i in range(50):
        values.append("({i}, {i})".format(i=i))
    values = ",".join(values)

    while True:
        try:
            instance.query("INSERT INTO test.rabbitmq VALUES {}".format(values))
            break
        except QueryRuntimeException as e:
            if "Local: Timed out." in str(e):
                continue
            else:
                raise

    insert_messages = []

    def onReceived(channel, method, properties, body):
        i = 0
        insert_messages.append(body.decode())
        if len(insert_messages) == 50:
            channel.stop_consuming()

    consumer.basic_consume(onReceived, queue_name)
    consumer.start_consuming()
    consumer_connection.close()

    result = "\n".join(insert_messages)
    rabbitmq_check_result(result, True)


def test_rabbitmq_many_inserts(rabbitmq_cluster):
    instance.query(
        """
        DROP TABLE IF EXISTS test.rabbitmq_many;
        DROP TABLE IF EXISTS test.rabbitmq_consume;
        DROP TABLE IF EXISTS test.view_many;
        DROP TABLE IF EXISTS test.consumer_many;
        CREATE TABLE test.rabbitmq_many (key UInt64, value UInt64)
            ENGINE = RabbitMQ
            SETTINGS rabbitmq_host_port = 'rabbitmq1:5672',
                     rabbitmq_exchange_name = 'many_inserts',
                     rabbitmq_exchange_type = 'direct',
                     rabbitmq_routing_key_list = 'insert2',
                     rabbitmq_format = 'TSV',
                     rabbitmq_row_delimiter = '\\n';
        CREATE TABLE test.rabbitmq_consume (key UInt64, value UInt64)
            ENGINE = RabbitMQ
            SETTINGS rabbitmq_host_port = 'rabbitmq1:5672',
                     rabbitmq_exchange_name = 'many_inserts',
                     rabbitmq_exchange_type = 'direct',
                     rabbitmq_routing_key_list = 'insert2',
                     rabbitmq_format = 'TSV',
                     rabbitmq_row_delimiter = '\\n';
    """
    )

    messages_num = 10000
    values = []
    for i in range(messages_num):
        values.append("({i}, {i})".format(i=i))
    values = ",".join(values)

    def insert():
        while True:
            try:
                instance.query(
                    "INSERT INTO test.rabbitmq_many VALUES {}".format(values)
                )
                break
            except QueryRuntimeException as e:
                if "Local: Timed out." in str(e):
                    continue
                else:
                    raise

    threads = []
    threads_num = 10
    for _ in range(threads_num):
        threads.append(threading.Thread(target=insert))
    for thread in threads:
        time.sleep(random.uniform(0, 1))
        thread.start()

    instance.query(
        """
        CREATE TABLE test.view_many (key UInt64, value UInt64)
            ENGINE = MergeTree
            ORDER BY key;
        CREATE MATERIALIZED VIEW test.consumer_many TO test.view_many AS
            SELECT * FROM test.rabbitmq_consume;
    """
    )

    for thread in threads:
        thread.join()

    while True:
        result = instance.query("SELECT count() FROM test.view_many")
        print(result, messages_num * threads_num)
        if int(result) == messages_num * threads_num:
            break
        time.sleep(1)

    instance.query(
        """
        DROP TABLE test.rabbitmq_consume;
        DROP TABLE test.rabbitmq_many;
        DROP TABLE test.consumer_many;
        DROP TABLE test.view_many;
    """
    )

    assert (
        int(result) == messages_num * threads_num
    ), "ClickHouse lost some messages: {}".format(result)


def test_rabbitmq_overloaded_insert(rabbitmq_cluster):
    instance.query(
        """
        DROP TABLE IF EXISTS test.view_overload;
        DROP TABLE IF EXISTS test.consumer_overload;
        DROP TABLE IF EXISTS test.rabbitmq_consume;
        CREATE TABLE test.rabbitmq_consume (key UInt64, value UInt64)
            ENGINE = RabbitMQ
            SETTINGS rabbitmq_host_port = 'rabbitmq1:5672',
                     rabbitmq_exchange_name = 'over',
                     rabbitmq_queue_base = 'over',
                     rabbitmq_exchange_type = 'direct',
                     rabbitmq_num_consumers = 5,
                     rabbitmq_num_queues = 10,
                     rabbitmq_max_block_size = 10000,
                     rabbitmq_routing_key_list = 'over',
                     rabbitmq_format = 'TSV',
                     rabbitmq_row_delimiter = '\\n';
        CREATE TABLE test.rabbitmq_overload (key UInt64, value UInt64)
            ENGINE = RabbitMQ
            SETTINGS rabbitmq_host_port = 'rabbitmq1:5672',
                     rabbitmq_exchange_name = 'over',
                     rabbitmq_exchange_type = 'direct',
                     rabbitmq_routing_key_list = 'over',
                     rabbitmq_format = 'TSV',
                     rabbitmq_row_delimiter = '\\n';
        CREATE TABLE test.view_overload (key UInt64, value UInt64)
            ENGINE = MergeTree
            ORDER BY key
            SETTINGS old_parts_lifetime=5, cleanup_delay_period=2, cleanup_delay_period_random_add=3;
        CREATE MATERIALIZED VIEW test.consumer_overload TO test.view_overload AS
            SELECT * FROM test.rabbitmq_consume;
    """
    )

    messages_num = 100000

    def insert():
        values = []
        for i in range(messages_num):
            values.append("({i}, {i})".format(i=i))
        values = ",".join(values)

        while True:
            try:
                instance.query(
                    "INSERT INTO test.rabbitmq_overload VALUES {}".format(values)
                )
                break
            except QueryRuntimeException as e:
                if "Local: Timed out." in str(e):
                    continue
                else:
                    raise

    threads = []
    threads_num = 5
    for _ in range(threads_num):
        threads.append(threading.Thread(target=insert))
    for thread in threads:
        time.sleep(random.uniform(0, 1))
        thread.start()

    while True:
        result = instance.query("SELECT count() FROM test.view_overload")
        time.sleep(1)
        if int(result) == messages_num * threads_num:
            break

    instance.query(
        """
        DROP TABLE test.consumer_overload;
        DROP TABLE test.view_overload;
        DROP TABLE test.rabbitmq_consume;
        DROP TABLE test.rabbitmq_overload;
    """
    )

    for thread in threads:
        thread.join()

    assert (
        int(result) == messages_num * threads_num
    ), "ClickHouse lost some messages: {}".format(result)


def test_rabbitmq_direct_exchange(rabbitmq_cluster):
    instance.query(
        """
        DROP TABLE IF EXISTS test.destination;
        CREATE TABLE test.destination(key UInt64, value UInt64)
        ENGINE = MergeTree()
        ORDER BY key
        SETTINGS old_parts_lifetime=5, cleanup_delay_period=2, cleanup_delay_period_random_add=3;
    """
    )

    num_tables = 5
    for consumer_id in range(num_tables):
        print(("Setting up table {}".format(consumer_id)))
        instance.query(
            """
            DROP TABLE IF EXISTS test.direct_exchange_{0};
            DROP TABLE IF EXISTS test.direct_exchange_{0}_mv;
            CREATE TABLE test.direct_exchange_{0} (key UInt64, value UInt64)
                ENGINE = RabbitMQ
                SETTINGS rabbitmq_host_port = 'rabbitmq1:5672',
                         rabbitmq_num_consumers = 2,
                         rabbitmq_num_queues = 2,
                         rabbitmq_exchange_name = 'direct_exchange_testing',
                         rabbitmq_exchange_type = 'direct',
                         rabbitmq_routing_key_list = 'direct_{0}',
                         rabbitmq_format = 'JSONEachRow',
                         rabbitmq_row_delimiter = '\\n';
            CREATE MATERIALIZED VIEW test.direct_exchange_{0}_mv TO test.destination AS
            SELECT key, value FROM test.direct_exchange_{0};
        """.format(
                consumer_id
            )
        )

    i = [0]
    messages_num = 1000

    credentials = pika.PlainCredentials("root", "clickhouse")
    parameters = pika.ConnectionParameters(
        rabbitmq_cluster.rabbitmq_ip, rabbitmq_cluster.rabbitmq_port, "/", credentials
    )
    connection = pika.BlockingConnection(parameters)
    channel = connection.channel()

    messages = []
    for _ in range(messages_num):
        messages.append(json.dumps({"key": i[0], "value": i[0]}))
        i[0] += 1

    key_num = 0
    for num in range(num_tables):
        key = "direct_" + str(key_num)
        key_num += 1
        for message in messages:
            mes_id = str(randrange(10))
            channel.basic_publish(
                exchange="direct_exchange_testing",
                routing_key=key,
                properties=pika.BasicProperties(message_id=mes_id),
                body=message,
            )

    connection.close()

    while True:
        result = instance.query("SELECT count() FROM test.destination")
        time.sleep(1)
        if int(result) == messages_num * num_tables:
            break

    for consumer_id in range(num_tables):
        instance.query(
            """
            DROP TABLE test.direct_exchange_{0}_mv;
            DROP TABLE test.direct_exchange_{0};
        """.format(
                consumer_id
            )
        )

    instance.query(
        """
        DROP TABLE IF EXISTS test.destination;
    """
    )

    assert (
        int(result) == messages_num * num_tables
    ), "ClickHouse lost some messages: {}".format(result)


def test_rabbitmq_fanout_exchange(rabbitmq_cluster):
    instance.query(
        """
        DROP TABLE IF EXISTS test.destination;
        CREATE TABLE test.destination(key UInt64, value UInt64)
        ENGINE = MergeTree()
        ORDER BY key;
    """
    )

    num_tables = 5
    for consumer_id in range(num_tables):
        print(("Setting up table {}".format(consumer_id)))
        instance.query(
            """
            DROP TABLE IF EXISTS test.fanout_exchange_{0};
            DROP TABLE IF EXISTS test.fanout_exchange_{0}_mv;
            CREATE TABLE test.fanout_exchange_{0} (key UInt64, value UInt64)
                ENGINE = RabbitMQ
                SETTINGS rabbitmq_host_port = 'rabbitmq1:5672',
                         rabbitmq_num_consumers = 2,
                         rabbitmq_num_queues = 2,
                         rabbitmq_routing_key_list = 'key_{0}',
                         rabbitmq_exchange_name = 'fanout_exchange_testing',
                         rabbitmq_exchange_type = 'fanout',
                         rabbitmq_format = 'JSONEachRow',
                         rabbitmq_row_delimiter = '\\n';
            CREATE MATERIALIZED VIEW test.fanout_exchange_{0}_mv TO test.destination AS
            SELECT key, value FROM test.fanout_exchange_{0};
        """.format(
                consumer_id
            )
        )

    i = [0]
    messages_num = 1000

    credentials = pika.PlainCredentials("root", "clickhouse")
    parameters = pika.ConnectionParameters(
        rabbitmq_cluster.rabbitmq_ip, rabbitmq_cluster.rabbitmq_port, "/", credentials
    )
    connection = pika.BlockingConnection(parameters)
    channel = connection.channel()

    messages = []
    for _ in range(messages_num):
        messages.append(json.dumps({"key": i[0], "value": i[0]}))
        i[0] += 1

    for msg_id in range(messages_num):
        channel.basic_publish(
            exchange="fanout_exchange_testing",
            routing_key="",
            properties=pika.BasicProperties(message_id=str(msg_id)),
            body=messages[msg_id],
        )

    connection.close()

    while True:
        result = instance.query("SELECT count() FROM test.destination")
        time.sleep(1)
        if int(result) == messages_num * num_tables:
            break

    for consumer_id in range(num_tables):
        instance.query(
            """
            DROP TABLE test.fanout_exchange_{0}_mv;
            DROP TABLE test.fanout_exchange_{0};
        """.format(
                consumer_id
            )
        )

    instance.query(
        """
        DROP TABLE test.destination;
    """
    )

    assert (
        int(result) == messages_num * num_tables
    ), "ClickHouse lost some messages: {}".format(result)


def test_rabbitmq_topic_exchange(rabbitmq_cluster):
    instance.query(
        """
        DROP TABLE IF EXISTS test.destination;
        CREATE TABLE test.destination(key UInt64, value UInt64)
        ENGINE = MergeTree()
        ORDER BY key;
    """
    )

    num_tables = 5
    for consumer_id in range(num_tables):
        print(("Setting up table {}".format(consumer_id)))
        instance.query(
            """
            DROP TABLE IF EXISTS test.topic_exchange_{0};
            DROP TABLE IF EXISTS test.topic_exchange_{0}_mv;
            CREATE TABLE test.topic_exchange_{0} (key UInt64, value UInt64)
                ENGINE = RabbitMQ
                SETTINGS rabbitmq_host_port = 'rabbitmq1:5672',
                         rabbitmq_num_consumers = 2,
                         rabbitmq_num_queues = 2,
                         rabbitmq_exchange_name = 'topic_exchange_testing',
                         rabbitmq_exchange_type = 'topic',
                         rabbitmq_routing_key_list = '*.{0}',
                         rabbitmq_format = 'JSONEachRow',
                         rabbitmq_row_delimiter = '\\n';
            CREATE MATERIALIZED VIEW test.topic_exchange_{0}_mv TO test.destination AS
            SELECT key, value FROM test.topic_exchange_{0};
        """.format(
                consumer_id
            )
        )

    for consumer_id in range(num_tables):
        print(("Setting up table {}".format(num_tables + consumer_id)))
        instance.query(
            """
            DROP TABLE IF EXISTS test.topic_exchange_{0};
            DROP TABLE IF EXISTS test.topic_exchange_{0}_mv;
            CREATE TABLE test.topic_exchange_{0} (key UInt64, value UInt64)
                ENGINE = RabbitMQ
                SETTINGS rabbitmq_host_port = 'rabbitmq1:5672',
                         rabbitmq_num_consumers = 2,
                         rabbitmq_num_queues = 2,
                         rabbitmq_exchange_name = 'topic_exchange_testing',
                         rabbitmq_exchange_type = 'topic',
                         rabbitmq_routing_key_list = '*.logs',
                         rabbitmq_format = 'JSONEachRow',
                         rabbitmq_row_delimiter = '\\n';
            CREATE MATERIALIZED VIEW test.topic_exchange_{0}_mv TO test.destination AS
            SELECT key, value FROM test.topic_exchange_{0};
        """.format(
                num_tables + consumer_id
            )
        )

    i = [0]
    messages_num = 1000

    credentials = pika.PlainCredentials("root", "clickhouse")
    parameters = pika.ConnectionParameters(
        rabbitmq_cluster.rabbitmq_ip, rabbitmq_cluster.rabbitmq_port, "/", credentials
    )
    connection = pika.BlockingConnection(parameters)
    channel = connection.channel()

    messages = []
    for _ in range(messages_num):
        messages.append(json.dumps({"key": i[0], "value": i[0]}))
        i[0] += 1

    key_num = 0
    for num in range(num_tables):
        key = "topic." + str(key_num)
        key_num += 1
        for message in messages:
            channel.basic_publish(
                exchange="topic_exchange_testing", routing_key=key, body=message
            )

    key = "random.logs"
    current = 0
    for msg_id in range(messages_num):
        channel.basic_publish(
            exchange="topic_exchange_testing",
            routing_key=key,
            properties=pika.BasicProperties(message_id=str(msg_id)),
            body=messages[msg_id],
        )

    connection.close()

    while True:
        result = instance.query("SELECT count() FROM test.destination")
        time.sleep(1)
        if int(result) == messages_num * num_tables + messages_num * num_tables:
            break

    for consumer_id in range(num_tables * 2):
        instance.query(
            """
            DROP TABLE test.topic_exchange_{0}_mv;
            DROP TABLE test.topic_exchange_{0};
        """.format(
                consumer_id
            )
        )

    instance.query(
        """
        DROP TABLE test.destination;
    """
    )

    assert (
        int(result) == messages_num * num_tables + messages_num * num_tables
    ), "ClickHouse lost some messages: {}".format(result)


def test_rabbitmq_hash_exchange(rabbitmq_cluster):
    instance.query(
        """
        DROP TABLE IF EXISTS test.destination;
        CREATE TABLE test.destination(key UInt64, value UInt64, channel_id String)
        ENGINE = MergeTree()
        ORDER BY key;
    """
    )

    num_tables = 4
    for consumer_id in range(num_tables):
        table_name = "rabbitmq_consumer{}".format(consumer_id)
        print(("Setting up {}".format(table_name)))
        instance.query(
            """
            DROP TABLE IF EXISTS test.{0};
            DROP TABLE IF EXISTS test.{0}_mv;
            CREATE TABLE test.{0} (key UInt64, value UInt64)
                ENGINE = RabbitMQ
                SETTINGS rabbitmq_host_port = 'rabbitmq1:5672',
                         rabbitmq_num_consumers = 4,
                         rabbitmq_num_queues = 2,
                         rabbitmq_exchange_type = 'consistent_hash',
                         rabbitmq_exchange_name = 'hash_exchange_testing',
                         rabbitmq_format = 'JSONEachRow',
                         rabbitmq_row_delimiter = '\\n';
            CREATE MATERIALIZED VIEW test.{0}_mv TO test.destination AS
                SELECT key, value, _channel_id AS channel_id FROM test.{0};
        """.format(
                table_name
            )
        )

    i = [0]
    messages_num = 500

    credentials = pika.PlainCredentials("root", "clickhouse")
    parameters = pika.ConnectionParameters(
        rabbitmq_cluster.rabbitmq_ip, rabbitmq_cluster.rabbitmq_port, "/", credentials
    )

    def produce():
        # init connection here because otherwise python rabbitmq client might fail
        connection = pika.BlockingConnection(parameters)
        channel = connection.channel()
        messages = []
        for _ in range(messages_num):
            messages.append(json.dumps({"key": i[0], "value": i[0]}))
            i[0] += 1
        for msg_id in range(messages_num):
            channel.basic_publish(
                exchange="hash_exchange_testing",
                routing_key=str(msg_id),
                properties=pika.BasicProperties(message_id=str(msg_id)),
                body=messages[msg_id],
            )
        connection.close()

    threads = []
    threads_num = 10

    for _ in range(threads_num):
        threads.append(threading.Thread(target=produce))
    for thread in threads:
        time.sleep(random.uniform(0, 1))
        thread.start()

    result1 = ""
    while True:
        result1 = instance.query("SELECT count() FROM test.destination")
        time.sleep(1)
        if int(result1) == messages_num * threads_num:
            break

    result2 = instance.query("SELECT count(DISTINCT channel_id) FROM test.destination")

    for consumer_id in range(num_tables):
        table_name = "rabbitmq_consumer{}".format(consumer_id)
        instance.query(
            """
            DROP TABLE test.{0}_mv;
            DROP TABLE test.{0};
        """.format(
                table_name
            )
        )

    instance.query(
        """
        DROP TABLE test.destination;
    """
    )

    for thread in threads:
        thread.join()

    assert (
        int(result1) == messages_num * threads_num
    ), "ClickHouse lost some messages: {}".format(result)
    assert int(result2) == 4 * num_tables


def test_rabbitmq_multiple_bindings(rabbitmq_cluster):
    instance.query(
        """
        DROP TABLE IF EXISTS test.destination;
        CREATE TABLE test.destination(key UInt64, value UInt64)
        ENGINE = MergeTree()
        ORDER BY key;
    """
    )

    instance.query(
        """
        DROP TABLE IF EXISTS test.bindings;
        DROP TABLE IF EXISTS test.bindings_mv;
        CREATE TABLE test.bindings (key UInt64, value UInt64)
            ENGINE = RabbitMQ
            SETTINGS rabbitmq_host_port = 'rabbitmq1:5672',
                     rabbitmq_exchange_name = 'multiple_bindings_testing',
                     rabbitmq_exchange_type = 'direct',
                     rabbitmq_routing_key_list = 'key1,key2,key3,key4,key5',
                     rabbitmq_format = 'JSONEachRow',
                     rabbitmq_row_delimiter = '\\n';
        CREATE MATERIALIZED VIEW test.bindings_mv TO test.destination AS
            SELECT * FROM test.bindings;
    """
    )

    i = [0]
    messages_num = 500

    credentials = pika.PlainCredentials("root", "clickhouse")
    parameters = pika.ConnectionParameters(
        rabbitmq_cluster.rabbitmq_ip, rabbitmq_cluster.rabbitmq_port, "/", credentials
    )

    def produce():
        # init connection here because otherwise python rabbitmq client might fail
        connection = pika.BlockingConnection(parameters)
        channel = connection.channel()

        messages = []
        for _ in range(messages_num):
            messages.append(json.dumps({"key": i[0], "value": i[0]}))
            i[0] += 1

        keys = ["key1", "key2", "key3", "key4", "key5"]

        for key in keys:
            for message in messages:
                channel.basic_publish(
                    exchange="multiple_bindings_testing", routing_key=key, body=message
                )

        connection.close()

    threads = []
    threads_num = 10

    for _ in range(threads_num):
        threads.append(threading.Thread(target=produce))
    for thread in threads:
        time.sleep(random.uniform(0, 1))
        thread.start()

    while True:
        result = instance.query("SELECT count() FROM test.destination")
        time.sleep(1)
        if int(result) == messages_num * threads_num * 5:
            break

    for thread in threads:
        thread.join()

    instance.query(
        """
        DROP TABLE test.bindings;
        DROP TABLE test.bindings_mv;
        DROP TABLE test.destination;
    """
    )

    assert (
        int(result) == messages_num * threads_num * 5
    ), "ClickHouse lost some messages: {}".format(result)


def test_rabbitmq_headers_exchange(rabbitmq_cluster):
    instance.query(
        """
        DROP TABLE IF EXISTS test.destination;
        CREATE TABLE test.destination(key UInt64, value UInt64)
        ENGINE = MergeTree()
        ORDER BY key;
    """
    )

    num_tables_to_receive = 2
    for consumer_id in range(num_tables_to_receive):
        print(("Setting up table {}".format(consumer_id)))
        instance.query(
            """
            DROP TABLE IF EXISTS test.headers_exchange_{0};
            DROP TABLE IF EXISTS test.headers_exchange_{0}_mv;
            CREATE TABLE test.headers_exchange_{0} (key UInt64, value UInt64)
                ENGINE = RabbitMQ
                SETTINGS rabbitmq_host_port = 'rabbitmq1:5672',
                         rabbitmq_num_consumers = 2,
                         rabbitmq_exchange_name = 'headers_exchange_testing',
                         rabbitmq_exchange_type = 'headers',
                         rabbitmq_routing_key_list = 'x-match=all,format=logs,type=report,year=2020',
                         rabbitmq_format = 'JSONEachRow',
                         rabbitmq_row_delimiter = '\\n';
            CREATE MATERIALIZED VIEW test.headers_exchange_{0}_mv TO test.destination AS
            SELECT key, value FROM test.headers_exchange_{0};
        """.format(
                consumer_id
            )
        )

    num_tables_to_ignore = 2
    for consumer_id in range(num_tables_to_ignore):
        print(("Setting up table {}".format(consumer_id + num_tables_to_receive)))
        instance.query(
            """
            DROP TABLE IF EXISTS test.headers_exchange_{0};
            DROP TABLE IF EXISTS test.headers_exchange_{0}_mv;
            CREATE TABLE test.headers_exchange_{0} (key UInt64, value UInt64)
                ENGINE = RabbitMQ
                SETTINGS rabbitmq_host_port = 'rabbitmq1:5672',
                         rabbitmq_exchange_name = 'headers_exchange_testing',
                         rabbitmq_exchange_type = 'headers',
                         rabbitmq_routing_key_list = 'x-match=all,format=logs,type=report,year=2019',
                         rabbitmq_format = 'JSONEachRow',
                         rabbitmq_row_delimiter = '\\n';
            CREATE MATERIALIZED VIEW test.headers_exchange_{0}_mv TO test.destination AS
            SELECT key, value FROM test.headers_exchange_{0};
        """.format(
                consumer_id + num_tables_to_receive
            )
        )

    i = [0]
    messages_num = 1000

    credentials = pika.PlainCredentials("root", "clickhouse")
    parameters = pika.ConnectionParameters(
        rabbitmq_cluster.rabbitmq_ip, rabbitmq_cluster.rabbitmq_port, "/", credentials
    )
    connection = pika.BlockingConnection(parameters)
    channel = connection.channel()

    messages = []
    for _ in range(messages_num):
        messages.append(json.dumps({"key": i[0], "value": i[0]}))
        i[0] += 1

    fields = {}
    fields["format"] = "logs"
    fields["type"] = "report"
    fields["year"] = "2020"

    for msg_id in range(messages_num):
        channel.basic_publish(
            exchange="headers_exchange_testing",
            routing_key="",
            properties=pika.BasicProperties(headers=fields, message_id=str(msg_id)),
            body=messages[msg_id],
        )

    connection.close()

    while True:
        result = instance.query("SELECT count() FROM test.destination")
        time.sleep(1)
        if int(result) == messages_num * num_tables_to_receive:
            break

    for consumer_id in range(num_tables_to_receive + num_tables_to_ignore):
        instance.query(
            """
            DROP TABLE test.headers_exchange_{0}_mv;
            DROP TABLE test.headers_exchange_{0};
        """.format(
                consumer_id
            )
        )

    instance.query(
        """
        DROP TABLE test.destination;
    """
    )

    assert (
        int(result) == messages_num * num_tables_to_receive
    ), "ClickHouse lost some messages: {}".format(result)


def test_rabbitmq_virtual_columns(rabbitmq_cluster):
    instance.query(
        """
        CREATE TABLE test.rabbitmq_virtuals (key UInt64, value UInt64)
            ENGINE = RabbitMQ
            SETTINGS rabbitmq_host_port = 'rabbitmq1:5672',
                     rabbitmq_exchange_name = 'virtuals',
                     rabbitmq_format = 'JSONEachRow';
        CREATE MATERIALIZED VIEW test.view Engine=Log AS
        SELECT value, key, _exchange_name, _channel_id, _delivery_tag, _redelivered FROM test.rabbitmq_virtuals;
    """
    )

    credentials = pika.PlainCredentials("root", "clickhouse")
    parameters = pika.ConnectionParameters(
        rabbitmq_cluster.rabbitmq_ip, rabbitmq_cluster.rabbitmq_port, "/", credentials
    )
    connection = pika.BlockingConnection(parameters)
    channel = connection.channel()

    message_num = 10
    i = 0
    messages = []
    for _ in range(message_num):
        messages.append(json.dumps({"key": i, "value": i}))
        i += 1

    for message in messages:
        channel.basic_publish(exchange="virtuals", routing_key="", body=message)

    while True:
        result = instance.query("SELECT count() FROM test.view")
        time.sleep(1)
        if int(result) == message_num:
            break

    connection.close()

    result = instance.query(
        """
        SELECT key, value, _exchange_name, SUBSTRING(_channel_id, 1, 3), _delivery_tag, _redelivered
        FROM test.view ORDER BY key
    """
    )

    expected = """\
0	0	virtuals	1_0	1	0
1	1	virtuals	1_0	2	0
2	2	virtuals	1_0	3	0
3	3	virtuals	1_0	4	0
4	4	virtuals	1_0	5	0
5	5	virtuals	1_0	6	0
6	6	virtuals	1_0	7	0
7	7	virtuals	1_0	8	0
8	8	virtuals	1_0	9	0
9	9	virtuals	1_0	10	0
"""

    instance.query(
        """
        DROP TABLE test.rabbitmq_virtuals;
        DROP TABLE test.view;
    """
    )

    assert TSV(result) == TSV(expected)


def test_rabbitmq_virtual_columns_with_materialized_view(rabbitmq_cluster):
    instance.query(
        """
        CREATE TABLE test.rabbitmq_virtuals_mv (key UInt64, value UInt64)
            ENGINE = RabbitMQ
            SETTINGS rabbitmq_host_port = 'rabbitmq1:5672',
                     rabbitmq_exchange_name = 'virtuals_mv',
                     rabbitmq_format = 'JSONEachRow';
        CREATE TABLE test.view (key UInt64, value UInt64,
            exchange_name String, channel_id String, delivery_tag UInt64, redelivered UInt8) ENGINE = MergeTree()
            ORDER BY key;
        CREATE MATERIALIZED VIEW test.consumer TO test.view AS
        SELECT *, _exchange_name as exchange_name, _channel_id as channel_id, _delivery_tag as delivery_tag, _redelivered as redelivered
        FROM test.rabbitmq_virtuals_mv;
    """
    )

    credentials = pika.PlainCredentials("root", "clickhouse")
    parameters = pika.ConnectionParameters(
        rabbitmq_cluster.rabbitmq_ip, rabbitmq_cluster.rabbitmq_port, "/", credentials
    )
    connection = pika.BlockingConnection(parameters)
    channel = connection.channel()

    message_num = 10
    i = 0
    messages = []
    for _ in range(message_num):
        messages.append(json.dumps({"key": i, "value": i}))
        i += 1

    for message in messages:
        channel.basic_publish(exchange="virtuals_mv", routing_key="", body=message)

    while True:
        result = instance.query("SELECT count() FROM test.view")
        time.sleep(1)
        if int(result) == message_num:
            break

    connection.close()

    result = instance.query(
        "SELECT key, value, exchange_name, SUBSTRING(channel_id, 1, 3), delivery_tag, redelivered FROM test.view ORDER BY delivery_tag"
    )
    expected = """\
0	0	virtuals_mv	1_0	1	0
1	1	virtuals_mv	1_0	2	0
2	2	virtuals_mv	1_0	3	0
3	3	virtuals_mv	1_0	4	0
4	4	virtuals_mv	1_0	5	0
5	5	virtuals_mv	1_0	6	0
6	6	virtuals_mv	1_0	7	0
7	7	virtuals_mv	1_0	8	0
8	8	virtuals_mv	1_0	9	0
9	9	virtuals_mv	1_0	10	0
"""

    instance.query(
        """
        DROP TABLE test.consumer;
        DROP TABLE test.view;
        DROP TABLE test.rabbitmq_virtuals_mv
    """
    )

    assert TSV(result) == TSV(expected)


def test_rabbitmq_many_consumers_to_each_queue(rabbitmq_cluster):
    instance.query(
        """
        DROP TABLE IF EXISTS test.destination;
        CREATE TABLE test.destination(key UInt64, value UInt64, channel_id String)
        ENGINE = MergeTree()
        ORDER BY key;
    """
    )

    num_tables = 4
    for table_id in range(num_tables):
        print(("Setting up table {}".format(table_id)))
        instance.query(
            """
            DROP TABLE IF EXISTS test.many_consumers_{0};
            DROP TABLE IF EXISTS test.many_consumers_{0}_mv;
            CREATE TABLE test.many_consumers_{0} (key UInt64, value UInt64)
                ENGINE = RabbitMQ
                SETTINGS rabbitmq_host_port = 'rabbitmq1:5672',
                         rabbitmq_exchange_name = 'many_consumers',
                         rabbitmq_num_queues = 2,
                         rabbitmq_num_consumers = 2,
                         rabbitmq_queue_base = 'many_consumers',
                         rabbitmq_format = 'JSONEachRow',
                         rabbitmq_row_delimiter = '\\n';
            CREATE MATERIALIZED VIEW test.many_consumers_{0}_mv TO test.destination AS
            SELECT key, value, _channel_id as channel_id FROM test.many_consumers_{0};
        """.format(
                table_id
            )
        )

    i = [0]
    messages_num = 1000

    credentials = pika.PlainCredentials("root", "clickhouse")
    parameters = pika.ConnectionParameters(
        rabbitmq_cluster.rabbitmq_ip, rabbitmq_cluster.rabbitmq_port, "/", credentials
    )

    def produce():
        connection = pika.BlockingConnection(parameters)
        channel = connection.channel()

        messages = []
        for _ in range(messages_num):
            messages.append(json.dumps({"key": i[0], "value": i[0]}))
            i[0] += 1
        for msg_id in range(messages_num):
            channel.basic_publish(
                exchange="many_consumers",
                routing_key="",
                properties=pika.BasicProperties(message_id=str(msg_id)),
                body=messages[msg_id],
            )
        connection.close()

    threads = []
    threads_num = 20

    for _ in range(threads_num):
        threads.append(threading.Thread(target=produce))
    for thread in threads:
        time.sleep(random.uniform(0, 1))
        thread.start()

    result1 = ""
    while True:
        result1 = instance.query("SELECT count() FROM test.destination")
        time.sleep(1)
        if int(result1) == messages_num * threads_num:
            break

    result2 = instance.query("SELECT count(DISTINCT channel_id) FROM test.destination")

    for thread in threads:
        thread.join()

    for consumer_id in range(num_tables):
        instance.query(
            """
            DROP TABLE test.many_consumers_{0};
            DROP TABLE test.many_consumers_{0}_mv;
        """.format(
                consumer_id
            )
        )

    instance.query(
        """
        DROP TABLE test.destination;
    """
    )

    assert (
        int(result1) == messages_num * threads_num
    ), "ClickHouse lost some messages: {}".format(result)
    # 4 tables, 2 consumers for each table => 8 consumer tags
    assert int(result2) == 8


def test_rabbitmq_restore_failed_connection_without_losses_1(rabbitmq_cluster):
    instance.query(
        """
        DROP TABLE IF EXISTS test.consume;
        CREATE TABLE test.view (key UInt64, value UInt64)
            ENGINE = MergeTree
            ORDER BY key;
        CREATE TABLE test.consume (key UInt64, value UInt64)
            ENGINE = RabbitMQ
            SETTINGS rabbitmq_host_port = 'rabbitmq1:5672',
                     rabbitmq_exchange_name = 'producer_reconnect',
                     rabbitmq_format = 'JSONEachRow',
                     rabbitmq_num_consumers = 2,
                     rabbitmq_row_delimiter = '\\n';
        CREATE MATERIALIZED VIEW test.consumer TO test.view AS
            SELECT * FROM test.consume;
        DROP TABLE IF EXISTS test.producer_reconnect;
        CREATE TABLE test.producer_reconnect (key UInt64, value UInt64)
            ENGINE = RabbitMQ
            SETTINGS rabbitmq_host_port = 'rabbitmq1:5672',
                     rabbitmq_exchange_name = 'producer_reconnect',
                     rabbitmq_persistent = '1',
                     rabbitmq_format = 'JSONEachRow',
                     rabbitmq_row_delimiter = '\\n';
    """
    )

    credentials = pika.PlainCredentials("root", "clickhouse")
    parameters = pika.ConnectionParameters(
        rabbitmq_cluster.rabbitmq_ip, rabbitmq_cluster.rabbitmq_port, "/", credentials
    )
    connection = pika.BlockingConnection(parameters)
    channel = connection.channel()

    messages_num = 100000
    values = []
    for i in range(messages_num):
        values.append("({i}, {i})".format(i=i))
    values = ",".join(values)

    while True:
        try:
            instance.query(
                "INSERT INTO test.producer_reconnect VALUES {}".format(values)
            )
            break
        except QueryRuntimeException as e:
            if "Local: Timed out." in str(e):
                continue
            else:
                raise

    while int(instance.query("SELECT count() FROM test.view")) == 0:
        time.sleep(0.1)

    kill_rabbitmq(rabbitmq_cluster.rabbitmq_docker_id)
    time.sleep(4)
    revive_rabbitmq(rabbitmq_cluster.rabbitmq_docker_id)

    while True:
        result = instance.query("SELECT count(DISTINCT key) FROM test.view")
        time.sleep(1)
        if int(result) == messages_num:
            break

    instance.query(
        """
        DROP TABLE test.consume;
        DROP TABLE test.producer_reconnect;
    """
    )

    assert int(result) == messages_num, "ClickHouse lost some messages: {}".format(
        result
    )


def test_rabbitmq_restore_failed_connection_without_losses_2(rabbitmq_cluster):
    instance.query(
        """
        CREATE TABLE test.consumer_reconnect (key UInt64, value UInt64)
            ENGINE = RabbitMQ
            SETTINGS rabbitmq_host_port = 'rabbitmq1:5672',
                     rabbitmq_exchange_name = 'consumer_reconnect',
                     rabbitmq_num_consumers = 10,
                     rabbitmq_num_queues = 10,
                     rabbitmq_format = 'JSONEachRow',
                     rabbitmq_row_delimiter = '\\n';
    """
    )

    i = 0
    messages_num = 150000

    credentials = pika.PlainCredentials("root", "clickhouse")
    parameters = pika.ConnectionParameters(
        rabbitmq_cluster.rabbitmq_ip, rabbitmq_cluster.rabbitmq_port, "/", credentials
    )

    connection = pika.BlockingConnection(parameters)
    channel = connection.channel()
    messages = []
    for _ in range(messages_num):
        messages.append(json.dumps({"key": i, "value": i}))
        i += 1
    for msg_id in range(messages_num):
        channel.basic_publish(
            exchange="consumer_reconnect",
            routing_key="",
            body=messages[msg_id],
            properties=pika.BasicProperties(delivery_mode=2, message_id=str(msg_id)),
        )
    connection.close()
    instance.query(
        """
        CREATE TABLE test.view (key UInt64, value UInt64)
            ENGINE = MergeTree
            ORDER BY key;
        CREATE MATERIALIZED VIEW test.consumer TO test.view AS
            SELECT * FROM test.consumer_reconnect;
    """
    )

    while int(instance.query("SELECT count() FROM test.view")) == 0:
        print(3)
        time.sleep(0.1)

    kill_rabbitmq(rabbitmq_cluster.rabbitmq_docker_id)
    time.sleep(8)
    revive_rabbitmq(rabbitmq_cluster.rabbitmq_docker_id)

    # while int(instance.query('SELECT count() FROM test.view')) == 0:
    #    time.sleep(0.1)

    # kill_rabbitmq()
    # time.sleep(2)
    # revive_rabbitmq()

    while True:
        result = instance.query("SELECT count(DISTINCT key) FROM test.view")
        time.sleep(1)
        if int(result) == messages_num:
            break

    instance.query(
        """
        DROP TABLE test.consumer;
        DROP TABLE test.consumer_reconnect;
    """
    )

    assert int(result) == messages_num, "ClickHouse lost some messages: {}".format(
        result
    )


def test_rabbitmq_commit_on_block_write(rabbitmq_cluster):
    instance.query(
        """
        CREATE TABLE test.rabbitmq (key UInt64, value UInt64)
            ENGINE = RabbitMQ
            SETTINGS rabbitmq_host_port = 'rabbitmq1:5672',
                     rabbitmq_exchange_name = 'block',
                     rabbitmq_format = 'JSONEachRow',
                     rabbitmq_queue_base = 'block',
                     rabbitmq_max_block_size = 100,
                     rabbitmq_row_delimiter = '\\n';
        CREATE TABLE test.view (key UInt64, value UInt64)
            ENGINE = MergeTree()
            ORDER BY key;
        CREATE MATERIALIZED VIEW test.consumer TO test.view AS
            SELECT * FROM test.rabbitmq;
    """
    )

    credentials = pika.PlainCredentials("root", "clickhouse")
    parameters = pika.ConnectionParameters(
        rabbitmq_cluster.rabbitmq_ip, rabbitmq_cluster.rabbitmq_port, "/", credentials
    )
    connection = pika.BlockingConnection(parameters)
    channel = connection.channel()

    cancel = threading.Event()

    i = [0]

    def produce():
        while not cancel.is_set():
            messages = []
            for _ in range(101):
                messages.append(json.dumps({"key": i[0], "value": i[0]}))
                i[0] += 1
            for message in messages:
                channel.basic_publish(exchange="block", routing_key="", body=message)

    rabbitmq_thread = threading.Thread(target=produce)
    rabbitmq_thread.start()

    while int(instance.query("SELECT count() FROM test.view")) == 0:
        time.sleep(1)

    cancel.set()

    instance.query("DETACH TABLE test.rabbitmq;")

    while (
        int(
            instance.query(
                "SELECT count() FROM system.tables WHERE database='test' AND name='rabbitmq'"
            )
        )
        == 1
    ):
        time.sleep(1)

    instance.query("ATTACH TABLE test.rabbitmq;")

    while int(instance.query("SELECT uniqExact(key) FROM test.view")) < i[0]:
        time.sleep(1)

    result = int(instance.query("SELECT count() == uniqExact(key) FROM test.view"))

    instance.query(
        """
        DROP TABLE test.consumer;
        DROP TABLE test.view;
    """
    )

    rabbitmq_thread.join()
    connection.close()

    assert result == 1, "Messages from RabbitMQ get duplicated!"


def test_rabbitmq_no_connection_at_startup_1(rabbitmq_cluster):
    # no connection when table is initialized
    rabbitmq_cluster.pause_container("rabbitmq1")
    instance.query_and_get_error(
        """
        CREATE TABLE test.cs (key UInt64, value UInt64)
            ENGINE = RabbitMQ
            SETTINGS rabbitmq_host_port = 'rabbitmq1:5672',
                     rabbitmq_exchange_name = 'cs',
                     rabbitmq_format = 'JSONEachRow',
                     rabbitmq_num_consumers = '5',
                     rabbitmq_row_delimiter = '\\n';
    """
    )
    rabbitmq_cluster.unpause_container("rabbitmq1")


def test_rabbitmq_no_connection_at_startup_2(rabbitmq_cluster):
    instance.query(
        """
        CREATE TABLE test.cs (key UInt64, value UInt64)
            ENGINE = RabbitMQ
            SETTINGS rabbitmq_host_port = 'rabbitmq1:5672',
                     rabbitmq_exchange_name = 'cs',
                     rabbitmq_format = 'JSONEachRow',
                     rabbitmq_num_consumers = '5',
                     rabbitmq_row_delimiter = '\\n';
        CREATE TABLE test.view (key UInt64, value UInt64)
            ENGINE = MergeTree
            ORDER BY key;
        CREATE MATERIALIZED VIEW test.consumer TO test.view AS
            SELECT * FROM test.cs;
    """
    )
    instance.query("DETACH TABLE test.cs")
    rabbitmq_cluster.pause_container("rabbitmq1")
    instance.query("ATTACH TABLE test.cs")
    rabbitmq_cluster.unpause_container("rabbitmq1")

    messages_num = 1000
    credentials = pika.PlainCredentials("root", "clickhouse")
    parameters = pika.ConnectionParameters(
        rabbitmq_cluster.rabbitmq_ip, rabbitmq_cluster.rabbitmq_port, "/", credentials
    )
    connection = pika.BlockingConnection(parameters)
    channel = connection.channel()
    for i in range(messages_num):
        message = json.dumps({"key": i, "value": i})
        channel.basic_publish(
            exchange="cs",
            routing_key="",
            body=message,
            properties=pika.BasicProperties(delivery_mode=2, message_id=str(i)),
        )
    connection.close()

    while True:
        result = instance.query("SELECT count() FROM test.view")
        time.sleep(1)
        if int(result) == messages_num:
            break

    instance.query(
        """
        DROP TABLE test.consumer;
        DROP TABLE test.cs;
    """
    )

    assert int(result) == messages_num, "ClickHouse lost some messages: {}".format(
        result
    )


def test_rabbitmq_format_factory_settings(rabbitmq_cluster):
    instance.query(
        """
        CREATE TABLE test.format_settings (
            id String, date DateTime
        ) ENGINE = RabbitMQ
            SETTINGS rabbitmq_host_port = 'rabbitmq1:5672',
                     rabbitmq_exchange_name = 'format_settings',
                     rabbitmq_format = 'JSONEachRow',
                     date_time_input_format = 'best_effort';
        """
    )

    credentials = pika.PlainCredentials("root", "clickhouse")
    parameters = pika.ConnectionParameters(
        rabbitmq_cluster.rabbitmq_ip, rabbitmq_cluster.rabbitmq_port, "/", credentials
    )
    connection = pika.BlockingConnection(parameters)
    channel = connection.channel()

    message = json.dumps(
        {"id": "format_settings_test", "date": "2021-01-19T14:42:33.1829214Z"}
    )
    expected = instance.query(
        """SELECT parseDateTimeBestEffort(CAST('2021-01-19T14:42:33.1829214Z', 'String'))"""
    )

    channel.basic_publish(exchange="format_settings", routing_key="", body=message)
    result = ""
    while True:
        result = instance.query("SELECT date FROM test.format_settings")
        if result == expected:
            break

    instance.query(
        """
        CREATE TABLE test.view (
            id String, date DateTime
        ) ENGINE = MergeTree ORDER BY id;
        CREATE MATERIALIZED VIEW test.consumer TO test.view AS
            SELECT * FROM test.format_settings;
        """
    )

    channel.basic_publish(exchange="format_settings", routing_key="", body=message)
    result = ""
    while True:
        result = instance.query("SELECT date FROM test.view")
        if result == expected:
            break

    connection.close()
    instance.query(
        """
        DROP TABLE test.consumer;
        DROP TABLE test.format_settings;
    """
    )

    assert result == expected


def test_rabbitmq_vhost(rabbitmq_cluster):
    instance.query(
        """
        CREATE TABLE test.rabbitmq_vhost (key UInt64, value UInt64)
            ENGINE = RabbitMQ
            SETTINGS rabbitmq_host_port = 'rabbitmq1:5672',
                     rabbitmq_exchange_name = 'vhost',
                     rabbitmq_format = 'JSONEachRow',
                     rabbitmq_vhost = '/'
        """
    )

    credentials = pika.PlainCredentials("root", "clickhouse")
    parameters = pika.ConnectionParameters(
        rabbitmq_cluster.rabbitmq_ip, rabbitmq_cluster.rabbitmq_port, "/", credentials
    )
    connection = pika.BlockingConnection(parameters)
    channel = connection.channel()
    channel.basic_publish(
        exchange="vhost", routing_key="", body=json.dumps({"key": 1, "value": 2})
    )
    connection.close()
    while True:
        result = instance.query(
            "SELECT * FROM test.rabbitmq_vhost ORDER BY key", ignore_error=True
        )
        if result == "1\t2\n":
            break


def test_rabbitmq_drop_table_properly(rabbitmq_cluster):
    instance.query(
        """
        CREATE TABLE test.rabbitmq_drop (key UInt64, value UInt64)
            ENGINE = RabbitMQ
            SETTINGS rabbitmq_host_port = 'rabbitmq1:5672',
                     rabbitmq_exchange_name = 'drop',
                     rabbitmq_format = 'JSONEachRow',
                     rabbitmq_queue_base = 'rabbit_queue_drop'
        """
    )

    credentials = pika.PlainCredentials("root", "clickhouse")
    parameters = pika.ConnectionParameters(
        rabbitmq_cluster.rabbitmq_ip, rabbitmq_cluster.rabbitmq_port, "/", credentials
    )
    connection = pika.BlockingConnection(parameters)
    channel = connection.channel()

    channel.basic_publish(
        exchange="drop", routing_key="", body=json.dumps({"key": 1, "value": 2})
    )
    while True:
        result = instance.query(
            "SELECT * FROM test.rabbitmq_drop ORDER BY key", ignore_error=True
        )
        if result == "1\t2\n":
            break

    exists = channel.queue_declare(queue="rabbit_queue_drop", passive=True)
    assert exists

    instance.query("DROP TABLE test.rabbitmq_drop")
    time.sleep(30)

    try:
        exists = channel.queue_declare(
            callback, queue="rabbit_queue_drop", passive=True
        )
    except Exception as e:
        exists = False

    assert not exists


def test_rabbitmq_queue_settings(rabbitmq_cluster):
    instance.query(
        """
        CREATE TABLE test.rabbitmq_settings (key UInt64, value UInt64)
            ENGINE = RabbitMQ
            SETTINGS rabbitmq_host_port = 'rabbitmq1:5672',
                     rabbitmq_exchange_name = 'rabbit_exchange',
                     rabbitmq_format = 'JSONEachRow',
                     rabbitmq_queue_base = 'rabbit_queue_settings',
                     rabbitmq_queue_settings_list = 'x-max-length=10,x-overflow=reject-publish'
        """
    )

    credentials = pika.PlainCredentials("root", "clickhouse")
    parameters = pika.ConnectionParameters(
        rabbitmq_cluster.rabbitmq_ip, rabbitmq_cluster.rabbitmq_port, "/", credentials
    )
    connection = pika.BlockingConnection(parameters)
    channel = connection.channel()

    for i in range(50):
        channel.basic_publish(
            exchange="rabbit_exchange",
            routing_key="",
            body=json.dumps({"key": 1, "value": 2}),
        )
    connection.close()

    instance.query(
        """
        CREATE TABLE test.view (key UInt64, value UInt64)
        ENGINE = MergeTree ORDER BY key;
        CREATE MATERIALIZED VIEW test.consumer TO test.view AS
            SELECT * FROM test.rabbitmq_settings;
        """
    )

    time.sleep(5)

    result = instance.query(
        "SELECT count() FROM test.rabbitmq_settings", ignore_error=True
    )
    while int(result) != 10:
        time.sleep(0.5)
        result = instance.query("SELECT count() FROM test.view", ignore_error=True)

    instance.query("DROP TABLE test.rabbitmq_settings")

    # queue size is 10, but 50 messages were sent, they will be dropped (setting x-overflow = reject-publish) and only 10 will remain.
    assert int(result) == 10


def test_rabbitmq_queue_consume(rabbitmq_cluster):
    credentials = pika.PlainCredentials("root", "clickhouse")
    parameters = pika.ConnectionParameters(
        rabbitmq_cluster.rabbitmq_ip, rabbitmq_cluster.rabbitmq_port, "/", credentials
    )
    connection = pika.BlockingConnection(parameters)
    channel = connection.channel()
    channel.queue_declare(queue="rabbit_queue", durable=True)

    i = [0]
    messages_num = 1000

    def produce():
        connection = pika.BlockingConnection(parameters)
        channel = connection.channel()
        messages = []
        for _ in range(messages_num):
            message = json.dumps({"key": i[0], "value": i[0]})
            channel.basic_publish(exchange="", routing_key="rabbit_queue", body=message)
            i[0] += 1

    threads = []
    threads_num = 10
    for _ in range(threads_num):
        threads.append(threading.Thread(target=produce))
    for thread in threads:
        time.sleep(random.uniform(0, 1))
        thread.start()

    instance.query(
        """
        CREATE TABLE test.rabbitmq_queue (key UInt64, value UInt64)
            ENGINE = RabbitMQ
            SETTINGS rabbitmq_host_port = 'rabbitmq1:5672',
                     rabbitmq_format = 'JSONEachRow',
                     rabbitmq_queue_base = 'rabbit_queue',
                     rabbitmq_queue_consume = 1;
        CREATE TABLE test.view (key UInt64, value UInt64)
        ENGINE = MergeTree ORDER BY key;
        CREATE MATERIALIZED VIEW test.consumer TO test.view AS
            SELECT * FROM test.rabbitmq_queue;
        """
    )

    result = ""
    while True:
        result = instance.query("SELECT count() FROM test.view")
        if int(result) == messages_num * threads_num:
            break
        time.sleep(1)

    for thread in threads:
        thread.join()

    instance.query("DROP TABLE test.rabbitmq_queue")


def test_rabbitmq_produce_consume_avro(rabbitmq_cluster):
    num_rows = 75

    instance.query(
        """
        DROP TABLE IF EXISTS test.view;
        DROP TABLE IF EXISTS test.rabbit;
        DROP TABLE IF EXISTS test.rabbit_writer;

        CREATE TABLE test.rabbit_writer (key UInt64, value UInt64)
            ENGINE = RabbitMQ
            SETTINGS rabbitmq_host_port = 'rabbitmq1:5672',
                     rabbitmq_format = 'Avro',
                     rabbitmq_exchange_name = 'avro',
                     rabbitmq_exchange_type = 'direct',
                     rabbitmq_routing_key_list = 'avro';

        CREATE TABLE test.rabbit (key UInt64, value UInt64)
            ENGINE = RabbitMQ
            SETTINGS rabbitmq_host_port = 'rabbitmq1:5672',
                     rabbitmq_format = 'Avro',
                     rabbitmq_exchange_name = 'avro',
                     rabbitmq_exchange_type = 'direct',
                     rabbitmq_routing_key_list = 'avro';

        CREATE MATERIALIZED VIEW test.view Engine=Log AS
            SELECT key, value FROM test.rabbit;
    """
    )

    instance.query(
        "INSERT INTO test.rabbit_writer select number*10 as key, number*100 as value from numbers({num_rows}) SETTINGS output_format_avro_rows_in_file = 7".format(
            num_rows=num_rows
        )
    )

    # Ideally we should wait for an event
    time.sleep(3)

    expected_num_rows = instance.query(
        "SELECT COUNT(1) FROM test.view", ignore_error=True
    )
    assert int(expected_num_rows) == num_rows

    expected_max_key = instance.query(
        "SELECT max(key) FROM test.view", ignore_error=True
    )
    assert int(expected_max_key) == (num_rows - 1) * 10


def test_rabbitmq_bad_args(rabbitmq_cluster):
    credentials = pika.PlainCredentials("root", "clickhouse")
    parameters = pika.ConnectionParameters(
        rabbitmq_cluster.rabbitmq_ip, rabbitmq_cluster.rabbitmq_port, "/", credentials
    )
    connection = pika.BlockingConnection(parameters)
    channel = connection.channel()
    channel.exchange_declare(exchange="f", exchange_type="fanout")
    instance.query_and_get_error(
        """
        CREATE TABLE test.drop (key UInt64, value UInt64)
            ENGINE = RabbitMQ
            SETTINGS rabbitmq_host_port = 'rabbitmq1:5672',
                     rabbitmq_exchange_name = 'f',
                     rabbitmq_format = 'JSONEachRow';
    """
    )


def test_rabbitmq_issue_30691(rabbitmq_cluster):
    instance.query(
        """
        CREATE TABLE test.rabbitmq_drop (json String)
            ENGINE = RabbitMQ
            SETTINGS rabbitmq_host_port = 'rabbitmq1:5672',
                     rabbitmq_exchange_name = '30691',
                     rabbitmq_row_delimiter = '\\n', -- Works only if adding this setting
                     rabbitmq_format = 'LineAsString',
                     rabbitmq_queue_base = '30691';
        """
    )

    credentials = pika.PlainCredentials("root", "clickhouse")
    parameters = pika.ConnectionParameters(
        rabbitmq_cluster.rabbitmq_ip, rabbitmq_cluster.rabbitmq_port, "/", credentials
    )
    connection = pika.BlockingConnection(parameters)
    channel = connection.channel()

    channel.basic_publish(
        exchange="30691",
        routing_key="",
        body=json.dumps(
            {
                "event_type": "purge",
                "as_src": 1234,
                "as_dst": 0,
                "as_path": "",
                "local_pref": 100,
                "med": 0,
                "peer_as_dst": 0,
                "ip_src": "<redacted ipv6>",
                "ip_dst": "<redacted ipv6>",
                "port_src": 443,
                "port_dst": 41930,
                "ip_proto": "tcp",
                "tos": 0,
                "stamp_inserted": "2021-10-26 15:20:00",
                "stamp_updated": "2021-10-26 15:23:14",
                "packets": 2,
                "bytes": 1216,
                "writer_id": "default_amqp/449206",
            }
        ),
    )
    result = ""
    while True:
        result = instance.query("SELECT * FROM test.rabbitmq_drop", ignore_error=True)
        print(result)
        if result != "":
            break
    assert (
        result.strip()
        == """{"event_type": "purge", "as_src": 1234, "as_dst": 0, "as_path": "", "local_pref": 100, "med": 0, "peer_as_dst": 0, "ip_src": "<redacted ipv6>", "ip_dst": "<redacted ipv6>", "port_src": 443, "port_dst": 41930, "ip_proto": "tcp", "tos": 0, "stamp_inserted": "2021-10-26 15:20:00", "stamp_updated": "2021-10-26 15:23:14", "packets": 2, "bytes": 1216, "writer_id": "default_amqp/449206"}"""
    )


def test_rabbitmq_drop_mv(rabbitmq_cluster):
    instance.query(
        """
        CREATE TABLE test.rabbitmq (key UInt64, value UInt64)
            ENGINE = RabbitMQ
            SETTINGS rabbitmq_host_port = 'rabbitmq1:5672',
                     rabbitmq_exchange_name = 'mv',
                     rabbitmq_format = 'JSONEachRow',
                     rabbitmq_queue_base = 'drop_mv';
        CREATE TABLE test.view (key UInt64, value UInt64)
            ENGINE = MergeTree()
            ORDER BY key;
        CREATE MATERIALIZED VIEW test.consumer TO test.view AS
            SELECT * FROM test.rabbitmq;
    """
    )

    credentials = pika.PlainCredentials("root", "clickhouse")
    parameters = pika.ConnectionParameters(
        rabbitmq_cluster.rabbitmq_ip, rabbitmq_cluster.rabbitmq_port, "/", credentials
    )
    connection = pika.BlockingConnection(parameters)
    channel = connection.channel()

    messages = []
    for i in range(20):
        channel.basic_publish(
            exchange="mv", routing_key="", body=json.dumps({"key": i, "value": i})
        )

    instance.query("DROP VIEW test.consumer")
    for i in range(20, 40):
        channel.basic_publish(
            exchange="mv", routing_key="", body=json.dumps({"key": i, "value": i})
        )

    instance.query(
        """
        CREATE MATERIALIZED VIEW test.consumer TO test.view AS
            SELECT * FROM test.rabbitmq;
    """
    )
    for i in range(40, 50):
        channel.basic_publish(
            exchange="mv", routing_key="", body=json.dumps({"key": i, "value": i})
        )

    while True:
        result = instance.query("SELECT * FROM test.view ORDER BY key")
        if rabbitmq_check_result(result):
            break

    rabbitmq_check_result(result, True)

    instance.query("DROP VIEW test.consumer")
    for i in range(50, 60):
        channel.basic_publish(
            exchange="mv", routing_key="", body=json.dumps({"key": i, "value": i})
        )
    connection.close()

    count = 0
    while True:
        count = int(instance.query("SELECT count() FROM test.rabbitmq"))
        if count:
            break

    assert count > 0


def test_rabbitmq_random_detach(rabbitmq_cluster):
    NUM_CONSUMERS = 2
    NUM_QUEUES = 2
    instance.query(
        """
        CREATE TABLE test.rabbitmq (key UInt64, value UInt64)
            ENGINE = RabbitMQ
            SETTINGS rabbitmq_host_port = 'rabbitmq1:5672',
                     rabbitmq_exchange_name = 'random',
                     rabbitmq_queue_base = 'random',
                     rabbitmq_num_queues = 2,
                     rabbitmq_num_consumers = 2,
                     rabbitmq_format = 'JSONEachRow';
        CREATE TABLE test.view (key UInt64, value UInt64, channel_id String)
            ENGINE = MergeTree
            ORDER BY key;
        CREATE MATERIALIZED VIEW test.consumer TO test.view AS
            SELECT *, _channel_id AS channel_id FROM test.rabbitmq;
    """
    )

    i = [0]
    messages_num = 10000

    credentials = pika.PlainCredentials("root", "clickhouse")
    parameters = pika.ConnectionParameters(
        rabbitmq_cluster.rabbitmq_ip, rabbitmq_cluster.rabbitmq_port, "/", credentials
    )

    def produce():
        connection = pika.BlockingConnection(parameters)
        channel = connection.channel()

        messages = []
        for i in range(messages_num):
            messages.append(json.dumps({"key": i[0], "value": i[0]}))
            i[0] += 1
            mes_id = str(i)
            channel.basic_publish(
                exchange="test_sharding",
                routing_key="",
                properties=pika.BasicProperties(message_id=mes_id),
                body=message,
            )
        connection.close()

    threads = []
    threads_num = 20

    for _ in range(threads_num):
        threads.append(threading.Thread(target=produce))
    for thread in threads:
        time.sleep(random.uniform(0, 1))
        thread.start()

    # time.sleep(5)
    # kill_rabbitmq(rabbitmq_cluster.rabbitmq_docker_id)
    # instance.query("detach table test.rabbitmq")
    # revive_rabbitmq(rabbitmq_cluster.rabbitmq_docker_id)

    for thread in threads:
        thread.join()


def test_rabbitmq_predefined_configuration(rabbitmq_cluster):
    credentials = pika.PlainCredentials("root", "clickhouse")
    parameters = pika.ConnectionParameters(
        rabbitmq_cluster.rabbitmq_ip, rabbitmq_cluster.rabbitmq_port, "/", credentials
    )
    connection = pika.BlockingConnection(parameters)
    channel = connection.channel()

    instance.query(
        """
        CREATE TABLE test.rabbitmq (key UInt64, value UInt64)
            ENGINE = RabbitMQ(rabbit1, rabbitmq_vhost = '/') """
    )

    channel.basic_publish(
        exchange="named", routing_key="", body=json.dumps({"key": 1, "value": 2})
    )
    while True:
        result = instance.query(
            "SELECT * FROM test.rabbitmq ORDER BY key", ignore_error=True
        )
        if result == "1\t2\n":
            break
    instance.restart_clickhouse()
    channel.basic_publish(
        exchange="named", routing_key="", body=json.dumps({"key": 1, "value": 2})
    )
    while True:
        result = instance.query(
            "SELECT * FROM test.rabbitmq ORDER BY key", ignore_error=True
        )
        if result == "1\t2\n":
            break


<<<<<<< HEAD
def test_rabbitmq_address(rabbitmq_cluster):

    instance2.query("""
=======
def test_rabbitmq_msgpack(rabbitmq_cluster):

    instance.query(
        """
>>>>>>> 2a1ede0f
        drop table if exists rabbit_in;
        drop table if exists rabbit_out;
        create table
            rabbit_in (val String)
            engine=RabbitMQ
<<<<<<< HEAD
            SETTINGS rabbitmq_exchange_name = 'rxhep',
                     rabbitmq_format = 'CSV',
                     rabbitmq_num_consumers = 1,
                     rabbitmq_address='amqp://root:clickhouse@rabbitmq1:5672/';
        create table
            rabbit_out (val String) engine=RabbitMQ
            SETTINGS rabbitmq_exchange_name = 'rxhep',
                     rabbitmq_format = 'CSV',
                     rabbitmq_num_consumers = 1,
                     rabbitmq_address='amqp://root:clickhouse@rabbitmq1:5672/';
        set stream_like_engine_allow_direct_select=1;
        insert into rabbit_out select 'kek';
    """)
=======
            settings rabbitmq_host_port = 'rabbitmq1:5672',
                     rabbitmq_exchange_name = 'xhep',
                     rabbitmq_format = 'MsgPack',
                     rabbitmq_num_consumers = 1;
        create table
            rabbit_out (val String)
            engine=RabbitMQ
            settings rabbitmq_host_port = 'rabbitmq1:5672',
                     rabbitmq_exchange_name = 'xhep',
                     rabbitmq_format = 'MsgPack',
                     rabbitmq_num_consumers = 1;
        set stream_like_engine_allow_direct_select=1;
        insert into rabbit_out select 'kek';
        """
    )
>>>>>>> 2a1ede0f

    result = ""
    try_no = 0
    while True:
<<<<<<< HEAD
        result = instance2.query("select * from rabbit_in;")
=======
        result = instance.query("select * from rabbit_in;")
>>>>>>> 2a1ede0f
        if result.strip() == "kek":
            break
        else:
            try_no = try_no + 1
            if try_no == 20:
                break
        time.sleep(1)
<<<<<<< HEAD
    assert result.strip() == "kek"


if __name__ == "__main__":
    cluster.start()
    input("Cluster created, press any key to destroy...")
    cluster.shutdown()
=======
    assert result.strip() == "kek"
>>>>>>> 2a1ede0f
<|MERGE_RESOLUTION|>--- conflicted
+++ resolved
@@ -2750,22 +2750,14 @@
             break
 
 
-<<<<<<< HEAD
 def test_rabbitmq_address(rabbitmq_cluster):
 
     instance2.query("""
-=======
-def test_rabbitmq_msgpack(rabbitmq_cluster):
-
-    instance.query(
-        """
->>>>>>> 2a1ede0f
         drop table if exists rabbit_in;
         drop table if exists rabbit_out;
         create table
             rabbit_in (val String)
             engine=RabbitMQ
-<<<<<<< HEAD
             SETTINGS rabbitmq_exchange_name = 'rxhep',
                      rabbitmq_format = 'CSV',
                      rabbitmq_num_consumers = 1,
@@ -2779,32 +2771,11 @@
         set stream_like_engine_allow_direct_select=1;
         insert into rabbit_out select 'kek';
     """)
-=======
-            settings rabbitmq_host_port = 'rabbitmq1:5672',
-                     rabbitmq_exchange_name = 'xhep',
-                     rabbitmq_format = 'MsgPack',
-                     rabbitmq_num_consumers = 1;
-        create table
-            rabbit_out (val String)
-            engine=RabbitMQ
-            settings rabbitmq_host_port = 'rabbitmq1:5672',
-                     rabbitmq_exchange_name = 'xhep',
-                     rabbitmq_format = 'MsgPack',
-                     rabbitmq_num_consumers = 1;
-        set stream_like_engine_allow_direct_select=1;
-        insert into rabbit_out select 'kek';
-        """
-    )
->>>>>>> 2a1ede0f
 
     result = ""
     try_no = 0
     while True:
-<<<<<<< HEAD
         result = instance2.query("select * from rabbit_in;")
-=======
-        result = instance.query("select * from rabbit_in;")
->>>>>>> 2a1ede0f
         if result.strip() == "kek":
             break
         else:
@@ -2812,14 +2783,4 @@
             if try_no == 20:
                 break
         time.sleep(1)
-<<<<<<< HEAD
-    assert result.strip() == "kek"
-
-
-if __name__ == "__main__":
-    cluster.start()
-    input("Cluster created, press any key to destroy...")
-    cluster.shutdown()
-=======
-    assert result.strip() == "kek"
->>>>>>> 2a1ede0f
+    assert result.strip() == "kek"