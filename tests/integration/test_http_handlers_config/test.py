--- conflicted
+++ resolved
@@ -23,33 +23,6 @@
 
 def test_dynamic_query_handler():
     with contextlib.closing(
-<<<<<<< HEAD
-            SimpleCluster(ClickHouseCluster(__file__), "dynamic_handler", "test_dynamic_handler")) as cluster:
-        test_query = urllib.parse.quote_plus('SELECT * FROM system.settings WHERE name = \'max_threads\'')
-
-        assert 404 == cluster.instance.http_request('?max_threads=1', method='GET', headers={'XXX': 'xxx'}).status_code
-
-        assert 404 == cluster.instance.http_request('test_dynamic_handler_get?max_threads=1', method='POST',
-                                                    headers={'XXX': 'xxx'}).status_code
-
-        assert 404 == cluster.instance.http_request('test_dynamic_handler_get?max_threads=1', method='GET',
-                                                    headers={'XXX': 'bad'}).status_code
-
-        assert 400 == cluster.instance.http_request('test_dynamic_handler_get?max_threads=1', method='GET',
-                                                    headers={'XXX': 'xxx'}).status_code
-
-        res_default = cluster.instance.http_request(
-            'test_dynamic_handler_get?max_threads=1&get_dynamic_handler_query=' + test_query,
-            method='GET', headers={'XXX': 'xxx'})
-        assert 200 == res_default.status_code
-        assert 'text/tab-separated-values; charset=UTF-8' == res_default.headers['content-type']
-
-        res_custom_ct = cluster.instance.http_request(
-            'test_dynamic_handler_get_custom_content_type?max_threads=1&get_dynamic_handler_query=' + test_query,
-            method='GET', headers={'XXX': 'xxx'})
-        assert 200 == res_custom_ct.status_code
-        assert 'application/whatever; charset=cp1337' == res_custom_ct.headers['content-type']
-=======
         SimpleCluster(
             ClickHouseCluster(__file__), "dynamic_handler", "test_dynamic_handler"
         )
@@ -92,45 +65,33 @@
             ).status_code
         )
 
-        assert (
-            200
-            == cluster.instance.http_request(
-                "test_dynamic_handler_get?max_threads=1&get_dynamic_handler_query="
-                + test_query,
-                method="GET",
-                headers={"XXX": "xxx"},
-            ).status_code
-        )
->>>>>>> 30c1afe2
+        res_default = cluster.instance.http_request(
+            "test_dynamic_handler_get?max_threads=1&get_dynamic_handler_query="
+            + test_query,
+            method="GET",
+            headers={"XXX": "xxx"},
+        )
+        assert 200 == res_default.status_code
+        assert (
+            "text/tab-separated-values; charset=UTF-8"
+            == res_default.headers["content-type"]
+        )
+
+        res_custom_ct = cluster.instance.http_request(
+            "test_dynamic_handler_get_custom_content_type?max_threads=1&get_dynamic_handler_query="
+            + test_query,
+            method="GET",
+            headers={"XXX": "xxx"},
+        )
+        assert 200 == res_custom_ct.status_code
+        assert (
+            "application/whatever; charset=cp1337"
+            == res_custom_ct.headers["content-type"]
+        )
 
 
 def test_predefined_query_handler():
     with contextlib.closing(
-<<<<<<< HEAD
-            SimpleCluster(ClickHouseCluster(__file__), "predefined_handler", "test_predefined_handler")) as cluster:
-        assert 404 == cluster.instance.http_request('?max_threads=1', method='GET', headers={'XXX': 'xxx'}).status_code
-
-        assert 404 == cluster.instance.http_request('test_predefined_handler_get?max_threads=1', method='GET',
-                                                    headers={'XXX': 'bad'}).status_code
-
-        assert 404 == cluster.instance.http_request('test_predefined_handler_get?max_threads=1', method='POST',
-                                                    headers={'XXX': 'xxx'}).status_code
-
-        assert 500 == cluster.instance.http_request('test_predefined_handler_get?max_threads=1', method='GET',
-                                                    headers={'XXX': 'xxx'}).status_code
-
-        res1 = cluster.instance.http_request(
-            'test_predefined_handler_get?max_threads=1&setting_name=max_threads', method='GET',
-            headers={'XXX': 'xxx'})
-        assert b'max_threads\t1\n' == res1.content
-        assert 'text/tab-separated-values; charset=UTF-8' == res1.headers['content-type']
-
-        res2 = cluster.instance.http_request(
-            'query_param_with_url/max_threads?max_threads=1&max_final_threads=1',
-            headers={'XXX': 'max_final_threads'})
-        assert b'max_final_threads\t1\nmax_threads\t1\n' == res2.content
-        assert 'application/generic+one' == res2.headers['content-type']
-=======
         SimpleCluster(
             ClickHouseCluster(__file__), "predefined_handler", "test_predefined_handler"
         )
@@ -169,23 +130,22 @@
             ).status_code
         )
 
-        assert (
-            b"max_threads\t1\n"
-            == cluster.instance.http_request(
-                "test_predefined_handler_get?max_threads=1&setting_name=max_threads",
-                method="GET",
-                headers={"XXX": "xxx"},
-            ).content
-        )
-
-        assert (
-            b"max_final_threads\t1\nmax_threads\t1\n"
-            == cluster.instance.http_request(
-                "query_param_with_url/max_threads?max_threads=1&max_final_threads=1",
-                headers={"XXX": "max_final_threads"},
-            ).content
-        )
->>>>>>> 30c1afe2
+        res1 = cluster.instance.http_request(
+            "test_predefined_handler_get?max_threads=1&setting_name=max_threads",
+            method="GET",
+            headers={"XXX": "xxx"},
+        )
+        assert b"max_threads\t1\n" == res1.content
+        assert (
+            "text/tab-separated-values; charset=UTF-8" == res1.headers["content-type"]
+        )
+
+        res2 = cluster.instance.http_request(
+            "query_param_with_url/max_threads?max_threads=1&max_final_threads=1",
+            headers={"XXX": "max_final_threads"},
+        )
+        assert b"max_final_threads\t1\nmax_threads\t1\n" == res2.content
+        assert "application/generic+one" == res2.headers["content-type"]
 
 
 def test_fixed_static_handler():
