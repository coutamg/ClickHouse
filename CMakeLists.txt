--- conflicted
+++ resolved
@@ -245,16 +245,11 @@
     if (GLIBC_COMPATIBILITY)
         message (STATUS "Some symbols from glibc will be replaced for compatibility")
 
-<<<<<<< HEAD
-        # TODO: Allow to use non-static library as well.
-        set (DEFAULT_LIBS "${DEFAULT_LIBS} libs/libglibc-compatibility/libglibc-compatibility${${CMAKE_POSTFIX_VARIABLE}}.a")
-=======
         string (TOUPPER ${CMAKE_BUILD_TYPE} CMAKE_BUILD_TYPE_UC)
         set (CMAKE_POSTFIX_VARIABLE "CMAKE_${CMAKE_BUILD_TYPE_UC}_POSTFIX")
 
         # FIXME: glibc-compatibility may be non-static in some builds!
         set (DEFAULT_LIBS "${DEFAULT_LIBS} ${ClickHouse_BINARY_DIR}/libs/libglibc-compatibility/libglibc-compatibility${${CMAKE_POSTFIX_VARIABLE}}.a")
->>>>>>> cfdba938
     endif ()
 
     # Add Libc. GLIBC is actually a collection of interdependent libraries.
