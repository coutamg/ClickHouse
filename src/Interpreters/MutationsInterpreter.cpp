#include <Functions/FunctionFactory.h>
#include <Functions/IFunction.h>
#include <Interpreters/InDepthNodeVisitor.h>
#include <Interpreters/InterpreterSelectQuery.h>
#include <Interpreters/MutationsInterpreter.h>
#include <Interpreters/TreeRewriter.h>
#include <Storages/MergeTree/MergeTreeData.h>
#include <Storages/MergeTree/StorageFromMergeTreeDataPart.h>
#include <Storages/StorageMergeTree.h>
#include <Processors/Transforms/FilterTransform.h>
#include <Processors/Transforms/ExpressionTransform.h>
#include <Processors/Transforms/CreatingSetsTransform.h>
#include <Processors/Transforms/MaterializingTransform.h>
#include <Processors/Sources/NullSource.h>
#include <QueryPipeline/QueryPipelineBuilder.h>
#include <Processors/QueryPlan/QueryPlan.h>
#include <Processors/QueryPlan/ExpressionStep.h>
#include <Processors/QueryPlan/FilterStep.h>
#include <Processors/QueryPlan/ReadFromPreparedSource.h>
#include <Processors/Executors/PullingPipelineExecutor.h>
#include <Processors/Transforms/CheckSortedTransform.h>
#include <Parsers/ASTIdentifier.h>
#include <Parsers/ASTFunction.h>
#include <Parsers/ASTLiteral.h>
#include <Parsers/ASTExpressionList.h>
#include <Parsers/ASTSelectQuery.h>
#include <Parsers/formatAST.h>
#include <IO/WriteHelpers.h>
#include <Processors/QueryPlan/CreatingSetsStep.h>
#include <DataTypes/NestedUtils.h>


namespace DB
{

namespace ErrorCodes
{
    extern const int NOT_IMPLEMENTED;
    extern const int BAD_ARGUMENTS;
    extern const int LOGICAL_ERROR;
    extern const int UNKNOWN_MUTATION_COMMAND;
    extern const int NO_SUCH_COLUMN_IN_TABLE;
    extern const int CANNOT_UPDATE_COLUMN;
}

namespace
{

/// Helps to detect situations, where non-deterministic functions may be used in mutations of Replicated*MergeTree.
class FirstNonDeterministicFunctionMatcher
{
public:
    struct Data
    {
        ContextPtr context;
        std::optional<String> nondeterministic_function_name;
        bool subquery = false;
    };

    static bool needChildVisit(const ASTPtr & /*node*/, const ASTPtr & /*child*/)
    {
        return true;
    }

    static void visit(const ASTPtr & node, Data & data)
    {
        if (data.nondeterministic_function_name || data.subquery)
            return;

        if (node->as<ASTSelectQuery>())
        {
            /// We cannot determine if subquery is deterministic or not,
            /// so we do not allow to use subqueries in mutation without allow_nondeterministic_mutations=1
            data.subquery = true;
        }
        else if (const auto * function = typeid_cast<const ASTFunction *>(node.get()))
        {
            /// Property of being deterministic for lambda expression is completely determined
            /// by the contents of its definition, so we just proceed to it.
            if (function->name != "lambda")
            {
                /// NOTE It may be an aggregate function, so get(...) may throw.
                /// However, an aggregate function can be used only in subquery and we do not go into subquery.
                const auto func = FunctionFactory::instance().get(function->name, data.context);
                if (!func->isDeterministic())
                    data.nondeterministic_function_name = func->getName();
            }
        }
    }
};

using FirstNonDeterministicFunctionFinder = InDepthNodeVisitor<FirstNonDeterministicFunctionMatcher, true>;
using FirstNonDeterministicFunctionData = FirstNonDeterministicFunctionMatcher::Data;

FirstNonDeterministicFunctionData findFirstNonDeterministicFunctionName(const MutationCommand & command, ContextPtr context)
{
    FirstNonDeterministicFunctionMatcher::Data finder_data{context, std::nullopt, false};

    switch (command.type)
    {
        case MutationCommand::UPDATE:
        {
            auto update_assignments_ast = command.ast->as<const ASTAlterCommand &>().update_assignments->clone();
            FirstNonDeterministicFunctionFinder(finder_data).visit(update_assignments_ast);

            if (finder_data.nondeterministic_function_name)
                return finder_data;

            /// Currently UPDATE and DELETE both always have predicates so we can use fallthrough
            [[fallthrough]];
        }

        case MutationCommand::DELETE:
        {
            auto predicate_ast = command.predicate->clone();
            FirstNonDeterministicFunctionFinder(finder_data).visit(predicate_ast);

            return finder_data;
        }

        default:
            break;
    }

    return {};
}

ASTPtr prepareQueryAffectedAST(const std::vector<MutationCommand> & commands, const StoragePtr & storage, ContextPtr context)
{
    /// Execute `SELECT count() FROM storage WHERE predicate1 OR predicate2 OR ...` query.
    /// The result can differ from the number of affected rows (e.g. if there is an UPDATE command that
    /// changes how many rows satisfy the predicates of the subsequent commands).
    /// But we can be sure that if count = 0, then no rows will be touched.

    auto select = std::make_shared<ASTSelectQuery>();

    select->setExpression(ASTSelectQuery::Expression::SELECT, std::make_shared<ASTExpressionList>());
    auto count_func = std::make_shared<ASTFunction>();
    count_func->name = "count";
    count_func->arguments = std::make_shared<ASTExpressionList>();
    select->select()->children.push_back(count_func);

    ASTs conditions;
    for (const MutationCommand & command : commands)
    {
        if (ASTPtr condition = getPartitionAndPredicateExpressionForMutationCommand(command, storage, context))
            conditions.push_back(std::move(condition));
    }

    if (conditions.size() > 1)
    {
        auto coalesced_predicates = makeASTFunction("or");
        coalesced_predicates->arguments->children = std::move(conditions);
        select->setExpression(ASTSelectQuery::Expression::WHERE, std::move(coalesced_predicates));
    }
    else if (conditions.size() == 1)
    {
        select->setExpression(ASTSelectQuery::Expression::WHERE, std::move(conditions.front()));
    }

    return select;
}

ColumnDependencies getAllColumnDependencies(const StorageMetadataPtr & metadata_snapshot, const NameSet & updated_columns)
{
    NameSet new_updated_columns = updated_columns;
    ColumnDependencies dependencies;
    while (!new_updated_columns.empty())
    {
        auto new_dependencies = metadata_snapshot->getColumnDependencies(new_updated_columns, true);
        new_updated_columns.clear();
        for (const auto & dependency : new_dependencies)
        {
            if (!dependencies.count(dependency))
            {
                dependencies.insert(dependency);
                if (!dependency.isReadOnly())
                    new_updated_columns.insert(dependency.column_name);
            }
        }
    }

    return dependencies;
}

}


bool isStorageTouchedByMutations(
    const StoragePtr & storage,
    const StorageMetadataPtr & metadata_snapshot,
    const std::vector<MutationCommand> & commands,
    ContextMutablePtr context_copy)
{
    if (commands.empty())
        return false;

    bool all_commands_can_be_skipped = true;
    auto storage_from_merge_tree_data_part = std::dynamic_pointer_cast<StorageFromMergeTreeDataPart>(storage);
    for (const MutationCommand & command : commands)
    {
        if (!command.predicate) /// The command touches all rows.
            return true;

        if (command.partition && !storage_from_merge_tree_data_part)
            throw Exception("ALTER UPDATE/DELETE ... IN PARTITION is not supported for non-MergeTree tables", ErrorCodes::NOT_IMPLEMENTED);

        if (command.partition && storage_from_merge_tree_data_part)
        {
            const String partition_id = storage_from_merge_tree_data_part->getPartitionIDFromQuery(command.partition, context_copy);
            if (partition_id == storage_from_merge_tree_data_part->getPartitionId())
                all_commands_can_be_skipped = false;
        }
        else
            all_commands_can_be_skipped = false;
    }

    if (all_commands_can_be_skipped)
        return false;

    context_copy->setSetting("max_streams_to_max_threads_ratio", 1);
    context_copy->setSetting("max_threads", 1);

    ASTPtr select_query = prepareQueryAffectedAST(commands, storage, context_copy);

    /// Interpreter must be alive, when we use result of execute() method.
    /// For some reason it may copy context and and give it into ExpressionTransform
    /// after that we will use context from destroyed stack frame in our stream.
    InterpreterSelectQuery interpreter(select_query, context_copy, storage, metadata_snapshot, SelectQueryOptions().ignoreLimits());
    auto io = interpreter.execute();
    PullingPipelineExecutor executor(io.pipeline);

    Block block;
    while (executor.pull(block)) {}

    if (!block.rows())
        return false;
    else if (block.rows() != 1)
        throw Exception("count() expression returned " + toString(block.rows()) + " rows, not 1",
            ErrorCodes::LOGICAL_ERROR);

    Block tmp_block;
    while (executor.pull(tmp_block));

    auto count = (*block.getByName("count()").column)[0].get<UInt64>();
    return count != 0;
}


ASTPtr getPartitionAndPredicateExpressionForMutationCommand(
    const MutationCommand & command,
    const StoragePtr & storage,
    ContextPtr context
)
{
    ASTPtr partition_predicate_as_ast_func;
    if (command.partition)
    {
        String partition_id;

        auto storage_merge_tree = std::dynamic_pointer_cast<MergeTreeData>(storage);
        auto storage_from_merge_tree_data_part = std::dynamic_pointer_cast<StorageFromMergeTreeDataPart>(storage);
        if (storage_merge_tree)
            partition_id = storage_merge_tree->getPartitionIDFromQuery(command.partition, context);
        else if (storage_from_merge_tree_data_part)
            partition_id = storage_from_merge_tree_data_part->getPartitionIDFromQuery(command.partition, context);
        else
            throw Exception("ALTER UPDATE/DELETE ... IN PARTITION is not supported for non-MergeTree tables", ErrorCodes::NOT_IMPLEMENTED);

        partition_predicate_as_ast_func = makeASTFunction("equals",
                    std::make_shared<ASTIdentifier>("_partition_id"),
                    std::make_shared<ASTLiteral>(partition_id)
        );
    }

    if (command.predicate && command.partition)
        return makeASTFunction("and", command.predicate->clone(), std::move(partition_predicate_as_ast_func));
    else
        return command.predicate ? command.predicate->clone() : partition_predicate_as_ast_func;
}


MutationsInterpreter::MutationsInterpreter(
    StoragePtr storage_,
    const StorageMetadataPtr & metadata_snapshot_,
    MutationCommands commands_,
    ContextPtr context_,
    bool can_execute_)
    : storage(std::move(storage_))
    , metadata_snapshot(metadata_snapshot_)
    , commands(std::move(commands_))
    , context(Context::createCopy(context_))
    , can_execute(can_execute_)
    , select_limits(SelectQueryOptions().analyze(!can_execute).ignoreLimits())
{
    mutation_ast = prepare(!can_execute);
}

static NameSet getKeyColumns(const StoragePtr & storage, const StorageMetadataPtr & metadata_snapshot)
{
    const MergeTreeData * merge_tree_data = dynamic_cast<const MergeTreeData *>(storage.get());
    if (!merge_tree_data)
        return {};

    NameSet key_columns;

    for (const String & col : metadata_snapshot->getColumnsRequiredForPartitionKey())
        key_columns.insert(col);

    for (const String & col : metadata_snapshot->getColumnsRequiredForSortingKey())
        key_columns.insert(col);
    /// We don't process sample_by_ast separately because it must be among the primary key columns.

    if (!merge_tree_data->merging_params.sign_column.empty())
        key_columns.insert(merge_tree_data->merging_params.sign_column);

    if (!merge_tree_data->merging_params.version_column.empty())
        key_columns.insert(merge_tree_data->merging_params.version_column);

    return key_columns;
}

static bool materializeTTLRecalculateOnly(const StoragePtr & storage)
{
    auto storage_from_merge_tree_data_part = std::dynamic_pointer_cast<StorageFromMergeTreeDataPart>(storage);
    if (!storage_from_merge_tree_data_part)
        return false;

    return storage_from_merge_tree_data_part->materializeTTLRecalculateOnly();
}

static void validateUpdateColumns(
    const StoragePtr & storage,
    const StorageMetadataPtr & metadata_snapshot, const NameSet & updated_columns,
    const std::unordered_map<String, Names> & column_to_affected_materialized)
{
    NameSet key_columns = getKeyColumns(storage, metadata_snapshot);

    for (const String & column_name : updated_columns)
    {
        auto found = false;
        for (const auto & col : metadata_snapshot->getColumns().getOrdinary())
        {
            if (col.name == column_name)
            {
                found = true;
                break;
            }
        }

        if (!found)
        {
            for (const auto & col : metadata_snapshot->getColumns().getMaterialized())
            {
                if (col.name == column_name)
                    throw Exception("Cannot UPDATE materialized column " + backQuote(column_name), ErrorCodes::CANNOT_UPDATE_COLUMN);
            }

            throw Exception("There is no column " + backQuote(column_name) + " in table", ErrorCodes::NO_SUCH_COLUMN_IN_TABLE);
        }

        if (key_columns.count(column_name))
            throw Exception("Cannot UPDATE key column " + backQuote(column_name), ErrorCodes::CANNOT_UPDATE_COLUMN);

        auto materialized_it = column_to_affected_materialized.find(column_name);
        if (materialized_it != column_to_affected_materialized.end())
        {
            for (const String & materialized : materialized_it->second)
            {
                if (key_columns.count(materialized))
                    throw Exception("Updated column " + backQuote(column_name) + " affects MATERIALIZED column "
                        + backQuote(materialized) + ", which is a key column. Cannot UPDATE it.",
                        ErrorCodes::CANNOT_UPDATE_COLUMN);
            }
        }
    }
}

/// Returns ASTs of updated nested subcolumns, if all of subcolumns were updated.
/// They are used to validate sizes of nested arrays.
/// If some of subcolumns were updated and some weren't,
/// it makes sense to validate only updated columns with their old versions,
/// because their sizes couldn't change, since sizes of all nested subcolumns must be consistent.
static std::optional<std::vector<ASTPtr>> getExpressionsOfUpdatedNestedSubcolumns(
    const String & column_name,
    const NamesAndTypesList & all_columns,
    const std::unordered_map<String, ASTPtr> & column_to_update_expression)
{
    std::vector<ASTPtr> res;
    auto source_name = Nested::splitName(column_name).first;

    /// Check this nested subcolumn
    for (const auto & column : all_columns)
    {
        auto split = Nested::splitName(column.name);
        if (isArray(column.type) && split.first == source_name && !split.second.empty())
        {
            auto it = column_to_update_expression.find(column.name);
            if (it == column_to_update_expression.end())
                return {};

            res.push_back(it->second);
        }
    }

    return res;
}

ASTPtr MutationsInterpreter::prepare(bool dry_run)
{
    if (is_prepared)
        throw Exception("MutationsInterpreter is already prepared. It is a bug.", ErrorCodes::LOGICAL_ERROR);

    if (commands.empty())
        throw Exception("Empty mutation commands list", ErrorCodes::LOGICAL_ERROR);

    const ColumnsDescription & columns_desc = metadata_snapshot->getColumns();
    const IndicesDescription & indices_desc = metadata_snapshot->getSecondaryIndices();
    const ProjectionsDescription & projections_desc = metadata_snapshot->getProjections();
    NamesAndTypesList all_columns = columns_desc.getAllPhysical();

    NameSet updated_columns;
    bool materialize_ttl_recalculate_only = materializeTTLRecalculateOnly(storage);
    for (const MutationCommand & command : commands)
    {
        if (command.type == MutationCommand::Type::UPDATE
            || command.type == MutationCommand::Type::DELETE)
            materialize_ttl_recalculate_only = false;

        for (const auto & kv : command.column_to_update_expression)
        {
            updated_columns.insert(kv.first);
        }
    }

    /// We need to know which columns affect which MATERIALIZED columns, data skipping indices
    /// and projections to recalculate them if dependencies are updated.
    std::unordered_map<String, Names> column_to_affected_materialized;
    if (!updated_columns.empty())
    {
        for (const auto & column : columns_desc)
        {
            if (column.default_desc.kind == ColumnDefaultKind::Materialized)
            {
                auto query = column.default_desc.expression->clone();
                auto syntax_result = TreeRewriter(context).analyze(query, all_columns);
                for (const String & dependency : syntax_result->requiredSourceColumns())
                {
                    if (updated_columns.count(dependency))
                        column_to_affected_materialized[dependency].push_back(column.name);
                }
            }
        }

        validateUpdateColumns(storage, metadata_snapshot, updated_columns, column_to_affected_materialized);
    }

    dependencies = getAllColumnDependencies(metadata_snapshot, updated_columns);

    /// First, break a sequence of commands into stages.
    for (auto & command : commands)
    {
        if (command.type == MutationCommand::DELETE)
        {
            mutation_kind.set(MutationKind::MUTATE_OTHER);
            if (stages.empty() || !stages.back().column_to_updated.empty())
                stages.emplace_back(context);

            auto negated_predicate = makeASTFunction("isZeroOrNull", getPartitionAndPredicateExpressionForMutationCommand(command));
            stages.back().filters.push_back(negated_predicate);
        }
        else if (command.type == MutationCommand::UPDATE)
        {
            mutation_kind.set(MutationKind::MUTATE_OTHER);
            if (stages.empty() || !stages.back().column_to_updated.empty())
                stages.emplace_back(context);
            if (stages.size() == 1) /// First stage only supports filtering and can't update columns.
                stages.emplace_back(context);

            NameSet affected_materialized;

            for (const auto & kv : command.column_to_update_expression)
            {
                const String & column = kv.first;

                auto materialized_it = column_to_affected_materialized.find(column);
                if (materialized_it != column_to_affected_materialized.end())
                {
                    for (const String & mat_column : materialized_it->second)
                        affected_materialized.emplace(mat_column);
                }

                /// When doing UPDATE column = expression WHERE condition
                /// we will replace column to the result of the following expression:
                ///
                /// CAST(if(condition, CAST(expression, type), column), type)
                ///
                /// Inner CAST is needed to make 'if' work when branches have no common type,
                /// example: type is UInt64, UPDATE x = -1 or UPDATE x = x - 1.
                ///
                /// Outer CAST is added just in case if we don't trust the returning type of 'if'.

                const auto & type = columns_desc.getPhysical(column).type;
                auto type_literal = std::make_shared<ASTLiteral>(type->getName());

                const auto & update_expr = kv.second;

                ASTPtr condition = getPartitionAndPredicateExpressionForMutationCommand(command);

                /// And new check validateNestedArraySizes for Nested subcolumns
                if (isArray(type) && !Nested::splitName(column).second.empty())
                {
                    std::shared_ptr<ASTFunction> function = nullptr;

                    auto nested_update_exprs = getExpressionsOfUpdatedNestedSubcolumns(column, all_columns, command.column_to_update_expression);
                    if (!nested_update_exprs)
                    {
                        function = makeASTFunction("validateNestedArraySizes",
                            condition,
                            update_expr->clone(),
                            std::make_shared<ASTIdentifier>(column));
                        condition = makeASTFunction("and", condition, function);
                    }
                    else if (nested_update_exprs->size() > 1)
                    {
                        function = std::make_shared<ASTFunction>();
                        function->name = "validateNestedArraySizes";
                        function->arguments = std::make_shared<ASTExpressionList>();
                        function->children.push_back(function->arguments);
                        function->arguments->children.push_back(condition);
                        for (const auto & it : *nested_update_exprs)
                            function->arguments->children.push_back(it->clone());
                        condition = makeASTFunction("and", condition, function);
                    }
                }

                auto updated_column = makeASTFunction("_CAST",
                    makeASTFunction("if",
                        condition,
                        makeASTFunction("_CAST",
                            update_expr->clone(),
                            type_literal),
                        std::make_shared<ASTIdentifier>(column)),
                    type_literal);

                stages.back().column_to_updated.emplace(column, updated_column);
            }

            if (!affected_materialized.empty())
            {
                stages.emplace_back(context);
                for (const auto & column : columns_desc)
                {
                    if (column.default_desc.kind == ColumnDefaultKind::Materialized)
                    {
                        stages.back().column_to_updated.emplace(
                            column.name,
                            column.default_desc.expression->clone());
                    }
                }
            }
        }
        else if (command.type == MutationCommand::MATERIALIZE_COLUMN)
        {
            mutation_kind.set(MutationKind::MUTATE_OTHER);
            if (stages.empty() || !stages.back().column_to_updated.empty())
                stages.emplace_back(context);
            if (stages.size() == 1) /// First stage only supports filtering and can't update columns.
                stages.emplace_back(context);

            const auto & column = columns_desc.get(command.column_name);
<<<<<<< HEAD

            if (!column.default_desc.expression)
                throw Exception(
                    ErrorCodes::BAD_ARGUMENTS,
                    "Cannot materialize column `{}` because it doesn't have default expression", column.name);

            stages.back().column_to_updated.emplace(column.name, column.default_desc.expression->clone());
=======
            auto materialized_column = makeASTFunction(
                "_CAST", column.default_desc.expression->clone(), std::make_shared<ASTLiteral>(column.type->getName()));

            stages.back().column_to_updated.emplace(column.name, materialized_column);
>>>>>>> 5b06e30e
        }
        else if (command.type == MutationCommand::MATERIALIZE_INDEX)
        {
            mutation_kind.set(MutationKind::MUTATE_INDEX_PROJECTION);
            auto it = std::find_if(
                    std::cbegin(indices_desc), std::end(indices_desc),
                    [&](const IndexDescription & index)
                    {
                        return index.name == command.index_name;
                    });
            if (it == std::cend(indices_desc))
                throw Exception("Unknown index: " + command.index_name, ErrorCodes::BAD_ARGUMENTS);

            auto query = (*it).expression_list_ast->clone();
            auto syntax_result = TreeRewriter(context).analyze(query, all_columns);
            const auto required_columns = syntax_result->requiredSourceColumns();
            for (const auto & column : required_columns)
                dependencies.emplace(column, ColumnDependency::SKIP_INDEX);
            materialized_indices.emplace(command.index_name);
        }
        else if (command.type == MutationCommand::MATERIALIZE_PROJECTION)
        {
            mutation_kind.set(MutationKind::MUTATE_INDEX_PROJECTION);
            const auto & projection = projections_desc.get(command.projection_name);
            for (const auto & column : projection.required_columns)
                dependencies.emplace(column, ColumnDependency::PROJECTION);
            materialized_projections.emplace(command.projection_name);
        }
        else if (command.type == MutationCommand::DROP_INDEX)
        {
            mutation_kind.set(MutationKind::MUTATE_INDEX_PROJECTION);
            materialized_indices.erase(command.index_name);
        }
        else if (command.type == MutationCommand::DROP_PROJECTION)
        {
            mutation_kind.set(MutationKind::MUTATE_INDEX_PROJECTION);
            materialized_projections.erase(command.projection_name);
        }
        else if (command.type == MutationCommand::MATERIALIZE_TTL)
        {
            mutation_kind.set(MutationKind::MUTATE_OTHER);
            if (materialize_ttl_recalculate_only)
            {
                // just recalculate ttl_infos without remove expired data
                auto all_columns_vec = all_columns.getNames();
                auto new_dependencies = metadata_snapshot->getColumnDependencies(NameSet(all_columns_vec.begin(), all_columns_vec.end()), false);
                for (const auto & dependency : new_dependencies)
                {
                    if (dependency.kind == ColumnDependency::TTL_EXPRESSION)
                        dependencies.insert(dependency);
                }
            }
            else if (metadata_snapshot->hasRowsTTL())
            {
                for (const auto & column : all_columns)
                    dependencies.emplace(column.name, ColumnDependency::TTL_TARGET);
            }
            else
            {
                NameSet new_updated_columns;
                auto column_ttls = metadata_snapshot->getColumns().getColumnTTLs();
                for (const auto & elem : column_ttls)
                {
                    dependencies.emplace(elem.first, ColumnDependency::TTL_TARGET);
                    new_updated_columns.insert(elem.first);
                }

                auto all_columns_vec = all_columns.getNames();
                auto all_dependencies = getAllColumnDependencies(metadata_snapshot, NameSet(all_columns_vec.begin(), all_columns_vec.end()));

                for (const auto & dependency : all_dependencies)
                {
                    if (dependency.kind == ColumnDependency::TTL_EXPRESSION)
                        dependencies.insert(dependency);
                }

                /// Recalc only skip indices and projections of columns which could be updated by TTL.
                auto new_dependencies = metadata_snapshot->getColumnDependencies(new_updated_columns, true);
                for (const auto & dependency : new_dependencies)
                {
                    if (dependency.kind == ColumnDependency::SKIP_INDEX || dependency.kind == ColumnDependency::PROJECTION)
                        dependencies.insert(dependency);
                }
            }

            if (dependencies.empty())
            {
                /// Very rare case. It can happen if we have only one MOVE TTL with constant expression.
                /// But we still have to read at least one column.
                dependencies.emplace(all_columns.front().name, ColumnDependency::TTL_EXPRESSION);
            }
        }
        else if (command.type == MutationCommand::READ_COLUMN)
        {
            mutation_kind.set(MutationKind::MUTATE_OTHER);
            if (stages.empty() || !stages.back().column_to_updated.empty())
                stages.emplace_back(context);
            if (stages.size() == 1) /// First stage only supports filtering and can't update columns.
                stages.emplace_back(context);

            stages.back().column_to_updated.emplace(command.column_name, std::make_shared<ASTIdentifier>(command.column_name));
        }
        else
            throw Exception("Unknown mutation command type: " + DB::toString<int>(command.type), ErrorCodes::UNKNOWN_MUTATION_COMMAND);
    }

    /// We care about affected indices and projections because we also need to rewrite them
    /// when one of index columns updated or filtered with delete.
    /// The same about columns, that are needed for calculation of TTL expressions.
    if (!dependencies.empty())
    {
        NameSet changed_columns;
        NameSet unchanged_columns;
        for (const auto & dependency : dependencies)
        {
            if (dependency.isReadOnly())
                unchanged_columns.insert(dependency.column_name);
            else
                changed_columns.insert(dependency.column_name);
        }

        if (!changed_columns.empty())
        {
            if (stages.empty() || !stages.back().column_to_updated.empty())
                stages.emplace_back(context);
            if (stages.size() == 1) /// First stage only supports filtering and can't update columns.
                stages.emplace_back(context);

            for (const auto & column : changed_columns)
                stages.back().column_to_updated.emplace(
                    column, std::make_shared<ASTIdentifier>(column));
        }

        if (!unchanged_columns.empty())
        {
            if (!stages.empty())
            {
                std::vector<Stage> stages_copy;
                /// Copy all filled stages except index calculation stage.
                for (const auto & stage : stages)
                {
                    stages_copy.emplace_back(context);
                    stages_copy.back().column_to_updated = stage.column_to_updated;
                    stages_copy.back().output_columns = stage.output_columns;
                    stages_copy.back().filters = stage.filters;
                }

                const ASTPtr select_query = prepareInterpreterSelectQuery(stages_copy, /* dry_run = */ true);
                InterpreterSelectQuery interpreter{
                    select_query, context, storage, metadata_snapshot,
                    SelectQueryOptions().analyze(/* dry_run = */ false).ignoreLimits()};

                auto first_stage_header = interpreter.getSampleBlock();
                QueryPlan plan;
                auto source = std::make_shared<NullSource>(first_stage_header);
                plan.addStep(std::make_unique<ReadFromPreparedSource>(Pipe(std::move(source))));
                auto pipeline = addStreamsForLaterStages(stages_copy, plan);
                updated_header = std::make_unique<Block>(pipeline->getHeader());
            }

            /// Special step to recalculate affected indices, projections and TTL expressions.
            stages.emplace_back(context);
            for (const auto & column : unchanged_columns)
                stages.back().column_to_updated.emplace(
                    column, std::make_shared<ASTIdentifier>(column));
        }
    }

    is_prepared = true;

    return prepareInterpreterSelectQuery(stages, dry_run);
}

ASTPtr MutationsInterpreter::prepareInterpreterSelectQuery(std::vector<Stage> & prepared_stages, bool dry_run)
{
    NamesAndTypesList all_columns = metadata_snapshot->getColumns().getAllPhysical();

    /// Next, for each stage calculate columns changed by this and previous stages.
    for (size_t i = 0; i < prepared_stages.size(); ++i)
    {
        if (!prepared_stages[i].filters.empty())
        {
            for (const auto & column : all_columns)
                prepared_stages[i].output_columns.insert(column.name);
            continue;
        }

        if (i > 0)
            prepared_stages[i].output_columns = prepared_stages[i - 1].output_columns;

        if (prepared_stages[i].output_columns.size() < all_columns.size())
        {
            for (const auto & kv : prepared_stages[i].column_to_updated)
                prepared_stages[i].output_columns.insert(kv.first);
        }
    }

    /// Now, calculate `expressions_chain` for each stage except the first.
    /// Do it backwards to propagate information about columns required as input for a stage to the previous stage.
    for (size_t i = prepared_stages.size() - 1; i > 0; --i)
    {
        auto & stage = prepared_stages[i];

        ASTPtr all_asts = std::make_shared<ASTExpressionList>();

        for (const auto & ast : stage.filters)
            all_asts->children.push_back(ast);

        for (const auto & kv : stage.column_to_updated)
            all_asts->children.push_back(kv.second);

        /// Add all output columns to prevent ExpressionAnalyzer from deleting them from source columns.
        for (const String & column : stage.output_columns)
            all_asts->children.push_back(std::make_shared<ASTIdentifier>(column));

        /// Executing scalar subquery on that stage can lead to deadlock
        /// e.g. ALTER referencing the same table in scalar subquery
        bool execute_scalar_subqueries = !dry_run;
        auto syntax_result = TreeRewriter(context).analyze(
            all_asts, all_columns, storage, metadata_snapshot, false, true, execute_scalar_subqueries);
        if (execute_scalar_subqueries && context->hasQueryContext())
            for (const auto & it : syntax_result->getScalars())
                context->getQueryContext()->addScalar(it.first, it.second);

        stage.analyzer = std::make_unique<ExpressionAnalyzer>(all_asts, syntax_result, context);

        ExpressionActionsChain & actions_chain = stage.expressions_chain;

        for (const auto & ast : stage.filters)
        {
            if (!actions_chain.steps.empty())
                actions_chain.addStep();
            stage.analyzer->appendExpression(actions_chain, ast, dry_run);
            stage.filter_column_names.push_back(ast->getColumnName());
        }

        if (!stage.column_to_updated.empty())
        {
            if (!actions_chain.steps.empty())
                actions_chain.addStep();

            for (const auto & kv : stage.column_to_updated)
                stage.analyzer->appendExpression(actions_chain, kv.second, dry_run);

            auto & actions = actions_chain.getLastStep().actions();

            for (const auto & kv : stage.column_to_updated)
            {
                auto column_name = kv.second->getColumnName();
                const auto & dag_node = actions->findInIndex(column_name);
                const auto & alias = actions->addAlias(dag_node, kv.first);
                actions->addOrReplaceInIndex(alias);
            }
        }

        /// Remove all intermediate columns.
        actions_chain.addStep();
        actions_chain.getLastStep().required_output.clear();
        ActionsDAG::NodeRawConstPtrs new_index;
        for (const auto & name : stage.output_columns)
            actions_chain.getLastStep().addRequiredOutput(name);

        actions_chain.getLastActions();

        actions_chain.finalize();

        /// Propagate information about columns needed as input.
        for (const auto & column : actions_chain.steps.front()->getRequiredColumns())
            prepared_stages[i - 1].output_columns.insert(column.name);
    }

    /// Execute first stage as a SELECT statement.

    auto select = std::make_shared<ASTSelectQuery>();

    select->setExpression(ASTSelectQuery::Expression::SELECT, std::make_shared<ASTExpressionList>());
    for (const auto & column_name : prepared_stages[0].output_columns)
        select->select()->children.push_back(std::make_shared<ASTIdentifier>(column_name));

    /// Don't let select list be empty.
    if (select->select()->children.empty())
        select->select()->children.push_back(std::make_shared<ASTLiteral>(Field(0)));

    if (!prepared_stages[0].filters.empty())
    {
        ASTPtr where_expression;
        if (prepared_stages[0].filters.size() == 1)
            where_expression = prepared_stages[0].filters[0];
        else
        {
            auto coalesced_predicates = std::make_shared<ASTFunction>();
            coalesced_predicates->name = "and";
            coalesced_predicates->arguments = std::make_shared<ASTExpressionList>();
            coalesced_predicates->children.push_back(coalesced_predicates->arguments);
            coalesced_predicates->arguments->children = prepared_stages[0].filters;
            where_expression = std::move(coalesced_predicates);
        }
        select->setExpression(ASTSelectQuery::Expression::WHERE, std::move(where_expression));
    }

    return select;
}

QueryPipelineBuilderPtr MutationsInterpreter::addStreamsForLaterStages(const std::vector<Stage> & prepared_stages, QueryPlan & plan) const
{
    for (size_t i_stage = 1; i_stage < prepared_stages.size(); ++i_stage)
    {
        const Stage & stage = prepared_stages[i_stage];

        for (size_t i = 0; i < stage.expressions_chain.steps.size(); ++i)
        {
            const auto & step = stage.expressions_chain.steps[i];
            if (i < stage.filter_column_names.size())
            {
                /// Execute DELETEs.
                plan.addStep(std::make_unique<FilterStep>(plan.getCurrentDataStream(), step->actions(), stage.filter_column_names[i], false));
            }
            else
            {
                /// Execute UPDATE or final projection.
                plan.addStep(std::make_unique<ExpressionStep>(plan.getCurrentDataStream(), step->actions()));
            }
        }

        SubqueriesForSets & subqueries_for_sets = stage.analyzer->getSubqueriesForSets();
        if (!subqueries_for_sets.empty())
        {
            const Settings & settings = context->getSettingsRef();
            SizeLimits network_transfer_limits(
                    settings.max_rows_to_transfer, settings.max_bytes_to_transfer, settings.transfer_overflow_mode);
            addCreatingSetsStep(plan, std::move(subqueries_for_sets), network_transfer_limits, context);
        }
    }

    QueryPlanOptimizationSettings do_not_optimize_plan;
    do_not_optimize_plan.optimize_plan = false;

    auto pipeline = plan.buildQueryPipeline(
        do_not_optimize_plan,
        BuildQueryPipelineSettings::fromContext(context));

    pipeline->addSimpleTransform([&](const Block & header)
    {
        return std::make_shared<MaterializingTransform>(header);
    });

    return pipeline;
}

void MutationsInterpreter::validate()
{
    if (!select_interpreter)
        select_interpreter = std::make_unique<InterpreterSelectQuery>(mutation_ast, context, storage, metadata_snapshot, select_limits);

    const Settings & settings = context->getSettingsRef();

    /// For Replicated* storages mutations cannot employ non-deterministic functions
    /// because that produces inconsistencies between replicas
    if (startsWith(storage->getName(), "Replicated") && !settings.allow_nondeterministic_mutations)
    {
        for (const auto & command : commands)
        {
            const auto nondeterministic_func_data = findFirstNonDeterministicFunctionName(command, context);
            if (nondeterministic_func_data.subquery)
                throw Exception(ErrorCodes::BAD_ARGUMENTS, "ALTER UPDATE/ALTER DELETE statement with subquery may be nondeterministic, "
                                                           "see allow_nondeterministic_mutations setting");

            if (nondeterministic_func_data.nondeterministic_function_name)
                throw Exception(ErrorCodes::BAD_ARGUMENTS,
                    "ALTER UPDATE/ALTER DELETE statements must use only deterministic functions. "
                    "Function '{}' is non-deterministic", *nondeterministic_func_data.nondeterministic_function_name);
        }
    }

    QueryPlan plan;
    select_interpreter->buildQueryPlan(plan);
    auto pipeline = addStreamsForLaterStages(stages, plan);
}

QueryPipeline MutationsInterpreter::execute()
{
    if (!can_execute)
        throw Exception("Cannot execute mutations interpreter because can_execute flag set to false", ErrorCodes::LOGICAL_ERROR);

    if (!select_interpreter)
        select_interpreter = std::make_unique<InterpreterSelectQuery>(mutation_ast, context, storage, metadata_snapshot, select_limits);

    QueryPlan plan;
    select_interpreter->buildQueryPlan(plan);

    auto builder = addStreamsForLaterStages(stages, plan);

    /// Sometimes we update just part of columns (for example UPDATE mutation)
    /// in this case we don't read sorting key, so just we don't check anything.
    if (auto sort_desc = getStorageSortDescriptionIfPossible(builder->getHeader()))
    {
        builder->addSimpleTransform([&](const Block & header)
        {
            return std::make_shared<CheckSortedTransform>(header, *sort_desc);
        });
    }

    auto pipeline = QueryPipelineBuilder::getPipeline(std::move(*builder));

    if (!updated_header)
        updated_header = std::make_unique<Block>(pipeline.getHeader());

    return pipeline;
}

Block MutationsInterpreter::getUpdatedHeader() const
{
    // If it's an index/projection materialization, we don't write any data columns, thus empty header is used
    return mutation_kind.mutation_kind == MutationKind::MUTATE_INDEX_PROJECTION ? Block{} : *updated_header;
}

const ColumnDependencies & MutationsInterpreter::getColumnDependencies() const
{
    return dependencies;
}

size_t MutationsInterpreter::evaluateCommandsSize()
{
    for (const MutationCommand & command : commands)
        if (unlikely(!command.predicate && !command.partition)) /// The command touches all rows.
            return mutation_ast->size();

    return std::max(prepareQueryAffectedAST(commands, storage, context)->size(), mutation_ast->size());
}

std::optional<SortDescription> MutationsInterpreter::getStorageSortDescriptionIfPossible(const Block & header) const
{
    Names sort_columns = metadata_snapshot->getSortingKeyColumns();
    SortDescription sort_description;
    size_t sort_columns_size = sort_columns.size();
    sort_description.reserve(sort_columns_size);

    for (size_t i = 0; i < sort_columns_size; ++i)
    {
        if (header.has(sort_columns[i]))
            sort_description.emplace_back(header.getPositionByName(sort_columns[i]), 1, 1);
        else
            return {};
    }

    return sort_description;
}

ASTPtr MutationsInterpreter::getPartitionAndPredicateExpressionForMutationCommand(const MutationCommand & command) const
{
    return DB::getPartitionAndPredicateExpressionForMutationCommand(command, storage, context);
}

bool MutationsInterpreter::Stage::isAffectingAllColumns(const Names & storage_columns) const
{
    /// is subset
    for (const auto & storage_column : storage_columns)
        if (!output_columns.count(storage_column))
            return false;

    return true;
}

bool MutationsInterpreter::isAffectingAllColumns() const
{
    auto storage_columns = metadata_snapshot->getColumns().getNamesOfPhysical();
    if (stages.empty())
        throw Exception(ErrorCodes::LOGICAL_ERROR, "Mutation interpreter has no stages");

    return stages.back().isAffectingAllColumns(storage_columns);
}

void MutationsInterpreter::MutationKind::set(const MutationKindEnum & kind)
{
    if (mutation_kind < kind)
        mutation_kind = kind;
}

}<|MERGE_RESOLUTION|>--- conflicted
+++ resolved
@@ -569,20 +569,16 @@
                 stages.emplace_back(context);
 
             const auto & column = columns_desc.get(command.column_name);
-<<<<<<< HEAD
 
             if (!column.default_desc.expression)
                 throw Exception(
                     ErrorCodes::BAD_ARGUMENTS,
                     "Cannot materialize column `{}` because it doesn't have default expression", column.name);
 
-            stages.back().column_to_updated.emplace(column.name, column.default_desc.expression->clone());
-=======
             auto materialized_column = makeASTFunction(
                 "_CAST", column.default_desc.expression->clone(), std::make_shared<ASTLiteral>(column.type->getName()));
 
             stages.back().column_to_updated.emplace(column.name, materialized_column);
->>>>>>> 5b06e30e
         }
         else if (command.type == MutationCommand::MATERIALIZE_INDEX)
         {
