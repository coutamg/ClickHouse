#include <Interpreters/TraceLog.h>
#include <DataTypes/DataTypeArray.h>
#include <DataTypes/DataTypeString.h>
#include <DataTypes/DataTypesNumber.h>
#include <DataTypes/DataTypeDate.h>
#include <DataTypes/DataTypeDateTime.h>
#include <DataTypes/DataTypeDateTime64.h>
#include <DataTypes/DataTypeLowCardinality.h>
#include <Common/ClickHouseRevision.h>


namespace DB
{

using TraceDataType = TraceLogElement::TraceDataType;

const TraceDataType::Values TraceLogElement::trace_values =
{
    {"Real", static_cast<UInt8>(TraceType::Real)},
    {"CPU", static_cast<UInt8>(TraceType::CPU)},
    {"Memory", static_cast<UInt8>(TraceType::Memory)},
    {"MemorySample", static_cast<UInt8>(TraceType::MemorySample)},
    {"MemoryPeak", static_cast<UInt8>(TraceType::MemoryPeak)},
    {"ProfileEvent", static_cast<UInt8>(TraceType::ProfileEvent)},
};

NamesAndTypesList TraceLogElement::getNamesAndTypes()
{
    return
    {
        {"event_date", std::make_shared<DataTypeDate>()},
        {"event_time", std::make_shared<DataTypeDateTime>()},
        {"event_time_microseconds", std::make_shared<DataTypeDateTime64>(6)},
        {"timestamp_ns", std::make_shared<DataTypeUInt64>()},
        {"revision", std::make_shared<DataTypeUInt32>()},
        {"trace_type", std::make_shared<TraceDataType>(trace_values)},
        {"thread_id", std::make_shared<DataTypeUInt64>()},
        {"query_id", std::make_shared<DataTypeString>()},
        {"trace", std::make_shared<DataTypeArray>(std::make_shared<DataTypeUInt64>())},
        {"size", std::make_shared<DataTypeInt64>()},
<<<<<<< HEAD
        {"ptr", std::make_shared<DataTypeUInt64>()},
=======
        {"event", std::make_shared<DataTypeLowCardinality>(std::make_shared<DataTypeString>())},
        {"increment", std::make_shared<DataTypeInt64>()},
>>>>>>> 031d2802
    };
}

void TraceLogElement::appendToBlock(MutableColumns & columns) const
{
    size_t i = 0;

    columns[i++]->insert(DateLUT::instance().toDayNum(event_time).toUnderType());
    columns[i++]->insert(event_time);
    columns[i++]->insert(event_time_microseconds);
    columns[i++]->insert(timestamp_ns);
    columns[i++]->insert(ClickHouseRevision::getVersionRevision());
    columns[i++]->insert(static_cast<UInt8>(trace_type));
    columns[i++]->insert(thread_id);
    columns[i++]->insertData(query_id.data(), query_id.size());
    columns[i++]->insert(trace);
    columns[i++]->insert(size);
<<<<<<< HEAD
    columns[i++]->insert(ptr);
=======

    String event_name;
    if (event != ProfileEvents::end())
        event_name = ProfileEvents::getName(event);

    columns[i++]->insert(event_name);
    columns[i++]->insert(increment);
>>>>>>> 031d2802
}

}<|MERGE_RESOLUTION|>--- conflicted
+++ resolved
@@ -38,12 +38,9 @@
         {"query_id", std::make_shared<DataTypeString>()},
         {"trace", std::make_shared<DataTypeArray>(std::make_shared<DataTypeUInt64>())},
         {"size", std::make_shared<DataTypeInt64>()},
-<<<<<<< HEAD
         {"ptr", std::make_shared<DataTypeUInt64>()},
-=======
         {"event", std::make_shared<DataTypeLowCardinality>(std::make_shared<DataTypeString>())},
         {"increment", std::make_shared<DataTypeInt64>()},
->>>>>>> 031d2802
     };
 }
 
@@ -61,9 +58,7 @@
     columns[i++]->insertData(query_id.data(), query_id.size());
     columns[i++]->insert(trace);
     columns[i++]->insert(size);
-<<<<<<< HEAD
     columns[i++]->insert(ptr);
-=======
 
     String event_name;
     if (event != ProfileEvents::end())
@@ -71,7 +66,6 @@
 
     columns[i++]->insert(event_name);
     columns[i++]->insert(increment);
->>>>>>> 031d2802
 }
 
 }