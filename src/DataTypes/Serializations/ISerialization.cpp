--- conflicted
+++ resolved
@@ -15,7 +15,7 @@
 namespace ErrorCodes
 {
     extern const int MULTIPLE_STREAMS_REQUIRED;
-<<<<<<< HEAD
+    extern const int UNEXPECTED_DATA_AFTER_PARSED_VALUE;
     extern const int LOGICAL_ERROR;
 }
 
@@ -47,9 +47,6 @@
         return Kind::SPARSE;
     else
         throw Exception(ErrorCodes::LOGICAL_ERROR, "Unknown serialization kind '{}'", str);
-=======
-    extern const int UNEXPECTED_DATA_AFTER_PARSED_VALUE;
->>>>>>> 8261e12a
 }
 
 String ISerialization::Substream::toString() const
