#pragma once

#include <Common/config.h>

#include <atomic>
#include <Disks/DiskFactory.h>
#include <Disks/Executor.h>
#include <utility>
#include <mutex>
#include <shared_mutex>
#include <Common/MultiVersion.h>
#include <Common/ThreadPool.h>
#include <filesystem>

namespace CurrentMetrics
{
    extern const Metric DiskSpaceReservedForMerge;
}

namespace DB
{

/// Path to blob with it's size
struct BlobPathWithSize
{
    std::string relative_path;
    uint64_t bytes_size;

    BlobPathWithSize() = default;
    BlobPathWithSize(const BlobPathWithSize & other) = default;

    BlobPathWithSize(const std::string & relative_path_, uint64_t bytes_size_)
        : relative_path(relative_path_)
        , bytes_size(bytes_size_)
    {}
};

/// List of blobs with their sizes
using BlobsPathToSize = std::vector<BlobPathWithSize>;

class IAsynchronousReader;
using AsynchronousReaderPtr = std::shared_ptr<IAsynchronousReader>;


/// Base Disk class for remote FS's, which are not posix-compatible (e.g. DiskS3, DiskHDFS, DiskBlobStorage)
class IDiskRemote : public IDisk
{

friend class DiskRemoteReservation;

public:
    IDiskRemote(
        const String & name_,
        const String & remote_fs_root_path_,
        DiskPtr metadata_disk_,
        const String & log_name_,
        size_t thread_pool_size);

    struct Metadata;
    using MetadataUpdater = std::function<bool(Metadata & metadata)>;

    const String & getName() const final override { return name; }

    const String & getPath() const final override { return metadata_disk->getPath(); }

    std::vector<String> getRemotePaths(const String & local_path) const final override;

    void getRemotePathsRecursive(const String & local_path, std::vector<LocalPathWithRemotePaths> & paths_map) override;

    /// Methods for working with metadata. For some operations (like hardlink
    /// creation) metadata can be updated concurrently from multiple threads
    /// (file actually rewritten on disk). So additional RW lock is required for
    /// metadata read and write, but not for create new metadata.
    Metadata readMetadata(const String & path) const;
    Metadata readMetadataUnlocked(const String & path, std::shared_lock<std::shared_mutex> &) const;
<<<<<<< HEAD
=======
    Metadata readUpdateAndStoreMetadata(const String & path, bool sync, MetadataUpdater updater);
    Metadata readUpdateStoreMetadataAndRemove(const String & path, bool sync, MetadataUpdater updater);

    Metadata readOrCreateUpdateAndStoreMetadata(const String & path, WriteMode mode, bool sync, MetadataUpdater updater);
>>>>>>> 8ede5a09

    void createAndStoreMetadata(const String & path, bool sync);
    void createUpdateAndStoreMetadata(const String & path, bool sync, MetadataUpdater updater);
    void readUpdateAndStoreMetadata(const String & path, bool sync, MetadataUpdater updater);
    void readOrCreateUpdateAndStoreMetadata(const String & path, WriteMode mode, bool sync, IDiskRemote::MetadataUpdater updater);

    UInt64 getTotalSpace() const override { return std::numeric_limits<UInt64>::max(); }

    UInt64 getAvailableSpace() const override { return std::numeric_limits<UInt64>::max(); }

    UInt64 getUnreservedSpace() const override { return std::numeric_limits<UInt64>::max(); }

    UInt64 getKeepingFreeSpace() const override { return 0; }

    bool exists(const String & path) const override;

    bool isFile(const String & path) const override;

    void createFile(const String & path) override;

    size_t getFileSize(const String & path) const override;

    void moveFile(const String & from_path, const String & to_path) override;

    void replaceFile(const String & from_path, const String & to_path) override;

    bool removeFile(const String & path) override { return removeSharedFile(path, false); }

    bool removeFileIfExists(const String & path) override { return removeSharedFileIfExists(path, false); }

    void removeRecursive(const String & path) override { removeSharedRecursive(path, false, {}); }


    bool removeSharedFile(const String & path, bool delete_metadata_only) override;

    bool removeSharedFileIfExists(const String & path, bool delete_metadata_only) override;

    void removeSharedFiles(const RemoveBatchRequest & files, bool keep_all_batch_data, const NameSet & file_names_remove_metadata_only) override;

    void removeSharedRecursive(const String & path, bool keep_all_batch_data, const NameSet & file_names_remove_metadata_only) override;

    void listFiles(const String & path, std::vector<String> & file_names) override;

    void setReadOnly(const String & path) override;

    bool isDirectory(const String & path) const override;

    void createDirectory(const String & path) override;

    void createDirectories(const String & path) override;

    void clearDirectory(const String & path) override;

    void moveDirectory(const String & from_path, const String & to_path) override { moveFile(from_path, to_path); }

    void removeDirectory(const String & path) override;

    DiskDirectoryIteratorPtr iterateDirectory(const String & path) override;

    void setLastModified(const String & path, const Poco::Timestamp & timestamp) override;

    Poco::Timestamp getLastModified(const String & path) override;

    void createHardLink(const String & src_path, const String & dst_path) override;

    ReservationPtr reserve(UInt64 bytes) override;

    String getUniqueId(const String & path) const override;

    bool checkUniqueId(const String & id) const override = 0;

    virtual void removeFromRemoteFS(const std::vector<String> & paths) = 0;

    static AsynchronousReaderPtr getThreadPoolReader();
    static ThreadPool & getThreadPoolWriter();

    DiskPtr getMetadataDiskIfExistsOrSelf() override { return metadata_disk; }

    UInt32 getRefCount(const String & path) const override;

    /// Return metadata for each file path. Also, before serialization reset
    /// ref_count for each metadata to zero. This function used only for remote
    /// fetches/sends in replicated engines. That's why we reset ref_count to zero.
    std::unordered_map<String, String> getSerializedMetadata(const std::vector<String> & file_paths) const override;
protected:
    Poco::Logger * log;
    const String name;
    const String remote_fs_root_path;

    DiskPtr metadata_disk;

private:
    void removeMetadata(const String & path, std::vector<String> & paths_to_remove);

    void removeMetadataRecursive(const String & path, std::unordered_map<String, std::vector<String>> & paths_to_remove);

    bool tryReserve(UInt64 bytes);

    UInt64 reserved_bytes = 0;
    UInt64 reservation_count = 0;
    std::mutex reservation_mutex;
    mutable std::shared_mutex metadata_mutex;
};

using RemoteDiskPtr = std::shared_ptr<IDiskRemote>;

/// Remote FS (S3, HDFS) metadata file layout:
/// FS objects, their number and total size of all FS objects.
/// Each FS object represents a file path in remote FS and its size.

struct IDiskRemote::Metadata
{
    using Updater = std::function<bool(IDiskRemote::Metadata & metadata)>;
    /// Metadata file version.
    static constexpr UInt32 VERSION_ABSOLUTE_PATHS = 1;
    static constexpr UInt32 VERSION_RELATIVE_PATHS = 2;
    static constexpr UInt32 VERSION_READ_ONLY_FLAG = 3;

    /// Remote FS objects paths and their sizes.
    std::vector<BlobPathWithSize> remote_fs_objects;

    /// URI
    const String & remote_fs_root_path;

    /// Relative path to metadata file on local FS.
    const String metadata_file_path;

    DiskPtr metadata_disk;

    /// Total size of all remote FS (S3, HDFS) objects.
    size_t total_size = 0;

    /// Number of references (hardlinks) to this metadata file.
    ///
    /// FIXME: Why we are tracking it explicetly, without
    /// info from filesystem????
    UInt32 ref_count = 0;

    /// Flag indicates that file is read only.
    bool read_only = false;

    Metadata(
        const String & remote_fs_root_path_,
        DiskPtr metadata_disk_,
        const String & metadata_file_path_);

    void addObject(const String & path, size_t size);

    static Metadata readMetadata(const String & remote_fs_root_path_, DiskPtr metadata_disk_, const String & metadata_file_path_);
<<<<<<< HEAD
    static bool readUpdateAndStoreMetadata(const String & remote_fs_root_path_, DiskPtr metadata_disk_, const String & metadata_file_path_, bool sync, Updater updater);
=======
    static Metadata readUpdateAndStoreMetadata(const String & remote_fs_root_path_, DiskPtr metadata_disk_, const String & metadata_file_path_, bool sync, Updater updater);
    static Metadata readUpdateStoreMetadataAndRemove(const String & remote_fs_root_path_, DiskPtr metadata_disk_, const String & metadata_file_path_, bool sync, Updater updater);
>>>>>>> 8ede5a09

    static void createAndStoreMetadata(const String & remote_fs_root_path_, DiskPtr metadata_disk_, const String & metadata_file_path_, bool sync);
    static bool createUpdateAndStoreMetadata(const String & remote_fs_root_path_, DiskPtr metadata_disk_, const String & metadata_file_path_, bool sync, Updater updater);
    static void createAndStoreMetadataIfNotExists(const String & remote_fs_root_path_, DiskPtr metadata_disk_, const String & metadata_file_path_, bool sync, bool overwrite);

    /// Serialize metadata to string (very same with saveToBuffer)
    std::string serializeToString();

private:
    /// Fsync metadata file if 'sync' flag is set.
    void save(bool sync = false);
    void saveToBuffer(WriteBuffer & buffer, bool sync);
    void load();
};

class DiskRemoteReservation final : public IReservation
{
public:
    DiskRemoteReservation(const RemoteDiskPtr & disk_, UInt64 size_)
        : disk(disk_), size(size_), metric_increment(CurrentMetrics::DiskSpaceReservedForMerge, size_)
    {
    }

    UInt64 getSize() const override { return size; }

    DiskPtr getDisk(size_t i) const override;

    Disks getDisks() const override { return {disk}; }

    void update(UInt64 new_size) override;

    ~DiskRemoteReservation() override;

private:
    RemoteDiskPtr disk;
    UInt64 size;
    CurrentMetrics::Increment metric_increment;
};


/// Runs tasks asynchronously using thread pool.
class AsyncExecutor : public Executor
{
public:
    explicit AsyncExecutor(const String & name_, int thread_pool_size)
        : name(name_)
        , pool(ThreadPool(thread_pool_size)) {}

    std::future<void> execute(std::function<void()> task) override
    {
        auto promise = std::make_shared<std::promise<void>>();
        pool.scheduleOrThrowOnError(
            [promise, task]()
            {
                try
                {
                    task();
                    promise->set_value();
                }
                catch (...)
                {
                    tryLogCurrentException("Failed to run async task");

                    try
                    {
                        promise->set_exception(std::current_exception());
                    }
                    catch (...) {}
                }
            });

        return promise->get_future();
    }

    void setMaxThreads(size_t threads)
    {
        pool.setMaxThreads(threads);
    }

private:
    String name;
    ThreadPool pool;
};

}<|MERGE_RESOLUTION|>--- conflicted
+++ resolved
@@ -73,17 +73,11 @@
     /// metadata read and write, but not for create new metadata.
     Metadata readMetadata(const String & path) const;
     Metadata readMetadataUnlocked(const String & path, std::shared_lock<std::shared_mutex> &) const;
-<<<<<<< HEAD
-=======
-    Metadata readUpdateAndStoreMetadata(const String & path, bool sync, MetadataUpdater updater);
-    Metadata readUpdateStoreMetadataAndRemove(const String & path, bool sync, MetadataUpdater updater);
-
-    Metadata readOrCreateUpdateAndStoreMetadata(const String & path, WriteMode mode, bool sync, MetadataUpdater updater);
->>>>>>> 8ede5a09
-
+
+    void readUpdateAndStoreMetadata(const String & path, bool sync, MetadataUpdater updater);
     void createAndStoreMetadata(const String & path, bool sync);
     void createUpdateAndStoreMetadata(const String & path, bool sync, MetadataUpdater updater);
-    void readUpdateAndStoreMetadata(const String & path, bool sync, MetadataUpdater updater);
+    bool readUpdateStoreMetadataAndRemove(const String & path, bool sync, IDiskRemote::MetadataUpdater updater);
     void readOrCreateUpdateAndStoreMetadata(const String & path, WriteMode mode, bool sync, IDiskRemote::MetadataUpdater updater);
 
     UInt64 getTotalSpace() const override { return std::numeric_limits<UInt64>::max(); }
@@ -229,12 +223,8 @@
     void addObject(const String & path, size_t size);
 
     static Metadata readMetadata(const String & remote_fs_root_path_, DiskPtr metadata_disk_, const String & metadata_file_path_);
-<<<<<<< HEAD
     static bool readUpdateAndStoreMetadata(const String & remote_fs_root_path_, DiskPtr metadata_disk_, const String & metadata_file_path_, bool sync, Updater updater);
-=======
-    static Metadata readUpdateAndStoreMetadata(const String & remote_fs_root_path_, DiskPtr metadata_disk_, const String & metadata_file_path_, bool sync, Updater updater);
-    static Metadata readUpdateStoreMetadataAndRemove(const String & remote_fs_root_path_, DiskPtr metadata_disk_, const String & metadata_file_path_, bool sync, Updater updater);
->>>>>>> 8ede5a09
+    static bool readUpdateStoreMetadataAndRemove(const String & remote_fs_root_path_, DiskPtr metadata_disk_, const String & metadata_file_path_, bool sync, Updater updater);
 
     static void createAndStoreMetadata(const String & remote_fs_root_path_, DiskPtr metadata_disk_, const String & metadata_file_path_, bool sync);
     static bool createUpdateAndStoreMetadata(const String & remote_fs_root_path_, DiskPtr metadata_disk_, const String & metadata_file_path_, bool sync, Updater updater);
