--- conflicted
+++ resolved
@@ -81,51 +81,7 @@
 {
     if (objects.empty())
         throw Exception(ErrorCodes::LOGICAL_ERROR, "Received empty list of objects to read");
-<<<<<<< HEAD
-
-    assert(!objects[0].getPathKeyForCache().empty());
-
-    /// Add cache relating settings to ReadSettings.
-    auto modified_read_settings = patchSettings(read_settings);
-    auto implementation_buffer = object_storage->readObjects(objects, modified_read_settings, read_hint, file_size);
-
-    /// If underlying read buffer does caching on its own, do not wrap it in caching buffer.
-    if (implementation_buffer->isIntegratedWithFilesystemCache()
-        && modified_read_settings.enable_filesystem_cache_on_lower_level)
-    {
-        return implementation_buffer;
-    }
-    else
-    {
-        if (!file_size)
-            file_size = implementation_buffer->getFileSize();
-
-        auto implementation_buffer_creator = [objects, modified_read_settings, read_hint, file_size, this]()
-        {
-            return std::make_unique<BoundedReadBuffer>(
-                object_storage->readObjects(objects, modified_read_settings, read_hint, file_size));
-        };
-
-        /// TODO: A test is needed for the case of non-s3 storage and *Log family engines.
-        std::string path = objects[0].absolute_path;
-        FileCache::Key key = getCacheKey(objects[0].getPathKeyForCache());
-
-        return std::make_unique<CachedOnDiskReadBufferFromFile>(
-            path,
-            key,
-            cache,
-            implementation_buffer_creator,
-            modified_read_settings,
-            CurrentThread::isInitialized() && CurrentThread::get().getQueryContext() ? std::string(CurrentThread::getQueryId()) : "",
-            file_size.value(),
-            /* allow_seeks */true,
-            /* use_external_buffer */false,
-            std::nullopt,
-            Context::getGlobalContextInstance()->getFilesystemCacheLog());
-    }
-=======
     return object_storage->readObjects(objects, patchSettings(read_settings), read_hint, file_size);
->>>>>>> a68a023c
 }
 
 std::unique_ptr<ReadBufferFromFileBase> CachedObjectStorage::readObject( /// NOLINT
@@ -134,45 +90,7 @@
     std::optional<size_t> read_hint,
     std::optional<size_t> file_size) const
 {
-<<<<<<< HEAD
-    /// Add cache relating settings to ReadSettings.
-    auto modified_read_settings = patchSettings(read_settings);
-    auto implementation_buffer = object_storage->readObject(object, read_settings, read_hint, file_size);
-
-    /// If underlying read buffer does caching on its own, do not wrap it in caching buffer.
-    if (implementation_buffer->isIntegratedWithFilesystemCache()
-        && modified_read_settings.enable_filesystem_cache_on_lower_level)
-    {
-        return implementation_buffer;
-    }
-    else
-    {
-        if (!file_size)
-            file_size = implementation_buffer->getFileSize();
-
-        auto implementation_buffer_creator = [object, read_settings, read_hint, file_size, this]()
-        {
-            return std::make_unique<BoundedReadBuffer>(object_storage->readObject(object, read_settings, read_hint, file_size));
-        };
-
-        FileCache::Key key = getCacheKey(object.getPathKeyForCache());
-        LOG_TEST(log, "Reading from file `{}` with cache key `{}`", object.absolute_path, key.toString());
-        return std::make_unique<CachedOnDiskReadBufferFromFile>(
-            object.absolute_path,
-            key,
-            cache,
-            implementation_buffer_creator,
-            read_settings,
-            CurrentThread::isInitialized() && CurrentThread::get().getQueryContext() ? std::string(CurrentThread::getQueryId()) : "",
-            file_size.value(),
-            /* allow_seeks */true,
-            /* use_external_buffer */false,
-            std::nullopt,
-            Context::getGlobalContextInstance()->getFilesystemCacheLog());
-    }
-=======
     return object_storage->readObject(object, patchSettings(read_settings), read_hint, file_size);
->>>>>>> a68a023c
 }
 
 std::unique_ptr<WriteBufferFromFileBase> CachedObjectStorage::writeObject( /// NOLINT
