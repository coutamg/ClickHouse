--- conflicted
+++ resolved
@@ -174,8 +174,6 @@
     parseArgumentsImpl(args, context);
 }
 
-<<<<<<< HEAD
-
 void TableFunctionAzureBlobStorage::addColumnsStructureToArguments(ASTs & args, const String & structure, const ContextPtr & context)
 {
     if (tryGetNamedCollectionWithOverrides(args, context))
@@ -256,11 +254,7 @@
     }
 }
 
-
-ColumnsDescription TableFunctionAzureBlobStorage::getActualTableStructure(ContextPtr context) const
-=======
 ColumnsDescription TableFunctionAzureBlobStorage::getActualTableStructure(ContextPtr context, bool is_insert_query) const
->>>>>>> 716b1ebc
 {
     if (configuration.structure == "auto")
     {
