--- conflicted
+++ resolved
@@ -46,12 +46,7 @@
     std::shared_ptr<ASTUserNamesWithHost> names;
     std::optional<String> new_name;
 
-<<<<<<< HEAD
-    mutable std::optional<AuthenticationData> auth_data;
-    mutable std::optional<String> temporary_password;
-=======
     std::shared_ptr<ASTAuthenticationData> auth_data;
->>>>>>> fd3c588c
 
     std::optional<AllowedClientHosts> hosts;
     std::optional<AllowedClientHosts> add_hosts;
