#pragma once

#include <Common/NamePrompter.h>
#include <Core/BaseSettings.h>
#include <Core/SettingsEnums.h>
#include <Core/Defines.h>
#include <IO/ReadSettings.h>
#include <base/unit.h>


namespace Poco::Util
{
    class AbstractConfiguration;
}

namespace DB
{
class IColumn;

/** List of settings: type, name, default value, description, flags
  *
  * This looks rather inconvenient. It is done that way to avoid repeating settings in different places.
  * Note: as an alternative, we could implement settings to be completely dynamic in form of map: String -> Field,
  *  but we are not going to do it, because settings is used everywhere as static struct fields.
  *
  * `flags` can be either 0 or IMPORTANT.
  * A setting is "IMPORTANT" if it affects the results of queries and can't be ignored by older versions.
  *
  * When adding new settings that control some backward incompatible changes or when changing some settings values,
  * consider adding them to settings changes history in SettingsChangesHistory.h for special `compatibility` setting
  * to work correctly.
  */

#define COMMON_SETTINGS(M, ALIAS) \
    M(Dialect, dialect, Dialect::clickhouse, "Which dialect will be used to parse query", 0)\
    M(UInt64, min_compress_block_size, 65536, "The actual size of the block to compress, if the uncompressed data less than max_compress_block_size is no less than this value and no less than the volume of data for one mark.", 0) \
    M(UInt64, max_compress_block_size, 1048576, "The maximum size of blocks of uncompressed data before compressing for writing to a table.", 0) \
    M(UInt64, max_block_size, DEFAULT_BLOCK_SIZE, "Maximum block size for reading", 0) \
    M(UInt64, max_insert_block_size, DEFAULT_INSERT_BLOCK_SIZE, "The maximum block size for insertion, if we control the creation of blocks for insertion.", 0) \
    M(UInt64, min_insert_block_size_rows, DEFAULT_INSERT_BLOCK_SIZE, "Squash blocks passed to INSERT query to specified size in rows, if blocks are not big enough.", 0) \
    M(UInt64, min_insert_block_size_bytes, (DEFAULT_INSERT_BLOCK_SIZE * 256), "Squash blocks passed to INSERT query to specified size in bytes, if blocks are not big enough.", 0) \
    M(UInt64, min_insert_block_size_rows_for_materialized_views, 0, "Like min_insert_block_size_rows, but applied only during pushing to MATERIALIZED VIEW (default: min_insert_block_size_rows)", 0) \
    M(UInt64, min_insert_block_size_bytes_for_materialized_views, 0, "Like min_insert_block_size_bytes, but applied only during pushing to MATERIALIZED VIEW (default: min_insert_block_size_bytes)", 0) \
    M(UInt64, max_joined_block_size_rows, DEFAULT_BLOCK_SIZE, "Maximum block size for JOIN result (if join algorithm supports it). 0 means unlimited.", 0) \
    M(UInt64, max_insert_threads, 0, "The maximum number of threads to execute the INSERT SELECT query. Values 0 or 1 means that INSERT SELECT is not run in parallel. Higher values will lead to higher memory usage. Parallel INSERT SELECT has effect only if the SELECT part is run on parallel, see 'max_threads' setting.", 0) \
    M(UInt64, max_insert_delayed_streams_for_parallel_write, 0, "The maximum number of streams (columns) to delay final part flush. Default - auto (1000 in case of underlying storage supports parallel write, for example S3 and disabled otherwise)", 0) \
    M(MaxThreads, max_final_threads, 0, "The maximum number of threads to read from table with FINAL.", 0) \
    M(UInt64, max_threads_for_indexes, 0, "The maximum number of threads process indices.", 0) \
    M(MaxThreads, max_threads, 0, "The maximum number of threads to execute the request. By default, it is determined automatically.", 0) \
    M(MaxThreads, max_download_threads, 4, "The maximum number of threads to download data (e.g. for URL engine).", 0) \
    M(UInt64, max_download_buffer_size, 10*1024*1024, "The maximal size of buffer for parallel downloading (e.g. for URL engine) per each thread.", 0) \
    M(UInt64, max_read_buffer_size, DBMS_DEFAULT_BUFFER_SIZE, "The maximum size of the buffer to read from the filesystem.", 0) \
    M(UInt64, max_read_buffer_size_local_fs, 128*1024, "The maximum size of the buffer to read from local filesystem. If set to 0 then max_read_buffer_size will be used.", 0) \
    M(UInt64, max_read_buffer_size_remote_fs, 0, "The maximum size of the buffer to read from remote filesystem. If set to 0 then max_read_buffer_size will be used.", 0) \
    M(UInt64, max_distributed_connections, 1024, "The maximum number of connections for distributed processing of one query (should be greater than max_threads).", 0) \
    M(UInt64, max_query_size, DBMS_DEFAULT_MAX_QUERY_SIZE, "The maximum number of bytes of a query string parsed by the SQL parser. Data in the VALUES clause of INSERT queries is processed by a separate stream parser (that consumes O(1) RAM) and not affected by this restriction.", 0) \
    M(UInt64, interactive_delay, 100000, "The interval in microseconds to check if the request is cancelled, and to send progress info.", 0) \
    M(Seconds, connect_timeout, DBMS_DEFAULT_CONNECT_TIMEOUT_SEC, "Connection timeout if there are no replicas.", 0) \
    M(Milliseconds, handshake_timeout_ms, 10000, "Timeout for receiving HELLO packet from replicas.", 0) \
    M(Milliseconds, connect_timeout_with_failover_ms, 1000, "Connection timeout for selecting first healthy replica.", 0) \
    M(Milliseconds, connect_timeout_with_failover_secure_ms, 1000, "Connection timeout for selecting first healthy replica (for secure connections).", 0) \
    M(Seconds, receive_timeout, DBMS_DEFAULT_RECEIVE_TIMEOUT_SEC, "Timeout for receiving data from network, in seconds. If no bytes were received in this interval, exception is thrown. If you set this setting on client, the 'send_timeout' for the socket will be also set on the corresponding connection end on the server.", 0) \
    M(Seconds, send_timeout, DBMS_DEFAULT_SEND_TIMEOUT_SEC, "Timeout for sending data to network, in seconds. If client needs to sent some data, but it did not able to send any bytes in this interval, exception is thrown. If you set this setting on client, the 'receive_timeout' for the socket will be also set on the corresponding connection end on the server.", 0) \
    M(Seconds, tcp_keep_alive_timeout, 290 /* less than DBMS_DEFAULT_RECEIVE_TIMEOUT_SEC */, "The time in seconds the connection needs to remain idle before TCP starts sending keepalive probes", 0) \
    M(Milliseconds, hedged_connection_timeout_ms, 50, "Connection timeout for establishing connection with replica for Hedged requests", 0) \
    M(Milliseconds, receive_data_timeout_ms, 2000, "Connection timeout for receiving first packet of data or packet with positive progress from replica", 0) \
    M(Bool, use_hedged_requests, true, "Use hedged requests for distributed queries", 0) \
    M(Bool, allow_changing_replica_until_first_data_packet, false, "Allow HedgedConnections to change replica until receiving first data packet", 0) \
    M(Milliseconds, queue_max_wait_ms, 0, "The wait time in the request queue, if the number of concurrent requests exceeds the maximum.", 0) \
    M(Milliseconds, connection_pool_max_wait_ms, 0, "The wait time when the connection pool is full.", 0) \
    M(Milliseconds, replace_running_query_max_wait_ms, 5000, "The wait time for running query with the same query_id to finish when setting 'replace_running_query' is active.", 0) \
    M(Milliseconds, kafka_max_wait_ms, 5000, "The wait time for reading from Kafka before retry.", 0) \
    M(Milliseconds, rabbitmq_max_wait_ms, 5000, "The wait time for reading from RabbitMQ before retry.", 0) \
    M(UInt64, poll_interval, DBMS_DEFAULT_POLL_INTERVAL, "Block at the query wait loop on the server for the specified number of seconds.", 0) \
    M(UInt64, idle_connection_timeout, 3600, "Close idle TCP connections after specified number of seconds.", 0) \
    M(UInt64, distributed_connections_pool_size, 1024, "Maximum number of connections with one remote server in the pool.", 0) \
    M(UInt64, connections_with_failover_max_tries, DBMS_CONNECTION_POOL_WITH_FAILOVER_DEFAULT_MAX_TRIES, "The maximum number of attempts to connect to replicas.", 0) \
    M(UInt64, s3_strict_upload_part_size, 0, "The exact size of part to upload during multipart upload to S3 (some implementations does not supports variable size parts).", 0) \
    M(UInt64, s3_min_upload_part_size, 16*1024*1024, "The minimum size of part to upload during multipart upload to S3.", 0) \
    M(UInt64, s3_max_upload_part_size, 5ull*1024*1024*1024, "The maximum size of part to upload during multipart upload to S3.", 0) \
    M(UInt64, s3_upload_part_size_multiply_factor, 2, "Multiply s3_min_upload_part_size by this factor each time s3_multiply_parts_count_threshold parts were uploaded from a single write to S3.", 0) \
    M(UInt64, s3_upload_part_size_multiply_parts_count_threshold, 500, "Each time this number of parts was uploaded to S3, s3_min_upload_part_size is multiplied by s3_upload_part_size_multiply_factor.", 0) \
    M(UInt64, s3_max_inflight_parts_for_one_file, 20, "The maximum number of a concurrent loaded parts in multipart upload request. 0 means unlimited. You ", 0) \
    M(UInt64, s3_max_single_part_upload_size, 32*1024*1024, "The maximum size of object to upload using singlepart upload to S3.", 0) \
    M(UInt64, azure_max_single_part_upload_size, 100*1024*1024, "The maximum size of object to upload using singlepart upload to Azure blob storage.", 0) \
    M(UInt64, s3_max_single_read_retries, 4, "The maximum number of retries during single S3 read.", 0) \
    M(UInt64, azure_max_single_read_retries, 4, "The maximum number of retries during single Azure blob storage read.", 0) \
    M(UInt64, s3_max_unexpected_write_error_retries, 4, "The maximum number of retries in case of unexpected errors during S3 write.", 0) \
    M(UInt64, s3_max_redirects, 10, "Max number of S3 redirects hops allowed.", 0) \
    M(UInt64, s3_max_connections, 1024, "The maximum number of connections per server.", 0) \
    M(UInt64, s3_max_get_rps, 0, "Limit on S3 GET request per second rate before throttling. Zero means unlimited.", 0) \
    M(UInt64, s3_max_get_burst, 0, "Max number of requests that can be issued simultaneously before hitting request per second limit. By default (0) equals to `s3_max_get_rps`", 0) \
    M(UInt64, s3_max_put_rps, 0, "Limit on S3 PUT request per second rate before throttling. Zero means unlimited.", 0) \
    M(UInt64, s3_max_put_burst, 0, "Max number of requests that can be issued simultaneously before hitting request per second limit. By default (0) equals to `s3_max_put_rps`", 0) \
    M(UInt64, s3_list_object_keys_size, 1000, "Maximum number of files that could be returned in batch by ListObject request", 0) \
    M(UInt64, azure_list_object_keys_size, 1000, "Maximum number of files that could be returned in batch by ListObject request", 0) \
    M(Bool, s3_truncate_on_insert, false, "Enables or disables truncate before insert in s3 engine tables.", 0) \
    M(Bool, azure_truncate_on_insert, false, "Enables or disables truncate before insert in azure engine tables.", 0) \
    M(Bool, s3_create_new_file_on_insert, false, "Enables or disables creating a new file on each insert in s3 engine tables", 0) \
    M(Bool, s3_skip_empty_files, false, "Allow to skip empty files in s3 table engine", 0) \
    M(Bool, azure_create_new_file_on_insert, false, "Enables or disables creating a new file on each insert in azure engine tables", 0) \
    M(Bool, s3_check_objects_after_upload, false, "Check each uploaded object to s3 with head request to be sure that upload was successful", 0) \
    M(Bool, s3_allow_parallel_part_upload, true, "Use multiple threads for s3 multipart upload. It may lead to slightly higher memory usage", 0) \
    M(Bool, s3_throw_on_zero_files_match, false, "Throw an error, when ListObjects request cannot match any files", 0) \
    M(UInt64, s3_retry_attempts, 10, "Setting for Aws::Client::RetryStrategy, Aws::Client does retries itself, 0 means no retries", 0) \
    M(UInt64, s3_request_timeout_ms, 3000, "Idleness timeout for sending and receiving data to/from S3. Fail if a single TCP read or write call blocks for this long.", 0) \
    M(Bool, enable_s3_requests_logging, false, "Enable very explicit logging of S3 requests. Makes sense for debug only.", 0) \
    M(String, s3queue_default_zookeeper_path, "/s3queue/", "Default zookeeper path prefix for S3Queue engine", 0) \
    M(UInt64, hdfs_replication, 0, "The actual number of replications can be specified when the hdfs file is created.", 0) \
    M(Bool, hdfs_truncate_on_insert, false, "Enables or disables truncate before insert in s3 engine tables", 0) \
    M(Bool, hdfs_create_new_file_on_insert, false, "Enables or disables creating a new file on each insert in hdfs engine tables", 0) \
    M(Bool, hdfs_skip_empty_files, false, "Allow to skip empty files in hdfs table engine", 0) \
    M(UInt64, hsts_max_age, 0, "Expired time for hsts. 0 means disable HSTS.", 0) \
    M(Bool, extremes, false, "Calculate minimums and maximums of the result columns. They can be output in JSON-formats.", IMPORTANT) \
    M(Bool, use_uncompressed_cache, false, "Whether to use the cache of uncompressed blocks.", 0) \
    M(Bool, replace_running_query, false, "Whether the running request should be canceled with the same id as the new one.", 0) \
    M(UInt64, max_remote_read_network_bandwidth, 0, "The maximum speed of data exchange over the network in bytes per second for read.", 0) \
    M(UInt64, max_remote_write_network_bandwidth, 0, "The maximum speed of data exchange over the network in bytes per second for write.", 0) \
    M(UInt64, max_local_read_bandwidth, 0, "The maximum speed of local reads in bytes per second.", 0) \
    M(UInt64, max_local_write_bandwidth, 0, "The maximum speed of local writes in bytes per second.", 0) \
    M(Bool, stream_like_engine_allow_direct_select, false, "Allow direct SELECT query for Kafka, RabbitMQ, FileLog, Redis Streams and NATS engines. In case there are attached materialized views, SELECT query is not allowed even if this setting is enabled.", 0) \
    M(String, stream_like_engine_insert_queue, "", "When stream like engine reads from multiple queues, user will need to select one queue to insert into when writing. Used by Redis Streams and NATS.", 0) \
    \
    M(Milliseconds, distributed_directory_monitor_sleep_time_ms, 100, "Sleep time for StorageDistributed DirectoryMonitors, in case of any errors delay grows exponentially.", 0) \
    M(Milliseconds, distributed_directory_monitor_max_sleep_time_ms, 30000, "Maximum sleep time for StorageDistributed DirectoryMonitors, it limits exponential growth too.", 0) \
    \
    M(Bool, distributed_directory_monitor_batch_inserts, false, "Should StorageDistributed DirectoryMonitors try to batch individual inserts into bigger ones.", 0) \
    M(Bool, distributed_directory_monitor_split_batch_on_failure, false, "Should StorageDistributed DirectoryMonitors try to split batch into smaller in case of failures.", 0) \
    \
    M(Bool, optimize_move_to_prewhere, true, "Allows disabling WHERE to PREWHERE optimization in SELECT queries from MergeTree.", 0) \
    M(Bool, optimize_move_to_prewhere_if_final, false, "If query has `FINAL`, the optimization `move_to_prewhere` is not always correct and it is enabled only if both settings `optimize_move_to_prewhere` and `optimize_move_to_prewhere_if_final` are turned on", 0) \
    M(Bool, move_all_conditions_to_prewhere, true, "Move all viable conditions from WHERE to PREWHERE", 0) \
    M(Bool, enable_multiple_prewhere_read_steps, true, "Move more conditions from WHERE to PREWHERE and do reads from disk and filtering in multiple steps if there are multiple conditions combined with AND", 0) \
    M(Bool, move_primary_key_columns_to_end_of_prewhere, true, "Move PREWHERE conditions containing primary key columns to the end of AND chain. It is likely that these conditions are taken into account during primary key analysis and thus will not contribute a lot to PREWHERE filtering.", 0) \
    \
    M(UInt64, alter_sync, 1, "Wait for actions to manipulate the partitions. 0 - do not wait, 1 - wait for execution only of itself, 2 - wait for everyone.", 0) ALIAS(replication_alter_partitions_sync) \
    M(Int64, replication_wait_for_inactive_replica_timeout, 120, "Wait for inactive replica to execute ALTER/OPTIMIZE. Time in seconds, 0 - do not wait, negative - wait for unlimited time.", 0) \
    \
    M(LoadBalancing, load_balancing, LoadBalancing::RANDOM, "Which replicas (among healthy replicas) to preferably send a query to (on the first attempt) for distributed processing.", 0) \
    M(UInt64, load_balancing_first_offset, 0, "Which replica to preferably send a query when FIRST_OR_RANDOM load balancing strategy is used.", 0) \
    \
    M(TotalsMode, totals_mode, TotalsMode::AFTER_HAVING_EXCLUSIVE, "How to calculate TOTALS when HAVING is present, as well as when max_rows_to_group_by and group_by_overflow_mode = ‘any’ are present.", IMPORTANT) \
    M(Float, totals_auto_threshold, 0.5, "The threshold for totals_mode = 'auto'.", 0) \
    \
    M(Bool, allow_suspicious_low_cardinality_types, false, "In CREATE TABLE statement allows specifying LowCardinality modifier for types of small fixed size (8 or less). Enabling this may increase merge times and memory consumption.", 0) \
    M(Bool, allow_suspicious_fixed_string_types, false, "In CREATE TABLE statement allows creating columns of type FixedString(n) with n > 256. FixedString with length >= 256 is suspicious and most likely indicates misusage", 0) \
    M(Bool, allow_suspicious_indices, false, "Reject primary/secondary indexes and sorting keys with identical expressions", 0) \
    M(Bool, compile_expressions, false, "Compile some scalar functions and operators to native code.", 0) \
    M(UInt64, min_count_to_compile_expression, 3, "The number of identical expressions before they are JIT-compiled", 0) \
    M(Bool, compile_aggregate_expressions, true, "Compile aggregate functions to native code. This feature has a bug and should not be used.", 0) \
    M(UInt64, min_count_to_compile_aggregate_expression, 3, "The number of identical aggregate expressions before they are JIT-compiled", 0) \
    M(Bool, compile_sort_description, true, "Compile sort description to native code.", 0) \
    M(UInt64, min_count_to_compile_sort_description, 3, "The number of identical sort descriptions before they are JIT-compiled", 0) \
    M(UInt64, group_by_two_level_threshold, 100000, "From what number of keys, a two-level aggregation starts. 0 - the threshold is not set.", 0) \
    M(UInt64, group_by_two_level_threshold_bytes, 50000000, "From what size of the aggregation state in bytes, a two-level aggregation begins to be used. 0 - the threshold is not set. Two-level aggregation is used when at least one of the thresholds is triggered.", 0) \
    M(Bool, distributed_aggregation_memory_efficient, true, "Is the memory-saving mode of distributed aggregation enabled.", 0) \
    M(UInt64, aggregation_memory_efficient_merge_threads, 0, "Number of threads to use for merge intermediate aggregation results in memory efficient mode. When bigger, then more memory is consumed. 0 means - same as 'max_threads'.", 0) \
    M(Bool, enable_memory_bound_merging_of_aggregation_results, true, "Enable memory bound merging strategy for aggregation.", 0) \
    M(Bool, enable_positional_arguments, true, "Enable positional arguments in ORDER BY, GROUP BY and LIMIT BY", 0) \
    M(Bool, enable_extended_results_for_datetime_functions, false, "Enable date functions like toLastDayOfMonth return Date32 results (instead of Date results) for Date32/DateTime64 arguments.", 0) \
    M(Bool, allow_nonconst_timezone_arguments, false, "Allow non-const timezone arguments in certain time-related functions like toTimeZone(), fromUnixTimestamp*(), snowflakeToDateTime*()", 0) \
    \
    M(Bool, group_by_use_nulls, false, "Treat columns mentioned in ROLLUP, CUBE or GROUPING SETS as Nullable", 0) \
    \
    M(UInt64, max_parallel_replicas, 1, "The maximum number of replicas of each shard used when the query is executed. For consistency (to get different parts of the same partition), this option only works for the specified sampling key. The lag of the replicas is not controlled.", 0) \
    M(UInt64, parallel_replicas_count, 0, "This is internal setting that should not be used directly and represents an implementation detail of the 'parallel replicas' mode. This setting will be automatically set up by the initiator server for distributed queries to the number of parallel replicas participating in query processing.", 0) \
    M(UInt64, parallel_replica_offset, 0, "This is internal setting that should not be used directly and represents an implementation detail of the 'parallel replicas' mode. This setting will be automatically set up by the initiator server for distributed queries to the index of the replica participating in query processing among parallel replicas.", 0) \
    M(String, parallel_replicas_custom_key, "", "Custom key assigning work to replicas when parallel replicas are used.", 0) \
    M(ParallelReplicasCustomKeyFilterType, parallel_replicas_custom_key_filter_type, ParallelReplicasCustomKeyFilterType::DEFAULT, "Type of filter to use with custom key for parallel replicas. default - use modulo operation on the custom key, range - use range filter on custom key using all possible values for the value type of custom key.", 0) \
    \
    M(String, cluster_for_parallel_replicas, "default", "Cluster for a shard in which current server is located", 0) \
    M(UInt64, allow_experimental_parallel_reading_from_replicas, 0, "Use all the replicas from a shard for SELECT query execution. Reading is parallelized and coordinated dynamically. 0 - disabled, 1 - enabled, silently disable them in case of failure, 2 - enabled, throw an exception in case of failure", 0) \
    M(Float, parallel_replicas_single_task_marks_count_multiplier, 2, "A multiplier which will be added during calculation for minimal number of marks to retrieve from coordinator. This will be applied only for remote replicas.", 0) \
    M(Bool, parallel_replicas_for_non_replicated_merge_tree, false, "If true, ClickHouse will use parallel replicas algorithm also for non-replicated MergeTree tables", 0) \
    M(UInt64, parallel_replicas_min_number_of_rows_per_replica, 0, "Limit the number of replicas used in a query to (estimated rows to read / min_number_of_rows_per_replica). The max is still limited by 'max_parallel_replicas'", 0) \
    \
    M(Bool, skip_unavailable_shards, false, "If true, ClickHouse silently skips unavailable shards and nodes unresolvable through DNS. Shard is marked as unavailable when none of the replicas can be reached.", 0) \
    \
    M(UInt64, parallel_distributed_insert_select, 0, "Process distributed INSERT SELECT query in the same cluster on local tables on every shard; if set to 1 - SELECT is executed on each shard; if set to 2 - SELECT and INSERT are executed on each shard", 0) \
    M(UInt64, distributed_group_by_no_merge, 0, "If 1, Do not merge aggregation states from different servers for distributed queries (shards will process query up to the Complete stage, initiator just proxies the data from the shards). If 2 the initiator will apply ORDER BY and LIMIT stages (it is not in case when shard process query up to the Complete stage)", 0) \
    M(UInt64, distributed_push_down_limit, 1, "If 1, LIMIT will be applied on each shard separately. Usually you don't need to use it, since this will be done automatically if it is possible, i.e. for simple query SELECT FROM LIMIT.", 0) \
    M(Bool, optimize_distributed_group_by_sharding_key, true, "Optimize GROUP BY sharding_key queries (by avoiding costly aggregation on the initiator server).", 0) \
    M(UInt64, optimize_skip_unused_shards_limit, 1000, "Limit for number of sharding key values, turns off optimize_skip_unused_shards if the limit is reached", 0) \
    M(Bool, optimize_skip_unused_shards, false, "Assumes that data is distributed by sharding_key. Optimization to skip unused shards if SELECT query filters by sharding_key.", 0) \
    M(Bool, optimize_skip_unused_shards_rewrite_in, true, "Rewrite IN in query for remote shards to exclude values that does not belong to the shard (requires optimize_skip_unused_shards)", 0) \
    M(Bool, allow_nondeterministic_optimize_skip_unused_shards, false, "Allow non-deterministic functions (includes dictGet) in sharding_key for optimize_skip_unused_shards", 0) \
    M(UInt64, force_optimize_skip_unused_shards, 0, "Throw an exception if unused shards cannot be skipped (1 - throw only if the table has the sharding key, 2 - always throw.", 0) \
    M(UInt64, optimize_skip_unused_shards_nesting, 0, "Same as optimize_skip_unused_shards, but accept nesting level until which it will work.", 0) \
    M(UInt64, force_optimize_skip_unused_shards_nesting, 0, "Same as force_optimize_skip_unused_shards, but accept nesting level until which it will work.", 0) \
    \
    M(Bool, input_format_parallel_parsing, true, "Enable parallel parsing for some data formats.", 0) \
    M(UInt64, min_chunk_bytes_for_parallel_parsing, (10 * 1024 * 1024), "The minimum chunk size in bytes, which each thread will parse in parallel.", 0) \
    M(Bool, output_format_parallel_formatting, true, "Enable parallel formatting for some data formats.", 0) \
    \
    M(UInt64, merge_tree_min_rows_for_concurrent_read, (20 * 8192), "If at least as many lines are read from one file, the reading can be parallelized.", 0) \
    M(UInt64, merge_tree_min_bytes_for_concurrent_read, (24 * 10 * 1024 * 1024), "If at least as many bytes are read from one file, the reading can be parallelized.", 0) \
    M(UInt64, merge_tree_min_rows_for_seek, 0, "You can skip reading more than that number of rows at the price of one seek per file.", 0) \
    M(UInt64, merge_tree_min_bytes_for_seek, 0, "You can skip reading more than that number of bytes at the price of one seek per file.", 0) \
    M(UInt64, merge_tree_coarse_index_granularity, 8, "If the index segment can contain the required keys, divide it into as many parts and recursively check them.", 0) \
    M(UInt64, merge_tree_max_rows_to_use_cache, (128 * 8192), "The maximum number of rows per request, to use the cache of uncompressed data. If the request is large, the cache is not used. (For large queries not to flush out the cache.)", 0) \
    M(UInt64, merge_tree_max_bytes_to_use_cache, (192 * 10 * 1024 * 1024), "The maximum number of bytes per request, to use the cache of uncompressed data. If the request is large, the cache is not used. (For large queries not to flush out the cache.)", 0) \
    M(Bool, do_not_merge_across_partitions_select_final, false, "Merge parts only in one partition in select final", 0) \
    M(Bool, allow_experimental_inverted_index, false, "If it is set to true, allow to use experimental inverted index.", 0) \
    \
    M(UInt64, mysql_max_rows_to_insert, 65536, "The maximum number of rows in MySQL batch insertion of the MySQL storage engine", 0) \
    M(Bool, use_mysql_types_in_show_columns, false, "Use MySQL converted types when connected via MySQL compatibility for show columns query", 0) \
    \
    M(UInt64, optimize_min_equality_disjunction_chain_length, 3, "The minimum length of the expression `expr = x1 OR ... expr = xN` for optimization ", 0) \
    \
    M(UInt64, min_bytes_to_use_direct_io, 0, "The minimum number of bytes for reading the data with O_DIRECT option during SELECT queries execution. 0 - disabled.", 0) \
    M(UInt64, min_bytes_to_use_mmap_io, 0, "The minimum number of bytes for reading the data with mmap option during SELECT queries execution. 0 - disabled.", 0) \
    M(Bool, checksum_on_read, true, "Validate checksums on reading. It is enabled by default and should be always enabled in production. Please do not expect any benefits in disabling this setting. It may only be used for experiments and benchmarks. The setting only applicable for tables of MergeTree family. Checksums are always validated for other table engines and when receiving data over network.", 0) \
    \
    M(Bool, force_index_by_date, false, "Throw an exception if there is a partition key in a table, and it is not used.", 0) \
    M(Bool, force_primary_key, false, "Throw an exception if there is primary key in a table, and it is not used.", 0) \
    M(Bool, use_skip_indexes, true, "Use data skipping indexes during query execution.", 0) \
    M(Bool, use_skip_indexes_if_final, false, "If query has FINAL, then skipping data based on indexes may produce incorrect result, hence disabled by default.", 0) \
    M(String, ignore_data_skipping_indices, "", "Comma separated list of strings or literals with the name of the data skipping indices that should be excluded during query execution.", 0) \
    \
    M(String, force_data_skipping_indices, "", "Comma separated list of strings or literals with the name of the data skipping indices that should be used during query execution, otherwise an exception will be thrown.", 0) \
    \
    M(Float, max_streams_to_max_threads_ratio, 1, "Allows you to use more sources than the number of threads - to more evenly distribute work across threads. It is assumed that this is a temporary solution, since it will be possible in the future to make the number of sources equal to the number of threads, but for each source to dynamically select available work for itself.", 0) \
    M(Float, max_streams_multiplier_for_merge_tables, 5, "Ask more streams when reading from Merge table. Streams will be spread across tables that Merge table will use. This allows more even distribution of work across threads and especially helpful when merged tables differ in size.", 0) \
    \
    M(String, network_compression_method, "LZ4", "Allows you to select the method of data compression when writing.", 0) \
    \
    M(Int64, network_zstd_compression_level, 1, "Allows you to select the level of ZSTD compression.", 0) \
    \
    M(Int64, zstd_window_log_max, 0, "Allows you to select the max window log of ZSTD (it will not be used for MergeTree family)", 0) \
    \
    M(UInt64, priority, 0, "Priority of the query. 1 - the highest, higher value - lower priority; 0 - do not use priorities.", 0) \
    M(Int64, os_thread_priority, 0, "If non zero - set corresponding 'nice' value for query processing threads. Can be used to adjust query priority for OS scheduler.", 0) \
    \
    M(Bool, log_queries, true, "Log requests and write the log to the system table.", 0) \
    M(Bool, log_formatted_queries, false, "Log formatted queries and write the log to the system table.", 0) \
    M(LogQueriesType, log_queries_min_type, QueryLogElementType::QUERY_START, "Minimal type in query_log to log, possible values (from low to high): QUERY_START, QUERY_FINISH, EXCEPTION_BEFORE_START, EXCEPTION_WHILE_PROCESSING.", 0) \
    M(Milliseconds, log_queries_min_query_duration_ms, 0, "Minimal time for the query to run, to get to the query_log/query_thread_log/query_views_log.", 0) \
    M(UInt64, log_queries_cut_to_length, 100000, "If query length is greater than specified threshold (in bytes), then cut query when writing to query log. Also limit length of printed query in ordinary text log.", 0) \
    M(Float, log_queries_probability, 1., "Log queries with the specified probabality.", 0) \
    \
    M(Bool, log_processors_profiles, false, "Log Processors profile events.", 0) \
    M(DistributedProductMode, distributed_product_mode, DistributedProductMode::DENY, "How are distributed subqueries performed inside IN or JOIN sections?", IMPORTANT) \
    \
    M(UInt64, max_concurrent_queries_for_all_users, 0, "The maximum number of concurrent requests for all users.", 0) \
    M(UInt64, max_concurrent_queries_for_user, 0, "The maximum number of concurrent requests per user.", 0) \
    \
    M(Bool, insert_deduplicate, true, "For INSERT queries in the replicated table, specifies that deduplication of insertings blocks should be performed", 0) \
    M(Bool, async_insert_deduplicate, false, "For async INSERT queries in the replicated table, specifies that deduplication of insertings blocks should be performed", 0) \
    \
    M(UInt64Auto, insert_quorum, 0, "For INSERT queries in the replicated table, wait writing for the specified number of replicas and linearize the addition of the data. 0 - disabled, 'auto' - use majority", 0) \
    M(Milliseconds, insert_quorum_timeout, 600000, "If the quorum of replicas did not meet in specified time (in milliseconds), exception will be thrown and insertion is aborted.", 0) \
    M(Bool, insert_quorum_parallel, true, "For quorum INSERT queries - enable to make parallel inserts without linearizability", 0) \
    M(UInt64, select_sequential_consistency, 0, "For SELECT queries from the replicated table, throw an exception if the replica does not have a chunk written with the quorum; do not read the parts that have not yet been written with the quorum.", 0) \
    M(UInt64, table_function_remote_max_addresses, 1000, "The maximum number of different shards and the maximum number of replicas of one shard in the `remote` function.", 0) \
    M(Milliseconds, read_backoff_min_latency_ms, 1000, "Setting to reduce the number of threads in case of slow reads. Pay attention only to reads that took at least that much time.", 0) \
    M(UInt64, read_backoff_max_throughput, 1048576, "Settings to reduce the number of threads in case of slow reads. Count events when the read bandwidth is less than that many bytes per second.", 0) \
    M(Milliseconds, read_backoff_min_interval_between_events_ms, 1000, "Settings to reduce the number of threads in case of slow reads. Do not pay attention to the event, if the previous one has passed less than a certain amount of time.", 0) \
    M(UInt64, read_backoff_min_events, 2, "Settings to reduce the number of threads in case of slow reads. The number of events after which the number of threads will be reduced.", 0) \
    \
    M(UInt64, read_backoff_min_concurrency, 1, "Settings to try keeping the minimal number of threads in case of slow reads.", 0) \
    \
    M(Float, memory_tracker_fault_probability, 0., "For testing of `exception safety` - throw an exception every time you allocate memory with the specified probability.", 0) \
    \
    M(Bool, enable_http_compression, false, "Compress the result if the client over HTTP said that it understands data compressed by gzip, deflate, zstd, br, lz4, bz2, xz.", 0) \
    M(Int64, http_zlib_compression_level, 3, "Compression level - used if the client on HTTP said that it understands data compressed by gzip or deflate.", 0) \
    \
    M(Bool, http_native_compression_disable_checksumming_on_decompress, false, "If you uncompress the POST data from the client compressed by the native format, do not check the checksum.", 0) \
    \
    M(String, count_distinct_implementation, "uniqExact", "What aggregate function to use for implementation of count(DISTINCT ...)", 0) \
    \
    M(Bool, add_http_cors_header, false, "Write add http CORS header.", 0) \
    \
    M(UInt64, max_http_get_redirects, 0, "Max number of http GET redirects hops allowed. Ensures additional security measures are in place to prevent a malicious server to redirect your requests to unexpected services.\n\nIt is the case when an external server redirects to another address, but that address appears to be internal to the company's infrastructure, and by sending an HTTP request to an internal server, you could request an internal API from the internal network, bypassing the auth, or even query other services, such as Redis or Memcached. When you don't have an internal infrastructure (including something running on your localhost), or you trust the server, it is safe to allow redirects. Although keep in mind, that if the URL uses HTTP instead of HTTPS, and you will have to trust not only the remote server but also your ISP and every network in the middle.", 0) \
    \
    M(Bool, use_client_time_zone, false, "Use client timezone for interpreting DateTime string values, instead of adopting server timezone.", 0) \
    \
    M(Bool, send_progress_in_http_headers, false, "Send progress notifications using X-ClickHouse-Progress headers. Some clients do not support high amount of HTTP headers (Python requests in particular), so it is disabled by default.", 0) \
    \
    M(UInt64, http_headers_progress_interval_ms, 100, "Do not send HTTP headers X-ClickHouse-Progress more frequently than at each specified interval.", 0) \
    M(Bool, http_wait_end_of_query, false, "Enable HTTP response buffering on the server-side.", 0) \
    M(UInt64, http_response_buffer_size, 0, "The number of bytes to buffer in the server memory before sending a HTTP response to the client or flushing to disk (when http_wait_end_of_query is enabled).", 0) \
    \
    M(Bool, fsync_metadata, true, "Do fsync after changing metadata for tables and databases (.sql files). Could be disabled in case of poor latency on server with high load of DDL queries and high load of disk subsystem.", 0) \
    \
    M(Bool, join_use_nulls, false, "Use NULLs for non-joined rows of outer JOINs for types that can be inside Nullable. If false, use default value of corresponding columns data type.", IMPORTANT) \
    \
    M(JoinStrictness, join_default_strictness, JoinStrictness::All, "Set default strictness in JOIN query. Possible values: empty string, 'ANY', 'ALL'. If empty, query without strictness will throw exception.", 0) \
    M(Bool, any_join_distinct_right_table_keys, false, "Enable old ANY JOIN logic with many-to-one left-to-right table keys mapping for all ANY JOINs. It leads to confusing not equal results for 't1 ANY LEFT JOIN t2' and 't2 ANY RIGHT JOIN t1'. ANY RIGHT JOIN needs one-to-many keys mapping to be consistent with LEFT one.", IMPORTANT) \
    M(Bool, single_join_prefer_left_table, true, "For single JOIN in case of identifier ambiguity prefer left table", IMPORTANT) \
    \
    M(UInt64, preferred_block_size_bytes, 1000000, "This setting adjusts the data block size for query processing and represents additional fine tune to the more rough 'max_block_size' setting. If the columns are large and with 'max_block_size' rows the block size is likely to be larger than the specified amount of bytes, its size will be lowered for better CPU cache locality.", 0) \
    \
    M(UInt64, max_replica_delay_for_distributed_queries, 300, "If set, distributed queries of Replicated tables will choose servers with replication delay in seconds less than the specified value (not inclusive). Zero means do not take delay into account.", 0) \
    M(Bool, fallback_to_stale_replicas_for_distributed_queries, true, "Suppose max_replica_delay_for_distributed_queries is set and all replicas for the queried table are stale. If this setting is enabled, the query will be performed anyway, otherwise the error will be reported.", 0) \
    M(UInt64, preferred_max_column_in_block_size_bytes, 0, "Limit on max column size in block while reading. Helps to decrease cache misses count. Should be close to L2 cache size.", 0) \
    \
    M(UInt64, parts_to_delay_insert, 0, "If the destination table contains at least that many active parts in a single partition, artificially slow down insert into table.", 0) \
    M(UInt64, parts_to_throw_insert, 0, "If more than this number active parts in a single partition of the destination table, throw 'Too many parts ...' exception.", 0) \
    M(UInt64, number_of_mutations_to_delay, 0, "If the mutated table contains at least that many unfinished mutations, artificially slow down mutations of table. 0 - disabled", 0) \
    M(UInt64, number_of_mutations_to_throw, 0, "If the mutated table contains at least that many unfinished mutations, throw 'Too many mutations ...' exception. 0 - disabled", 0) \
    M(Bool, insert_distributed_sync, false, "If setting is enabled, insert query into distributed waits until data will be sent to all nodes in cluster.", 0) \
    M(UInt64, insert_distributed_timeout, 0, "Timeout for insert query into distributed. Setting is used only with insert_distributed_sync enabled. Zero value means no timeout.", 0) \
    M(Int64, distributed_ddl_task_timeout, 180, "Timeout for DDL query responses from all hosts in cluster. If a ddl request has not been performed on all hosts, a response will contain a timeout error and a request will be executed in an async mode. Negative value means infinite. Zero means async mode.", 0) \
    M(Milliseconds, stream_flush_interval_ms, 7500, "Timeout for flushing data from streaming storages.", 0) \
    M(Milliseconds, stream_poll_timeout_ms, 500, "Timeout for polling data from/to streaming storages.", 0) \
    \
    M(Bool, final, false, "Query with the FINAL modifier by default. If the engine does not support final, it does not have any effect. On queries with multiple tables final is applied only on those that support it. It also works on distributed tables", 0) \
    \
    M(Bool, partial_result_on_first_cancel, false, "Allows query to return a partial result after cancel.", 0) \
    \
    M(Bool, ignore_on_cluster_for_replicated_udf_queries, false, "Ignore ON CLUSTER clause for replicated UDF management queries.", 0) \
    M(Bool, ignore_on_cluster_for_replicated_access_entities_queries, false, "Ignore ON CLUSTER clause for replicated access entities management queries.", 0) \
    /** Settings for testing hedged requests */ \
    M(Milliseconds, sleep_in_send_tables_status_ms, 0, "Time to sleep in sending tables status response in TCPHandler", 0) \
    M(Milliseconds, sleep_in_send_data_ms, 0, "Time to sleep in sending data in TCPHandler", 0) \
    M(Milliseconds, sleep_after_receiving_query_ms, 0, "Time to sleep after receiving query in TCPHandler", 0) \
    M(UInt64, unknown_packet_in_send_data, 0, "Send unknown packet instead of data Nth data packet", 0) \
    \
    M(Bool, insert_allow_materialized_columns, false, "If setting is enabled, Allow materialized columns in INSERT.", 0) \
    M(Seconds, http_connection_timeout, DEFAULT_HTTP_READ_BUFFER_CONNECTION_TIMEOUT, "HTTP connection timeout.", 0) \
    M(Seconds, http_send_timeout, DEFAULT_HTTP_READ_BUFFER_TIMEOUT, "HTTP send timeout", 0) \
    M(Seconds, http_receive_timeout, DEFAULT_HTTP_READ_BUFFER_TIMEOUT, "HTTP receive timeout", 0) \
    M(UInt64, http_max_uri_size, 1048576, "Maximum URI length of HTTP request", 0) \
    M(UInt64, http_max_fields, 1000000, "Maximum number of fields in HTTP header", 0) \
    M(UInt64, http_max_field_name_size, 128 * 1024, "Maximum length of field name in HTTP header", 0) \
    M(UInt64, http_max_field_value_size, 128 * 1024, "Maximum length of field value in HTTP header", 0) \
    M(UInt64, http_max_chunk_size, 100_GiB, "Maximum value of a chunk size in HTTP chunked transfer encoding", 0) \
    M(Bool, http_skip_not_found_url_for_globs, true, "Skip url's for globs with HTTP_NOT_FOUND error", 0) \
    M(Bool, optimize_throw_if_noop, false, "If setting is enabled and OPTIMIZE query didn't actually assign a merge then an explanatory exception is thrown", 0) \
    M(Bool, use_index_for_in_with_subqueries, true, "Try using an index if there is a subquery or a table expression on the right side of the IN operator.", 0) \
    M(UInt64, use_index_for_in_with_subqueries_max_values, 0, "The maximum size of set in the right hand side of the IN operator to use table index for filtering. It allows to avoid performance degradation and higher memory usage due to preparation of additional data structures for large queries. Zero means no limit.", 0) \
    M(Bool, joined_subquery_requires_alias, true, "Force joined subqueries and table functions to have aliases for correct name qualification.", 0) \
    M(Bool, empty_result_for_aggregation_by_empty_set, false, "Return empty result when aggregating without keys on empty set.", 0) \
    M(Bool, empty_result_for_aggregation_by_constant_keys_on_empty_set, true, "Return empty result when aggregating by constant keys on empty set.", 0) \
    M(Bool, allow_distributed_ddl, true, "If it is set to true, then a user is allowed to executed distributed DDL queries.", 0) \
    M(Bool, allow_suspicious_codecs, false, "If it is set to true, allow to specify meaningless compression codecs.", 0) \
    M(Bool, allow_experimental_codecs, false, "If it is set to true, allow to specify experimental compression codecs (but we don't have those yet and this option does nothing).", 0) \
    M(Bool, enable_deflate_qpl_codec, false, "Enable/disable the DEFLATE_QPL codec.", 0) \
    M(UInt64, query_profiler_real_time_period_ns, QUERY_PROFILER_DEFAULT_SAMPLE_RATE_NS, "Period for real clock timer of query profiler (in nanoseconds). Set 0 value to turn off the real clock query profiler. Recommended value is at least 10000000 (100 times a second) for single queries or 1000000000 (once a second) for cluster-wide profiling.", 0) \
    M(UInt64, query_profiler_cpu_time_period_ns, QUERY_PROFILER_DEFAULT_SAMPLE_RATE_NS, "Period for CPU clock timer of query profiler (in nanoseconds). Set 0 value to turn off the CPU clock query profiler. Recommended value is at least 10000000 (100 times a second) for single queries or 1000000000 (once a second) for cluster-wide profiling.", 0) \
    M(Bool, metrics_perf_events_enabled, false, "If enabled, some of the perf events will be measured throughout queries' execution.", 0) \
    M(String, metrics_perf_events_list, "", "Comma separated list of perf metrics that will be measured throughout queries' execution. Empty means all events. See PerfEventInfo in sources for the available events.", 0) \
    M(Float, opentelemetry_start_trace_probability, 0., "Probability to start an OpenTelemetry trace for an incoming query.", 0) \
    M(Bool, opentelemetry_trace_processors, false, "Collect OpenTelemetry spans for processors.", 0) \
    M(Bool, prefer_column_name_to_alias, false, "Prefer using column names instead of aliases if possible.", 0) \
    M(Bool, allow_experimental_analyzer, false, "Allow experimental analyzer", 0) \
    M(Bool, prefer_global_in_and_join, false, "If enabled, all IN/JOIN operators will be rewritten as GLOBAL IN/JOIN. It's useful when the to-be-joined tables are only available on the initiator and we need to always scatter their data on-the-fly during distributed processing with the GLOBAL keyword. It's also useful to reduce the need to access the external sources joining external tables.", 0) \
    \
    \
    /** Limits during query execution are part of the settings. \
      * Used to provide a more safe execution of queries from the user interface. \
      * Basically, limits are checked for each block (not every row). That is, the limits can be slightly violated. \
      * Almost all limits apply only to SELECTs. \
      * Almost all limits apply to each stream individually. \
      */ \
    \
    M(UInt64, max_rows_to_read, 0, "Limit on read rows from the most 'deep' sources. That is, only in the deepest subquery. When reading from a remote server, it is only checked on a remote server.", 0) \
    M(UInt64, max_bytes_to_read, 0, "Limit on read bytes (after decompression) from the most 'deep' sources. That is, only in the deepest subquery. When reading from a remote server, it is only checked on a remote server.", 0) \
    M(OverflowMode, read_overflow_mode, OverflowMode::THROW, "What to do when the limit is exceeded.", 0) \
    \
    M(UInt64, max_rows_to_read_leaf, 0, "Limit on read rows on the leaf nodes for distributed queries. Limit is applied for local reads only excluding the final merge stage on the root node.", 0) \
    M(UInt64, max_bytes_to_read_leaf, 0, "Limit on read bytes (after decompression) on the leaf nodes for distributed queries. Limit is applied for local reads only excluding the final merge stage on the root node.", 0) \
    M(OverflowMode, read_overflow_mode_leaf, OverflowMode::THROW, "What to do when the leaf limit is exceeded.", 0) \
    \
    M(UInt64, max_rows_to_group_by, 0, "If aggregation during GROUP BY is generating more than specified number of rows (unique GROUP BY keys), the behavior will be determined by the 'group_by_overflow_mode' which by default is - throw an exception, but can be also switched to an approximate GROUP BY mode.", 0) \
    M(OverflowModeGroupBy, group_by_overflow_mode, OverflowMode::THROW, "What to do when the limit is exceeded.", 0) \
    M(UInt64, max_bytes_before_external_group_by, 0, "If memory usage during GROUP BY operation is exceeding this threshold in bytes, activate the 'external aggregation' mode (spill data to disk). Recommended value is half of available system memory.", 0) \
    \
    M(UInt64, max_rows_to_sort, 0, "If more than specified amount of records have to be processed for ORDER BY operation, the behavior will be determined by the 'sort_overflow_mode' which by default is - throw an exception", 0) \
    M(UInt64, max_bytes_to_sort, 0, "If more than specified amount of (uncompressed) bytes have to be processed for ORDER BY operation, the behavior will be determined by the 'sort_overflow_mode' which by default is - throw an exception", 0) \
    M(OverflowMode, sort_overflow_mode, OverflowMode::THROW, "What to do when the limit is exceeded.", 0) \
    M(UInt64, max_bytes_before_external_sort, 0, "If memory usage during ORDER BY operation is exceeding this threshold in bytes, activate the 'external sorting' mode (spill data to disk). Recommended value is half of available system memory.", 0) \
    M(UInt64, max_bytes_before_remerge_sort, 1000000000, "In case of ORDER BY with LIMIT, when memory usage is higher than specified threshold, perform additional steps of merging blocks before final merge to keep just top LIMIT rows.", 0) \
    M(Float, remerge_sort_lowered_memory_bytes_ratio, 2., "If memory usage after remerge does not reduced by this ratio, remerge will be disabled.", 0) \
    \
    M(UInt64, max_result_rows, 0, "Limit on result size in rows. The query will stop after processing a block of data if the threshold is met, but it will not cut the last block of the result, therefore the result size can be larger than the threshold.", 0) \
    M(UInt64, max_result_bytes, 0, "Limit on result size in bytes (uncompressed).  The query will stop after processing a block of data if the threshold is met, but it will not cut the last block of the result, therefore the result size can be larger than the threshold. Caveats: the result size in memory is taken into account for this threshold. Even if the result size is small, it can reference larger data structures in memory, representing dictionaries of LowCardinality columns, and Arenas of AggregateFunction columns, so the threshold can be exceeded despite the small result size. The setting is fairly low level and should be used with caution.", 0) \
    M(OverflowMode, result_overflow_mode, OverflowMode::THROW, "What to do when the limit is exceeded.", 0) \
    \
    /* TODO: Check also when merging and finalizing aggregate functions. */ \
    M(Seconds, max_execution_time, 0, "If query run time exceeded the specified number of seconds, the behavior will be determined by the 'timeout_overflow_mode' which by default is - throw an exception. Note that the timeout is checked and query can stop only in designated places during data processing. It currently cannot stop during merging of aggregation states or during query analysis, and the actual run time will be higher than the value of this setting.", 0) \
    M(OverflowMode, timeout_overflow_mode, OverflowMode::THROW, "What to do when the limit is exceeded.", 0) \
    \
    M(UInt64, min_execution_speed, 0, "Minimum number of execution rows per second.", 0) \
    M(UInt64, max_execution_speed, 0, "Maximum number of execution rows per second.", 0) \
    M(UInt64, min_execution_speed_bytes, 0, "Minimum number of execution bytes per second.", 0) \
    M(UInt64, max_execution_speed_bytes, 0, "Maximum number of execution bytes per second.", 0) \
    M(Seconds, timeout_before_checking_execution_speed, 10, "Check that the speed is not too low after the specified time has elapsed.", 0) \
    \
    M(UInt64, max_columns_to_read, 0, "If a query requires reading more than specified number of columns, exception is thrown. Zero value means unlimited. This setting is useful to prevent too complex queries.", 0) \
    M(UInt64, max_temporary_columns, 0, "If a query generates more than the specified number of temporary columns in memory as a result of intermediate calculation, exception is thrown. Zero value means unlimited. This setting is useful to prevent too complex queries.", 0) \
    M(UInt64, max_temporary_non_const_columns, 0, "Similar to the 'max_temporary_columns' setting but applies only to non-constant columns. This makes sense, because constant columns are cheap and it is reasonable to allow more of them.", 0) \
    \
    M(UInt64, max_sessions_for_user, 0, "Maximum number of simultaneous sessions for a user.", 0) \
    \
    M(UInt64, max_subquery_depth, 100, "If a query has more than specified number of nested subqueries, throw an exception. This allows you to have a sanity check to protect the users of your cluster from going insane with their queries.", 0) \
    M(UInt64, max_analyze_depth, 5000, "Maximum number of analyses performed by interpreter.", 0) \
    M(UInt64, max_ast_depth, 1000, "Maximum depth of query syntax tree. Checked after parsing.", 0) \
    M(UInt64, max_ast_elements, 50000, "Maximum size of query syntax tree in number of nodes. Checked after parsing.", 0) \
    M(UInt64, max_expanded_ast_elements, 500000, "Maximum size of query syntax tree in number of nodes after expansion of aliases and the asterisk.", 0) \
    \
    M(UInt64, readonly, 0, "0 - no read-only restrictions. 1 - only read requests, as well as changing explicitly allowed settings. 2 - only read requests, as well as changing settings, except for the 'readonly' setting.", 0) \
    \
    M(UInt64, max_rows_in_set, 0, "Maximum size of the set (in number of elements) resulting from the execution of the IN section.", 0) \
    M(UInt64, max_bytes_in_set, 0, "Maximum size of the set (in bytes in memory) resulting from the execution of the IN section.", 0) \
    M(OverflowMode, set_overflow_mode, OverflowMode::THROW, "What to do when the limit is exceeded.", 0) \
    \
    M(UInt64, max_rows_in_join, 0, "Maximum size of the hash table for JOIN (in number of rows).", 0) \
    M(UInt64, max_bytes_in_join, 0, "Maximum size of the hash table for JOIN (in number of bytes in memory).", 0) \
    M(OverflowMode, join_overflow_mode, OverflowMode::THROW, "What to do when the limit is exceeded.", 0) \
    M(Bool, join_any_take_last_row, false, "When disabled (default) ANY JOIN will take the first found row for a key. When enabled, it will take the last row seen if there are multiple rows for the same key.", IMPORTANT) \
    M(JoinAlgorithm, join_algorithm, JoinAlgorithm::DEFAULT, "Specify join algorithm.", 0) \
    M(UInt64, default_max_bytes_in_join, 1000000000, "Maximum size of right-side table if limit is required but max_bytes_in_join is not set.", 0) \
    M(UInt64, partial_merge_join_left_table_buffer_bytes, 0, "If not 0 group left table blocks in bigger ones for left-side table in partial merge join. It uses up to 2x of specified memory per joining thread.", 0) \
    M(UInt64, partial_merge_join_rows_in_right_blocks, 65536, "Split right-hand joining data in blocks of specified size. It's a portion of data indexed by min-max values and possibly unloaded on disk.", 0) \
    M(UInt64, join_on_disk_max_files_to_merge, 64, "For MergeJoin on disk set how much files it's allowed to sort simultaneously. Then this value bigger then more memory used and then less disk I/O needed. Minimum is 2.", 0) \
    M(UInt64, max_rows_in_set_to_optimize_join, 100'000, "Maximal size of the set to filter joined tables by each other row sets before joining. 0 - disable.", 0) \
    \
    M(Bool, compatibility_ignore_collation_in_create_table, true, "Compatibility ignore collation in create table", 0) \
    \
    M(String, temporary_files_codec, "LZ4", "Set compression codec for temporary files (sort and join on disk). I.e. LZ4, NONE.", 0) \
    \
    M(UInt64, max_rows_to_transfer, 0, "Maximum size (in rows) of the transmitted external table obtained when the GLOBAL IN/JOIN section is executed.", 0) \
    M(UInt64, max_bytes_to_transfer, 0, "Maximum size (in uncompressed bytes) of the transmitted external table obtained when the GLOBAL IN/JOIN section is executed.", 0) \
    M(OverflowMode, transfer_overflow_mode, OverflowMode::THROW, "What to do when the limit is exceeded.", 0) \
    \
    M(UInt64, max_rows_in_distinct, 0, "Maximum number of elements during execution of DISTINCT.", 0) \
    M(UInt64, max_bytes_in_distinct, 0, "Maximum total size of state (in uncompressed bytes) in memory for the execution of DISTINCT.", 0) \
    M(OverflowMode, distinct_overflow_mode, OverflowMode::THROW, "What to do when the limit is exceeded.", 0) \
    \
    M(UInt64, max_memory_usage, 0, "Maximum memory usage for processing of single query. Zero means unlimited.", 0) \
    M(UInt64, memory_overcommit_ratio_denominator, 1_GiB, "It represents soft memory limit on the user level. This value is used to compute query overcommit ratio.", 0) \
    M(UInt64, max_memory_usage_for_user, 0, "Maximum memory usage for processing all concurrently running queries for the user. Zero means unlimited.", 0) \
    M(UInt64, memory_overcommit_ratio_denominator_for_user, 1_GiB, "It represents soft memory limit on the global level. This value is used to compute query overcommit ratio.", 0) \
    M(UInt64, max_untracked_memory, (4 * 1024 * 1024), "Small allocations and deallocations are grouped in thread local variable and tracked or profiled only when amount (in absolute value) becomes larger than specified value. If the value is higher than 'memory_profiler_step' it will be effectively lowered to 'memory_profiler_step'.", 0) \
    M(UInt64, memory_profiler_step, (4 * 1024 * 1024), "Whenever query memory usage becomes larger than every next step in number of bytes the memory profiler will collect the allocating stack trace. Zero means disabled memory profiler. Values lower than a few megabytes will slow down query processing.", 0) \
    M(Float, memory_profiler_sample_probability, 0., "Collect random allocations and deallocations and write them into system.trace_log with 'MemorySample' trace_type. The probability is for every alloc/free regardless to the size of the allocation (can be changed with `memory_profiler_sample_min_allocation_size` and `memory_profiler_sample_max_allocation_size`). Note that sampling happens only when the amount of untracked memory exceeds 'max_untracked_memory'. You may want to set 'max_untracked_memory' to 0 for extra fine grained sampling.", 0) \
    M(UInt64, memory_profiler_sample_min_allocation_size, 0, "Collect random allocations of size greater or equal than specified value with probability equal to `memory_profiler_sample_probability`. 0 means disabled. You may want to set 'max_untracked_memory' to 0 to make this threshold to work as expected.", 0) \
    M(UInt64, memory_profiler_sample_max_allocation_size, 0, "Collect random allocations of size less or equal than specified value with probability equal to `memory_profiler_sample_probability`. 0 means disabled. You may want to set 'max_untracked_memory' to 0 to make this threshold to work as expected.", 0) \
    M(Bool, trace_profile_events, false, "Send to system.trace_log profile event and value of increment on each increment with 'ProfileEvent' trace_type", 0) \
    \
    M(UInt64, memory_usage_overcommit_max_wait_microseconds, 5'000'000, "Maximum time thread will wait for memory to be freed in the case of memory overcommit. If timeout is reached and memory is not freed, exception is thrown.", 0) \
    \
    M(UInt64, max_network_bandwidth, 0, "The maximum speed of data exchange over the network in bytes per second for a query. Zero means unlimited.", 0) \
    M(UInt64, max_network_bytes, 0, "The maximum number of bytes (compressed) to receive or transmit over the network for execution of the query.", 0) \
    M(UInt64, max_network_bandwidth_for_user, 0, "The maximum speed of data exchange over the network in bytes per second for all concurrently running user queries. Zero means unlimited.", 0)\
    M(UInt64, max_network_bandwidth_for_all_users, 0, "The maximum speed of data exchange over the network in bytes per second for all concurrently running queries. Zero means unlimited.", 0) \
    \
    M(UInt64, max_temporary_data_on_disk_size_for_user, 0, "The maximum amount of data consumed by temporary files on disk in bytes for all concurrently running user queries. Zero means unlimited.", 0)\
    M(UInt64, max_temporary_data_on_disk_size_for_query, 0, "The maximum amount of data consumed by temporary files on disk in bytes for all concurrently running queries. Zero means unlimited.", 0)\
    \
    M(UInt64, backup_restore_keeper_max_retries, 20, "Max retries for keeper operations during backup or restore", 0) \
    M(UInt64, backup_restore_keeper_retry_initial_backoff_ms, 100, "Initial backoff timeout for [Zoo]Keeper operations during backup or restore", 0) \
    M(UInt64, backup_restore_keeper_retry_max_backoff_ms, 5000, "Max backoff timeout for [Zoo]Keeper operations during backup or restore", 0) \
    M(Float,  backup_restore_keeper_fault_injection_probability, 0.0f, "Approximate probability of failure for a keeper request during backup or restore. Valid value is in interval [0.0f, 1.0f]", 0) \
    M(UInt64, backup_restore_keeper_fault_injection_seed, 0, "0 - random seed, otherwise the setting value", 0) \
    M(UInt64, backup_restore_keeper_value_max_size, 1048576, "Maximum size of data of a [Zoo]Keeper's node during backup", 0) \
    M(UInt64, backup_restore_batch_size_for_keeper_multiread, 10000, "Maximum size of batch for multiread request to [Zoo]Keeper during backup or restore", 0) \
    M(UInt64, max_backup_bandwidth, 0, "The maximum read speed in bytes per second for particular backup on server. Zero means unlimited.", 0) \
    \
    M(Bool, log_profile_events, true, "Log query performance statistics into the query_log, query_thread_log and query_views_log.", 0) \
    M(Bool, log_query_settings, true, "Log query settings into the query_log.", 0) \
    M(Bool, log_query_threads, false, "Log query threads into system.query_thread_log table. This setting have effect only when 'log_queries' is true.", 0) \
    M(Bool, log_query_views, true, "Log query dependent views into system.query_views_log table. This setting have effect only when 'log_queries' is true.", 0) \
    M(String, log_comment, "", "Log comment into system.query_log table and server log. It can be set to arbitrary string no longer than max_query_size.", 0) \
    M(LogsLevel, send_logs_level, LogsLevel::fatal, "Send server text logs with specified minimum level to client. Valid values: 'trace', 'debug', 'information', 'warning', 'error', 'fatal', 'none'", 0) \
    M(String, send_logs_source_regexp, "", "Send server text logs with specified regexp to match log source name. Empty means all sources.", 0) \
    M(Bool, enable_optimize_predicate_expression, true, "If it is set to true, optimize predicates to subqueries.", 0) \
    M(Bool, enable_optimize_predicate_expression_to_final_subquery, true, "Allow push predicate to final subquery.", 0) \
    M(Bool, allow_push_predicate_when_subquery_contains_with, true, "Allows push predicate when subquery contains WITH clause", 0) \
    \
    M(UInt64, low_cardinality_max_dictionary_size, 8192, "Maximum size (in rows) of shared global dictionary for LowCardinality type.", 0) \
    M(Bool, low_cardinality_use_single_dictionary_for_part, false, "LowCardinality type serialization setting. If is true, than will use additional keys when global dictionary overflows. Otherwise, will create several shared dictionaries.", 0) \
    M(Bool, decimal_check_overflow, true, "Check overflow of decimal arithmetic/comparison operations", 0) \
    M(Bool, allow_custom_error_code_in_throwif, false, "Enable custom error code in function throwIf(). If true, thrown exceptions may have unexpected error codes.", 0) \
    \
    M(Bool, prefer_localhost_replica, true, "If it's true then queries will be always sent to local replica (if it exists). If it's false then replica to send a query will be chosen between local and remote ones according to load_balancing", 0) \
    M(UInt64, max_fetch_partition_retries_count, 5, "Amount of retries while fetching partition from another host.", 0) \
    M(UInt64, http_max_multipart_form_data_size, 1024 * 1024 * 1024, "Limit on size of multipart/form-data content. This setting cannot be parsed from URL parameters and should be set in user profile. Note that content is parsed and external tables are created in memory before start of query execution. And this is the only limit that has effect on that stage (limits on max memory usage and max execution time have no effect while reading HTTP form data).", 0) \
    M(Bool, calculate_text_stack_trace, true, "Calculate text stack trace in case of exceptions during query execution. This is the default. It requires symbol lookups that may slow down fuzzing tests when huge amount of wrong queries are executed. In normal cases you should not disable this option.", 0) \
    M(Bool, enable_job_stack_trace, false, "Output stack trace of a job creator when job results in exception", 0) \
    M(Bool, allow_ddl, true, "If it is set to true, then a user is allowed to executed DDL queries.", 0) \
    M(Bool, parallel_view_processing, false, "Enables pushing to attached views concurrently instead of sequentially.", 0) \
    M(Bool, enable_unaligned_array_join, false, "Allow ARRAY JOIN with multiple arrays that have different sizes. When this settings is enabled, arrays will be resized to the longest one.", 0) \
    M(Bool, optimize_read_in_order, true, "Enable ORDER BY optimization for reading data in corresponding order in MergeTree tables.", 0) \
    M(Bool, optimize_read_in_window_order, true, "Enable ORDER BY optimization in window clause for reading data in corresponding order in MergeTree tables.", 0) \
    M(Bool, optimize_aggregation_in_order, false, "Enable GROUP BY optimization for aggregating data in corresponding order in MergeTree tables.", 0) \
    M(UInt64, aggregation_in_order_max_block_bytes, 50000000, "Maximal size of block in bytes accumulated during aggregation in order of primary key. Lower block size allows to parallelize more final merge stage of aggregation.", 0) \
    M(UInt64, read_in_order_two_level_merge_threshold, 100, "Minimal number of parts to read to run preliminary merge step during multithread reading in order of primary key.", 0) \
    M(Bool, low_cardinality_allow_in_native_format, true, "Use LowCardinality type in Native format. Otherwise, convert LowCardinality columns to ordinary for select query, and convert ordinary columns to required LowCardinality for insert query.", 0) \
    M(Bool, cancel_http_readonly_queries_on_client_close, false, "Cancel HTTP readonly queries when a client closes the connection without waiting for response.", 0) \
    M(Bool, external_table_functions_use_nulls, true, "If it is set to true, external table functions will implicitly use Nullable type if needed. Otherwise NULLs will be substituted with default values. Currently supported only by 'mysql', 'postgresql' and 'odbc' table functions.", 0) \
    M(Bool, external_table_strict_query, false, "If it is set to true, transforming expression to local filter is forbidden for queries to external tables.", 0) \
    \
    M(Bool, allow_hyperscan, true, "Allow functions that use Hyperscan library. Disable to avoid potentially long compilation times and excessive resource usage.", 0) \
    M(UInt64, max_hyperscan_regexp_length, 0, "Max length of regexp than can be used in hyperscan multi-match functions. Zero means unlimited.", 0) \
    M(UInt64, max_hyperscan_regexp_total_length, 0, "Max total length of all regexps than can be used in hyperscan multi-match functions (per every function). Zero means unlimited.", 0) \
    M(Bool, reject_expensive_hyperscan_regexps, true, "Reject patterns which will likely be expensive to evaluate with hyperscan (due to NFA state explosion)", 0) \
    M(Bool, allow_simdjson, true, "Allow using simdjson library in 'JSON*' functions if AVX2 instructions are available. If disabled rapidjson will be used.", 0) \
    M(Bool, allow_introspection_functions, false, "Allow functions for introspection of ELF and DWARF for query profiling. These functions are slow and may impose security considerations.", 0) \
    \
    M(Bool, allow_execute_multiif_columnar, true, "Allow execute multiIf function columnar", 0) \
    M(Bool, formatdatetime_f_prints_single_zero, false, "Formatter '%f' in function 'formatDateTime()' produces a single zero instead of six zeros if the formatted value has no fractional seconds.", 0) \
    M(Bool, formatdatetime_parsedatetime_m_is_month_name, true, "Formatter '%M' in functions 'formatDateTime()' and 'parseDateTime()' produces the month name instead of minutes.", 0) \
    \
    M(UInt64, max_partitions_per_insert_block, 100, "Limit maximum number of partitions in single INSERTed block. Zero means unlimited. Throw exception if the block contains too many partitions. This setting is a safety threshold, because using large number of partitions is a common misconception.", 0) \
    M(Bool, throw_on_max_partitions_per_insert_block, true, "Used with max_partitions_per_insert_block. If true (default), an exception will be thrown when max_partitions_per_insert_block is reached. If false, details of the insert query reaching this limit with the number of partitions will be logged. This can be useful if you're trying to understand the impact on users when changing max_partitions_per_insert_block.", 0) \
    M(Int64, max_partitions_to_read, -1, "Limit the max number of partitions that can be accessed in one query. <= 0 means unlimited.", 0) \
    M(Bool, check_query_single_value_result, true, "Return check query result as single 1/0 value", 0) \
    M(Bool, allow_drop_detached, false, "Allow ALTER TABLE ... DROP DETACHED PART[ITION] ... queries", 0) \
    \
    M(UInt64, postgresql_connection_pool_size, 16, "Connection pool size for PostgreSQL table engine and database engine.", 0) \
    M(UInt64, postgresql_connection_pool_wait_timeout, 5000, "Connection pool push/pop timeout on empty pool for PostgreSQL table engine and database engine. By default it will block on empty pool.", 0) \
    M(Bool, postgresql_connection_pool_auto_close_connection, false, "Close connection before returning connection to the pool.", 0) \
    M(UInt64, glob_expansion_max_elements, 1000, "Maximum number of allowed addresses (For external storages, table functions, etc).", 0) \
    M(UInt64, odbc_bridge_connection_pool_size, 16, "Connection pool size for each connection settings string in ODBC bridge.", 0) \
    M(Bool, odbc_bridge_use_connection_pooling, true, "Use connection pooling in ODBC bridge. If set to false, a new connection is created every time", 0) \
    \
    M(Seconds, distributed_replica_error_half_life, DBMS_CONNECTION_POOL_WITH_FAILOVER_DEFAULT_DECREASE_ERROR_PERIOD, "Time period reduces replica error counter by 2 times.", 0) \
    M(UInt64, distributed_replica_error_cap, DBMS_CONNECTION_POOL_WITH_FAILOVER_MAX_ERROR_COUNT, "Max number of errors per replica, prevents piling up an incredible amount of errors if replica was offline for some time and allows it to be reconsidered in a shorter amount of time.", 0) \
    M(UInt64, distributed_replica_max_ignored_errors, 0, "Number of errors that will be ignored while choosing replicas", 0) \
    \
    M(Bool, allow_experimental_live_view, false, "Enable LIVE VIEW. Not mature enough.", 0) \
    M(Seconds, live_view_heartbeat_interval, 15, "The heartbeat interval in seconds to indicate live query is alive.", 0) \
    M(UInt64, max_live_view_insert_blocks_before_refresh, 64, "Limit maximum number of inserted blocks after which mergeable blocks are dropped and query is re-executed.", 0) \
    M(Bool, allow_experimental_window_view, false, "Enable WINDOW VIEW. Not mature enough.", 0) \
    M(Seconds, window_view_clean_interval, 60, "The clean interval of window view in seconds to free outdated data.", 0) \
    M(Seconds, window_view_heartbeat_interval, 15, "The heartbeat interval in seconds to indicate watch query is alive.", 0) \
    M(Seconds, wait_for_window_view_fire_signal_timeout, 10, "Timeout for waiting for window view fire signal in event time processing", 0) \
    M(UInt64, min_free_disk_space_for_temporary_data, 0, "The minimum disk space to keep while writing temporary data used in external sorting and aggregation.", 0) \
    \
    M(DefaultTableEngine, default_temporary_table_engine, DefaultTableEngine::Memory, "Default table engine used when ENGINE is not set in CREATE TEMPORARY statement.",0) \
    M(DefaultTableEngine, default_table_engine, DefaultTableEngine::None, "Default table engine used when ENGINE is not set in CREATE statement.",0) \
    M(Bool, show_table_uuid_in_table_create_query_if_not_nil, false, "For tables in databases with Engine=Atomic show UUID of the table in its CREATE query.", 0) \
    M(Bool, database_atomic_wait_for_drop_and_detach_synchronously, false, "When executing DROP or DETACH TABLE in Atomic database, wait for table data to be finally dropped or detached.", 0) \
    M(Bool, enable_scalar_subquery_optimization, true, "If it is set to true, prevent scalar subqueries from (de)serializing large scalar values and possibly avoid running the same subquery more than once.", 0) \
    M(Bool, optimize_trivial_count_query, true, "Process trivial 'SELECT count() FROM table' query from metadata.", 0) \
    M(Bool, optimize_count_from_files, true, "Optimize counting rows from files in supported input formats", 0) \
    M(Bool, use_cache_for_count_from_files, true, "Use cache to count the number of rows in files", 0) \
    M(Bool, optimize_respect_aliases, true, "If it is set to true, it will respect aliases in WHERE/GROUP BY/ORDER BY, that will help with partition pruning/secondary indexes/optimize_aggregation_in_order/optimize_read_in_order/optimize_trivial_count", 0) \
    M(UInt64, mutations_sync, 0, "Wait for synchronous execution of ALTER TABLE UPDATE/DELETE queries (mutations). 0 - execute asynchronously. 1 - wait current server. 2 - wait all replicas if they exist.", 0) \
    M(Bool, enable_lightweight_delete, true, "Enable lightweight DELETE mutations for mergetree tables.", 0) ALIAS(allow_experimental_lightweight_delete) \
    M(Bool, optimize_move_functions_out_of_any, false, "Move functions out of aggregate functions 'any', 'anyLast'.", 0) \
    M(Bool, optimize_normalize_count_variants, true, "Rewrite aggregate functions that semantically equals to count() as count().", 0) \
    M(Bool, optimize_injective_functions_inside_uniq, true, "Delete injective functions of one argument inside uniq*() functions.", 0) \
    M(Bool, rewrite_count_distinct_if_with_count_distinct_implementation, false, "Rewrite countDistinctIf with count_distinct_implementation configuration", 0) \
    M(Bool, convert_query_to_cnf, false, "Convert SELECT query to CNF", 0) \
    M(Bool, optimize_or_like_chain, false, "Optimize multiple OR LIKE into multiMatchAny. This optimization should not be enabled by default, because it defies index analysis in some cases.", 0) \
    M(Bool, optimize_arithmetic_operations_in_aggregate_functions, true, "Move arithmetic operations out of aggregation functions", 0) \
    M(Bool, optimize_redundant_functions_in_order_by, true, "Remove functions from ORDER BY if its argument is also in ORDER BY", 0) \
    M(Bool, optimize_if_chain_to_multiif, false, "Replace if(cond1, then1, if(cond2, ...)) chains to multiIf. Currently it's not beneficial for numeric types.", 0) \
    M(Bool, optimize_multiif_to_if, true, "Replace 'multiIf' with only one condition to 'if'.", 0) \
    M(Bool, optimize_if_transform_strings_to_enum, false, "Replaces string-type arguments in If and Transform to enum. Disabled by default cause it could make inconsistent change in distributed query that would lead to its fail.", 0) \
    M(Bool, optimize_monotonous_functions_in_order_by, false, "Replace monotonous function with its argument in ORDER BY", 0) \
    M(Bool, optimize_functions_to_subcolumns, false, "Transform functions to subcolumns, if possible, to reduce amount of read data. E.g. 'length(arr)' -> 'arr.size0', 'col IS NULL' -> 'col.null' ", 0) \
    M(Bool, optimize_using_constraints, false, "Use constraints for query optimization", 0)                                                                                                                                           \
    M(Bool, optimize_substitute_columns, false, "Use constraints for column substitution", 0)                                                                                                                                         \
    M(Bool, optimize_append_index, false, "Use constraints in order to append index condition (indexHint)", 0) \
    M(Bool, normalize_function_names, true, "Normalize function names to their canonical names", 0) \
    M(Bool, allow_experimental_alter_materialized_view_structure, false, "Allow atomic alter on Materialized views. Work in progress.", 0) \
    M(Bool, enable_early_constant_folding, true, "Enable query optimization where we analyze function and subqueries results and rewrite query if there're constants there", 0) \
    M(Bool, deduplicate_blocks_in_dependent_materialized_views, false, "Should deduplicate blocks for materialized views if the block is not a duplicate for the table. Use true to always deduplicate in dependent tables.", 0) \
    M(Bool, materialized_views_ignore_errors, false, "Allows to ignore errors for MATERIALIZED VIEW, and deliver original block to the table regardless of MVs", 0) \
    M(Bool, use_compact_format_in_distributed_parts_names, true, "Changes format of directories names for distributed table insert parts.", 0) \
    M(Bool, validate_polygons, true, "Throw exception if polygon is invalid in function pointInPolygon (e.g. self-tangent, self-intersecting). If the setting is false, the function will accept invalid polygons but may silently return wrong result.", 0) \
    M(UInt64, max_parser_depth, DBMS_DEFAULT_MAX_PARSER_DEPTH, "Maximum parser depth (recursion depth of recursive descend parser).", 0) \
    M(Bool, allow_settings_after_format_in_insert, false, "Allow SETTINGS after FORMAT, but note, that this is not always safe (note: this is a compatibility setting).", 0) \
    M(Seconds, periodic_live_view_refresh, DEFAULT_PERIODIC_LIVE_VIEW_REFRESH_SEC, "Interval after which periodically refreshed live view is forced to refresh.", 0) \
    M(Bool, transform_null_in, false, "If enabled, NULL values will be matched with 'IN' operator as if they are considered equal.", 0) \
    M(Bool, allow_nondeterministic_mutations, false, "Allow non-deterministic functions in ALTER UPDATE/ALTER DELETE statements", 0) \
    M(Seconds, lock_acquire_timeout, DBMS_DEFAULT_LOCK_ACQUIRE_TIMEOUT_SEC, "How long locking request should wait before failing", 0) \
    M(Bool, materialize_ttl_after_modify, true, "Apply TTL for old data, after ALTER MODIFY TTL query", 0) \
    M(String, function_implementation, "", "Choose function implementation for specific target or variant (experimental). If empty enable all of them.", 0) \
    M(Bool, data_type_default_nullable, false, "Data types without NULL or NOT NULL will make Nullable", 0) \
    M(Bool, cast_keep_nullable, false, "CAST operator keep Nullable for result data type", 0) \
    M(Bool, cast_ipv4_ipv6_default_on_conversion_error, false, "CAST operator into IPv4, CAST operator into IPV6 type, toIPv4, toIPv6 functions will return default value instead of throwing exception on conversion error.", 0) \
    M(Bool, alter_partition_verbose_result, false, "Output information about affected parts. Currently works only for FREEZE and ATTACH commands.", 0) \
    M(Bool, allow_experimental_database_materialized_mysql, false, "Allow to create database with Engine=MaterializedMySQL(...).", 0) \
    M(Bool, allow_experimental_database_materialized_postgresql, false, "Allow to create database with Engine=MaterializedPostgreSQL(...).", 0) \
    M(Bool, system_events_show_zero_values, false, "When querying system.events or system.metrics tables, include all metrics, even with zero values.", 0) \
    M(MySQLDataTypesSupport, mysql_datatypes_support_level, 0, "Which MySQL types should be converted to corresponding ClickHouse types (rather than being represented as String). Can be empty or any combination of 'decimal', 'datetime64', 'date2Date32' or 'date2String'. When empty MySQL's DECIMAL and DATETIME/TIMESTAMP with non-zero precision are seen as String on ClickHouse's side.", 0) \
    M(Bool, optimize_trivial_insert_select, true, "Optimize trivial 'INSERT INTO table SELECT ... FROM TABLES' query", 0) \
    M(Bool, allow_non_metadata_alters, true, "Allow to execute alters which affects not only tables metadata, but also data on disk", 0) \
    M(Bool, enable_global_with_statement, true, "Propagate WITH statements to UNION queries and all subqueries", 0) \
    M(Bool, aggregate_functions_null_for_empty, false, "Rewrite all aggregate functions in a query, adding -OrNull suffix to them", 0) \
    M(Bool, optimize_syntax_fuse_functions, false, "Allow apply fuse aggregating function. Available only with `allow_experimental_analyzer`", 0) \
    M(Bool, flatten_nested, true, "If true, columns of type Nested will be flatten to separate array columns instead of one array of tuples", 0) \
    M(Bool, asterisk_include_materialized_columns, false, "Include MATERIALIZED columns for wildcard query", 0) \
    M(Bool, asterisk_include_alias_columns, false, "Include ALIAS columns for wildcard query", 0) \
    M(Bool, optimize_skip_merged_partitions, false, "Skip partitions with one part with level > 0 in optimize final", 0) \
    M(Bool, optimize_on_insert, true, "Do the same transformation for inserted block of data as if merge was done on this block.", 0) \
    M(Bool, optimize_use_projections, true, "Automatically choose projections to perform SELECT query", 0) ALIAS(allow_experimental_projection_optimization) \
    M(Bool, optimize_use_implicit_projections, true, "Automatically choose implicit projections to perform SELECT query", 0) \
    M(Bool, force_optimize_projection, false, "If projection optimization is enabled, SELECT queries need to use projection", 0) \
    M(Bool, async_socket_for_remote, true, "Asynchronously read from socket executing remote query", 0) \
    M(Bool, async_query_sending_for_remote, true, "Asynchronously create connections and send query to shards in remote query", 0) \
    M(Bool, insert_null_as_default, true, "Insert DEFAULT values instead of NULL in INSERT SELECT (UNION ALL)", 0) \
    M(Bool, describe_extend_object_types, false, "Deduce concrete type of columns of type Object in DESCRIBE query", 0) \
    M(Bool, describe_include_subcolumns, false, "If true, subcolumns of all table columns will be included into result of DESCRIBE query", 0) \
    M(Bool, mutations_execute_nondeterministic_on_initiator, false, "If true nondeterministic function are executed on initiator and replaced to literals in UPDATE and DELETE queries", 0) \
    M(Bool, mutations_execute_subqueries_on_initiator, false, "If true scalar subqueries are executed on initiator and replaced to literals in UPDATE and DELETE queries", 0) \
    M(UInt64, mutations_max_literal_size_to_replace, 16384, "The maximum size of serialized literal in bytes to replace in UPDATE and DELETE queries", 0) \
    \
    M(Bool, use_query_cache, false, "Enable the query cache", 0) \
    M(Bool, enable_writes_to_query_cache, true, "Enable storing results of SELECT queries in the query cache", 0) \
    M(Bool, enable_reads_from_query_cache, true, "Enable reading results of SELECT queries from the query cache", 0) \
    M(Bool, query_cache_store_results_of_queries_with_nondeterministic_functions, false, "Store results of queries with non-deterministic functions (e.g. rand(), now()) in the query cache", 0) \
    M(UInt64, query_cache_max_size_in_bytes, 0, "The maximum amount of memory (in bytes) the current user may allocate in the query cache. 0 means unlimited. ", 0) \
    M(UInt64, query_cache_max_entries, 0, "The maximum number of query results the current user may store in the query cache. 0 means unlimited.", 0) \
    M(UInt64, query_cache_min_query_runs, 0, "Minimum number a SELECT query must run before its result is stored in the query cache", 0) \
    M(Milliseconds, query_cache_min_query_duration, 0, "Minimum time in milliseconds for a query to run for its result to be stored in the query cache.", 0) \
    M(Bool, query_cache_compress_entries, true, "Compress cache entries.", 0) \
    M(Bool, query_cache_squash_partial_results, true, "Squash partial result blocks to blocks of size 'max_block_size'. Reduces performance of inserts into the query cache but improves the compressability of cache entries.", 0) \
    M(Seconds, query_cache_ttl, 60, "After this time in seconds entries in the query cache become stale", 0) \
    M(Bool, query_cache_share_between_users, false, "Allow other users to read entry in the query cache", 0) \
    M(Bool, enable_sharing_sets_for_mutations, true, "Allow sharing set objects build for IN subqueries between different tasks of the same mutation. This reduces memory usage and CPU consumption", 0) \
    \
    M(Bool, optimize_rewrite_sum_if_to_count_if, false, "Rewrite sumIf() and sum(if()) function countIf() function when logically equivalent", 0) \
    M(Bool, optimize_rewrite_aggregate_function_with_if, true, "Rewrite aggregate functions with if expression as argument when logically equivalent. For example, avg(if(cond, col, null)) can be rewritten to avgIf(cond, col)", 0) \
    M(Bool, optimize_rewrite_array_exists_to_has, true, "Rewrite arrayExists() functions to has() when logically equivalent. For example, arrayExists(x -> x = 1, arr) can be rewritten to has(arr, 1)", 0) \
    M(UInt64, insert_shard_id, 0, "If non zero, when insert into a distributed table, the data will be inserted into the shard `insert_shard_id` synchronously. Possible values range from 1 to `shards_number` of corresponding distributed table", 0) \
    \
    M(Bool, collect_hash_table_stats_during_aggregation, true, "Enable collecting hash table statistics to optimize memory allocation", 0) \
    M(UInt64, max_entries_for_hash_table_stats, 10'000, "How many entries hash table statistics collected during aggregation is allowed to have", 0) \
    M(UInt64, max_size_to_preallocate_for_aggregation, 100'000'000, "For how many elements it is allowed to preallocate space in all hash tables in total before aggregation", 0) \
    \
    M(Bool, kafka_disable_num_consumers_limit, false, "Disable limit on kafka_num_consumers that depends on the number of available CPU cores", 0) \
    M(Bool, enable_software_prefetch_in_aggregation, true, "Enable use of software prefetch in aggregation", 0) \
    M(Bool, allow_aggregate_partitions_independently, false, "Enable independent aggregation of partitions on separate threads when partition key suits group by key. Beneficial when number of partitions close to number of cores and partitions have roughly the same size", 0) \
    M(Bool, force_aggregate_partitions_independently, false, "Force the use of optimization when it is applicable, but heuristics decided not to use it", 0) \
    M(UInt64, max_number_of_partitions_for_independent_aggregation, 128, "Maximal number of partitions in table to apply optimization", 0) \
    /** Experimental feature for moving data between shards. */ \
    \
    M(Bool, allow_experimental_query_deduplication, false, "Experimental data deduplication for SELECT queries based on part UUIDs", 0) \
    \
    M(Bool, engine_file_empty_if_not_exists, false, "Allows to select data from a file engine table without file", 0) \
    M(Bool, engine_file_truncate_on_insert, false, "Enables or disables truncate before insert in file engine tables", 0) \
    M(Bool, engine_file_allow_create_multiple_files, false, "Enables or disables creating a new file on each insert in file engine tables if format has suffix.", 0) \
    M(Bool, engine_file_skip_empty_files, false, "Allows to skip empty files in file table engine", 0) \
    M(Bool, engine_url_skip_empty_files, false, "Allows to skip empty files in url table engine", 0) \
    M(Bool, enable_url_encoding, true, " Allows to enable/disable decoding/encoding path in uri in URL table engine", 0) \
    M(Bool, allow_experimental_database_replicated, false, "Allow to create databases with Replicated engine", 0) \
    M(UInt64, database_replicated_initial_query_timeout_sec, 300, "How long initial DDL query should wait for Replicated database to precess previous DDL queue entries", 0) \
    M(Bool, database_replicated_enforce_synchronous_settings, false, "Enforces synchronous waiting for some queries (see also database_atomic_wait_for_drop_and_detach_synchronously, mutation_sync, alter_sync). Not recommended to enable these settings.", 0) \
    M(UInt64, max_distributed_depth, 5, "Maximum distributed query depth", 0) \
    M(Bool, database_replicated_always_detach_permanently, false, "Execute DETACH TABLE as DETACH TABLE PERMANENTLY if database engine is Replicated", 0) \
    M(Bool, database_replicated_allow_only_replicated_engine, false, "Allow to create only Replicated tables in database with engine Replicated", 0) \
    M(Bool, database_replicated_allow_replicated_engine_arguments, true, "Allow to create only Replicated tables in database with engine Replicated with explicit arguments", 0) \
    M(DistributedDDLOutputMode, distributed_ddl_output_mode, DistributedDDLOutputMode::THROW, "Format of distributed DDL query result, one of: 'none', 'throw', 'null_status_on_timeout', 'never_throw'", 0) \
    M(UInt64, distributed_ddl_entry_format_version, 5, "Compatibility version of distributed DDL (ON CLUSTER) queries", 0) \
    \
    M(UInt64, external_storage_max_read_rows, 0, "Limit maximum number of rows when table with external engine should flush history data. Now supported only for MySQL table engine, database engine, dictionary and MaterializedMySQL. If equal to 0, this setting is disabled", 0) \
    M(UInt64, external_storage_max_read_bytes, 0, "Limit maximum number of bytes when table with external engine should flush history data. Now supported only for MySQL table engine, database engine, dictionary and MaterializedMySQL. If equal to 0, this setting is disabled", 0)  \
    M(UInt64, external_storage_connect_timeout_sec, DBMS_DEFAULT_CONNECT_TIMEOUT_SEC, "Connect timeout in seconds. Now supported only for MySQL", 0)  \
    M(UInt64, external_storage_rw_timeout_sec, DBMS_DEFAULT_RECEIVE_TIMEOUT_SEC, "Read/write timeout in seconds. Now supported only for MySQL", 0)  \
    \
    M(SetOperationMode, union_default_mode, SetOperationMode::Unspecified, "Set default mode in UNION query. Possible values: empty string, 'ALL', 'DISTINCT'. If empty, query without mode will throw exception.", 0) \
    M(SetOperationMode, intersect_default_mode, SetOperationMode::ALL, "Set default mode in INTERSECT query. Possible values: empty string, 'ALL', 'DISTINCT'. If empty, query without mode will throw exception.", 0) \
    M(SetOperationMode, except_default_mode, SetOperationMode::ALL, "Set default mode in EXCEPT query. Possible values: empty string, 'ALL', 'DISTINCT'. If empty, query without mode will throw exception.", 0) \
    M(Bool, optimize_aggregators_of_group_by_keys, true, "Eliminates min/max/any/anyLast aggregators of GROUP BY keys in SELECT section", 0) \
    M(Bool, optimize_group_by_function_keys, true, "Eliminates functions of other keys in GROUP BY section", 0) \
    M(Bool, legacy_column_name_of_tuple_literal, false, "List all names of element of large tuple literals in their column names instead of hash. This settings exists only for compatibility reasons. It makes sense to set to 'true', while doing rolling update of cluster from version lower than 21.7 to higher.", 0) \
    \
    M(Bool, query_plan_enable_optimizations, true, "Apply optimizations to query plan", 0) \
    M(UInt64, query_plan_max_optimizations_to_apply, 10000, "Limit the total number of optimizations applied to query plan. If zero, ignored. If limit reached, throw exception", 0) \
    M(Bool, query_plan_filter_push_down, true, "Allow to push down filter by predicate query plan step", 0) \
    M(Bool, query_plan_optimize_primary_key, true, "Analyze primary key using query plan (instead of AST)", 0) \
    M(Bool, query_plan_read_in_order, true, "Use query plan for read-in-order optimisation", 0) \
    M(Bool, query_plan_aggregation_in_order, true, "Use query plan for aggregation-in-order optimisation", 0) \
    M(Bool, query_plan_remove_redundant_sorting, true, "Remove redundant sorting in query plan. For example, sorting steps related to ORDER BY clauses in subqueries", 0) \
    M(Bool, query_plan_remove_redundant_distinct, true, "Remove redundant Distinct step in query plan", 0) \
    M(Bool, query_plan_optimize_projection, true, "Use query plan for aggregation-in-order optimisation", 0) \
    M(UInt64, regexp_max_matches_per_row, 1000, "Max matches of any single regexp per row, used to safeguard 'extractAllGroupsHorizontal' against consuming too much memory with greedy RE.", 0) \
    \
    M(UInt64, limit, 0, "Limit on read rows from the most 'end' result for select query, default 0 means no limit length", 0) \
    M(UInt64, offset, 0, "Offset on read rows from the most 'end' result for select query", 0) \
    \
    M(UInt64, function_range_max_elements_in_block, 500000000, "Maximum number of values generated by function `range` per block of data (sum of array sizes for every row in a block, see also 'max_block_size' and 'min_insert_block_size_rows'). It is a safety threshold.", 0) \
    M(UInt64, function_sleep_max_microseconds_per_block, 3000000, "Maximum number of microseconds the function `sleep` is allowed to sleep for each block. If a user called it with a larger value, it throws an exception. It is a safety threshold.", 0) \
    M(ShortCircuitFunctionEvaluation, short_circuit_function_evaluation, ShortCircuitFunctionEvaluation::ENABLE, "Setting for short-circuit function evaluation configuration. Possible values: 'enable' - use short-circuit function evaluation for functions that are suitable for it, 'disable' - disable short-circuit function evaluation, 'force_enable' - use short-circuit function evaluation for all functions.", 0) \
    \
    M(LocalFSReadMethod, storage_file_read_method, LocalFSReadMethod::pread, "Method of reading data from storage file, one of: read, pread, mmap. The mmap method does not apply to clickhouse-server (it's intended for clickhouse-local).", 0) \
    M(String, local_filesystem_read_method, "pread_threadpool", "Method of reading data from local filesystem, one of: read, pread, mmap, io_uring, pread_threadpool. The 'io_uring' method is experimental and does not work for Log, TinyLog, StripeLog, File, Set and Join, and other tables with append-able files in presence of concurrent reads and writes.", 0) \
    M(String, remote_filesystem_read_method, "threadpool", "Method of reading data from remote filesystem, one of: read, threadpool.", 0) \
    M(Bool, local_filesystem_read_prefetch, false, "Should use prefetching when reading data from local filesystem.", 0) \
    M(Bool, remote_filesystem_read_prefetch, true, "Should use prefetching when reading data from remote filesystem.", 0) \
    M(Int64, read_priority, 0, "Priority to read data from local filesystem or remote filesystem. Only supported for 'pread_threadpool' method for local filesystem and for `threadpool` method for remote filesystem.", 0) \
    M(UInt64, merge_tree_min_rows_for_concurrent_read_for_remote_filesystem, (20 * 8192), "If at least as many lines are read from one file, the reading can be parallelized, when reading from remote filesystem.", 0) \
    M(UInt64, merge_tree_min_bytes_for_concurrent_read_for_remote_filesystem, (24 * 10 * 1024 * 1024), "If at least as many bytes are read from one file, the reading can be parallelized, when reading from remote filesystem.", 0) \
    M(UInt64, remote_read_min_bytes_for_seek, 4 * DBMS_DEFAULT_BUFFER_SIZE, "Min bytes required for remote read (url, s3) to do seek, instead of read with ignore.", 0) \
    M(UInt64, merge_tree_min_bytes_per_task_for_remote_reading, 4 * DBMS_DEFAULT_BUFFER_SIZE, "Min bytes to read per task.", 0) \
    M(Bool, merge_tree_use_const_size_tasks_for_remote_reading, true, "Whether to use constant size tasks for reading from a remote table.", 0) \
    M(Bool, merge_tree_determine_task_size_by_prewhere_columns, true, "Whether to use only prewhere columns size to determine reading task size.", 0) \
    \
    M(Bool, async_insert, false, "If true, data from INSERT query is stored in queue and later flushed to table in background. If wait_for_async_insert is false, INSERT query is processed almost instantly, otherwise client will wait until data will be flushed to table", 0) \
    M(Bool, wait_for_async_insert, true, "If true wait for processing of asynchronous insertion", 0) \
    M(Seconds, wait_for_async_insert_timeout, DBMS_DEFAULT_LOCK_ACQUIRE_TIMEOUT_SEC, "Timeout for waiting for processing asynchronous insertion", 0) \
    M(UInt64, async_insert_max_data_size, 1000000, "Maximum size in bytes of unparsed data collected per query before being inserted", 0) \
    M(UInt64, async_insert_max_query_number, 450, "Maximum number of insert queries before being inserted", 0) \
    M(Milliseconds, async_insert_busy_timeout_ms, 200, "Maximum time to wait before dumping collected data per query since the first data appeared", 0) \
    \
    M(UInt64, remote_fs_read_max_backoff_ms, 10000, "Max wait time when trying to read data for remote disk", 0) \
    M(UInt64, remote_fs_read_backoff_max_tries, 5, "Max attempts to read with backoff", 0) \
    M(Bool, enable_filesystem_cache, true, "Use cache for remote filesystem. This setting does not turn on/off cache for disks (must be done via disk config), but allows to bypass cache for some queries if intended", 0) \
    M(Bool, enable_filesystem_cache_on_write_operations, false, "Write into cache on write operations. To actually work this setting requires be added to disk config too", 0) \
    M(Bool, enable_filesystem_cache_log, false, "Allows to record the filesystem caching log for each query", 0) \
    M(Bool, read_from_filesystem_cache_if_exists_otherwise_bypass_cache, false, "Allow to use the filesystem cache in passive mode - benefit from the existing cache entries, but don't put more entries into the cache. If you set this setting for heavy ad-hoc queries and leave it disabled for short real-time queries, this will allows to avoid cache threshing by too heavy queries and to improve the overall system efficiency.", 0) \
    M(Bool, skip_download_if_exceeds_query_cache, true, "Skip download from remote filesystem if exceeds query cache size", 0) \
    M(UInt64, filesystem_cache_max_download_size, (128UL * 1024 * 1024 * 1024), "Max remote filesystem cache size that can be downloaded by a single query", 0) \
    M(Bool, throw_on_error_from_cache_on_write_operations, false, "Ignore error from cache when caching on write operations (INSERT, merges)", 0) \
    \
    M(Bool, load_marks_asynchronously, false, "Load MergeTree marks asynchronously", 0) \
    M(Bool, enable_filesystem_read_prefetches_log, false, "Log to system.filesystem prefetch_log during query. Should be used only for testing or debugging, not recommended to be turned on by default", 0) \
    M(Bool, allow_prefetched_read_pool_for_remote_filesystem, false, "Prefer prefethed threadpool if all parts are on remote filesystem", 0) \
    M(Bool, allow_prefetched_read_pool_for_local_filesystem, false, "Prefer prefethed threadpool if all parts are on remote filesystem", 0) \
    \
    M(UInt64, prefetch_buffer_size, DBMS_DEFAULT_BUFFER_SIZE, "The maximum size of the prefetch buffer to read from the filesystem.", 0) \
    M(UInt64, filesystem_prefetch_step_bytes, 0, "Prefetch step in bytes. Zero means `auto` - approximately the best prefetch step will be auto deduced, but might not be 100% the best. The actual value might be different because of setting filesystem_prefetch_min_bytes_for_single_read_task", 0) \
    M(UInt64, filesystem_prefetch_step_marks, 0, "Prefetch step in marks. Zero means `auto` - approximately the best prefetch step will be auto deduced, but might not be 100% the best. The actual value might be different because of setting filesystem_prefetch_min_bytes_for_single_read_task", 0) \
    M(UInt64, filesystem_prefetch_min_bytes_for_single_read_task, "8Mi", "Do not parallelize within one file read less than this amount of bytes. E.g. one reader will not receive a read task of size less than this amount. This setting is recommended to avoid spikes of time for aws getObject requests to aws", 0) \
    M(UInt64, filesystem_prefetch_max_memory_usage, "1Gi", "Maximum memory usage for prefetches. Zero means unlimited", 0) \
    M(UInt64, filesystem_prefetches_limit, 0, "Maximum number of prefetches. Zero means unlimited. A setting `filesystem_prefetches_max_memory_usage` is more recommended if you want to limit the number of prefetches", 0) \
    \
    M(UInt64, use_structure_from_insertion_table_in_table_functions, 2, "Use structure from insertion table instead of schema inference from data. Possible values: 0 - disabled, 1 - enabled, 2 - auto", 0) \
    \
    M(UInt64, http_max_tries, 10, "Max attempts to read via http.", 0) \
    M(UInt64, http_retry_initial_backoff_ms, 100, "Min milliseconds for backoff, when retrying read via http", 0) \
    M(UInt64, http_retry_max_backoff_ms, 10000, "Max milliseconds for backoff, when retrying read via http", 0) \
    \
    M(Bool, force_remove_data_recursively_on_drop, false, "Recursively remove data on DROP query. Avoids 'Directory not empty' error, but may silently remove detached data", 0) \
    M(Bool, check_table_dependencies, true, "Check that DDL query (such as DROP TABLE or RENAME) will not break dependencies", 0) \
    M(Bool, check_referential_table_dependencies, false, "Check that DDL query (such as DROP TABLE or RENAME) will not break referential dependencies", 0) \
    M(Bool, use_local_cache_for_remote_storage, true, "Use local cache for remote storage like HDFS or S3, it's used for remote table engine only", 0) \
    \
    M(Bool, allow_unrestricted_reads_from_keeper, false, "Allow unrestricted (without condition on path) reads from system.zookeeper table, can be handy, but is not safe for zookeeper", 0) \
    M(Bool, allow_deprecated_database_ordinary, false, "Allow to create databases with deprecated Ordinary engine", 0) \
    M(Bool, allow_deprecated_syntax_for_merge_tree, false, "Allow to create *MergeTree tables with deprecated engine definition syntax", 0) \
    M(Bool, allow_asynchronous_read_from_io_pool_for_merge_tree, false, "Use background I/O pool to read from MergeTree tables. This setting may increase performance for I/O bound queries", 0) \
    M(UInt64, max_streams_for_merge_tree_reading, 0, "If is not zero, limit the number of reading streams for MergeTree table.", 0) \
    \
    M(Bool, force_grouping_standard_compatibility, true, "Make GROUPING function to return 1 when argument is not used as an aggregation key", 0) \
    \
    M(Bool, schema_inference_use_cache_for_file, true, "Use cache in schema inference while using file table function", 0) \
    M(Bool, schema_inference_use_cache_for_s3, true, "Use cache in schema inference while using s3 table function", 0) \
    M(Bool, schema_inference_use_cache_for_azure, true, "Use cache in schema inference while using azure table function", 0) \
    M(Bool, schema_inference_use_cache_for_hdfs, true, "Use cache in schema inference while using hdfs table function", 0) \
    M(Bool, schema_inference_use_cache_for_url, true, "Use cache in schema inference while using url table function", 0) \
    M(Bool, schema_inference_cache_require_modification_time_for_url, true, "Use schema from cache for URL with last modification time validation (for urls with Last-Modified header)", 0) \
    \
    M(String, compatibility, "", "Changes other settings according to provided ClickHouse version. If we know that we changed some behaviour in ClickHouse by changing some settings in some version, this compatibility setting will control these settings", 0) \
    \
    M(Map, additional_table_filters, "", "Additional filter expression which would be applied after reading from specified table. Syntax: {'table1': 'expression', 'database.table2': 'expression'}", 0) \
    M(String, additional_result_filter, "", "Additional filter expression which would be applied to query result", 0) \
    \
    M(String, workload, "default", "Name of workload to be used to access resources", 0) \
    M(Milliseconds, storage_system_stack_trace_pipe_read_timeout_ms, 100, "Maximum time to read from a pipe for receiving information from the threads when querying the `system.stack_trace` table. This setting is used for testing purposes and not meant to be changed by users.", 0) \
    \
    M(String, rename_files_after_processing, "", "Rename successfully processed files according to the specified pattern; Pattern can include the following placeholders: `%a` (full original file name), `%f` (original filename without extension), `%e` (file extension with dot), `%t` (current timestamp in µs), and `%%` (% sign)", 0) \
    \
    M(Bool, parallelize_output_from_storages, true, "Parallelize output for reading step from storage. It allows parallelizing query processing right after reading from storage if possible", 0) \
    M(String, insert_deduplication_token, "", "If not empty, used for duplicate detection instead of data digest", 0) \
    M(Bool, count_distinct_optimization, false, "Rewrite count distinct to subquery of group by", 0) \
    M(Bool, throw_if_no_data_to_insert, true, "Enables or disables empty INSERTs, enabled by default", 0) \
    M(Bool, compatibility_ignore_auto_increment_in_create_table, false, "Ignore AUTO_INCREMENT keyword in column declaration if true, otherwise return error. It simplifies migration from MySQL", 0) \
    M(Bool, multiple_joins_try_to_keep_original_names, false, "Do not add aliases to top level expression list on multiple joins rewrite", 0) \
    M(Bool, optimize_sorting_by_input_stream_properties, true, "Optimize sorting by sorting properties of input stream", 0) \
    M(UInt64, insert_keeper_max_retries, 20, "Max retries for keeper operations during insert", 0) \
    M(UInt64, insert_keeper_retry_initial_backoff_ms, 100, "Initial backoff timeout for keeper operations during insert", 0) \
    M(UInt64, insert_keeper_retry_max_backoff_ms, 10000, "Max backoff timeout for keeper operations during insert", 0) \
    M(Float, insert_keeper_fault_injection_probability, 0.0f, "Approximate probability of failure for a keeper request during insert. Valid value is in interval [0.0f, 1.0f]", 0) \
    M(UInt64, insert_keeper_fault_injection_seed, 0, "0 - random seed, otherwise the setting value", 0) \
    M(Bool, force_aggregation_in_order, false, "Force use of aggregation in order on remote nodes during distributed aggregation. PLEASE, NEVER CHANGE THIS SETTING VALUE MANUALLY!", IMPORTANT) \
    M(UInt64, http_max_request_param_data_size, 10_MiB, "Limit on size of request data used as a query parameter in predefined HTTP requests.", 0) \
    M(Bool, function_json_value_return_type_allow_nullable, false, "Allow function JSON_VALUE to return nullable type.", 0) \
    M(Bool, function_json_value_return_type_allow_complex, false, "Allow function JSON_VALUE to return complex type, such as: struct, array, map.", 0) \
    M(Bool, use_with_fill_by_sorting_prefix, true, "Columns preceding WITH FILL columns in ORDER BY clause form sorting prefix. Rows with different values in sorting prefix are filled independently", 0) \
    \
    /** Experimental functions */ \
    M(Bool, allow_experimental_funnel_functions, false, "Enable experimental functions for funnel analysis.", 0) \
    M(Bool, allow_experimental_nlp_functions, false, "Enable experimental functions for natural language processing.", 0) \
    M(Bool, allow_experimental_hash_functions, false, "Enable experimental hash functions", 0) \
    M(Bool, allow_experimental_object_type, false, "Allow Object and JSON data types", 0) \
    M(Bool, allow_experimental_annoy_index, false, "Allows to use Annoy index. Disabled by default because this feature is experimental", 0) \
    M(Bool, allow_experimental_usearch_index, false, "Allows to use USearch index. Disabled by default because this feature is experimental", 0) \
    M(UInt64, max_limit_for_ann_queries, 1'000'000, "SELECT queries with LIMIT bigger than this setting cannot use ANN indexes. Helps to prevent memory overflows in ANN search indexes.", 0) \
    M(Int64, annoy_index_search_k_nodes, -1, "SELECT queries search up to this many nodes in Annoy indexes.", 0) \
    M(Bool, throw_on_unsupported_query_inside_transaction, true, "Throw exception if unsupported query is used inside transaction", 0) \
    M(TransactionsWaitCSNMode, wait_changes_become_visible_after_commit_mode, TransactionsWaitCSNMode::WAIT_UNKNOWN, "Wait for committed changes to become actually visible in the latest snapshot", 0) \
    M(Bool, implicit_transaction, false, "If enabled and not already inside a transaction, wraps the query inside a full transaction (begin + commit or rollback)", 0) \
    M(UInt64, grace_hash_join_initial_buckets, 1, "Initial number of grace hash join buckets", 0) \
    M(UInt64, grace_hash_join_max_buckets, 1024, "Limit on the number of grace hash join buckets", 0) \
    M(Bool, optimize_distinct_in_order, true, "Enable DISTINCT optimization if some columns in DISTINCT form a prefix of sorting. For example, prefix of sorting key in merge tree or ORDER BY statement", 0) \
    M(Bool, allow_experimental_undrop_table_query, false, "Allow to use undrop query to restore dropped table in a limited time", 0) \
    M(Bool, keeper_map_strict_mode, false, "Enforce additional checks during operations on KeeperMap. E.g. throw an exception on an insert for already existing key", 0) \
    M(UInt64, extract_kvp_max_pairs_per_row, 1000, "Max number pairs that can be produced by extractKeyValuePairs function. Used to safeguard against consuming too much memory.", 0) \
    M(Timezone, session_timezone, "", "This setting can be removed in the future due to potential caveats. It is experimental and is not suitable for production usage. The default timezone for current session or query. The server default timezone if empty.", 0) \
    M(Bool, allow_create_index_without_type, false, "Allow CREATE INDEX query without TYPE. Query will be ignored. Made for SQL compatibility tests.", 0)\
    M(Bool, create_index_ignore_unique, false, "Ignore UNIQUE keyword in CREATE UNIQUE INDEX. Made for SQL compatibility tests.", 0)\
    // End of COMMON_SETTINGS
    // Please add settings related to formats into the FORMAT_FACTORY_SETTINGS and move obsolete settings to OBSOLETE_SETTINGS.

#define MAKE_OBSOLETE(M, TYPE, NAME, DEFAULT) \
    M(TYPE, NAME, DEFAULT, "Obsolete setting, does nothing.", BaseSettingsHelpers::Flags::OBSOLETE)

/// NOTE: ServerSettings::loadSettingsFromConfig() should be updated to include this settings
#define MAKE_DEPRECATED_BY_SERVER_CONFIG(M, TYPE, NAME, DEFAULT) \
    M(TYPE, NAME, DEFAULT, "User-level setting is deprecated, and it must be defined in the server configuration instead.", BaseSettingsHelpers::Flags::OBSOLETE)

#define OBSOLETE_SETTINGS(M, ALIAS) \
    /** Obsolete settings that do nothing but left for compatibility reasons. Remove each one after half a year of obsolescence. */ \
    MAKE_OBSOLETE(M, UInt64, max_memory_usage_for_all_queries, 0) \
    MAKE_OBSOLETE(M, UInt64, multiple_joins_rewriter_version, 0) \
    MAKE_OBSOLETE(M, Bool, enable_debug_queries, false) \
    MAKE_OBSOLETE(M, Bool, allow_experimental_database_atomic, true) \
    MAKE_OBSOLETE(M, Bool, allow_experimental_bigint_types, true) \
    MAKE_OBSOLETE(M, Bool, allow_experimental_window_functions, true) \
    MAKE_OBSOLETE(M, Bool, allow_experimental_geo_types, true) \
    \
    MAKE_OBSOLETE(M, Milliseconds, async_insert_stale_timeout_ms, 0) \
    MAKE_OBSOLETE(M, HandleKafkaErrorMode, handle_kafka_error_mode, HandleKafkaErrorMode::DEFAULT) \
    MAKE_OBSOLETE(M, Bool, database_replicated_ddl_output, true) \
    MAKE_OBSOLETE(M, UInt64, replication_alter_columns_timeout, 60) \
    MAKE_OBSOLETE(M, UInt64, odbc_max_field_size, 0) \
    MAKE_OBSOLETE(M, Bool, allow_experimental_map_type, true) \
    MAKE_OBSOLETE(M, UInt64, merge_tree_clear_old_temporary_directories_interval_seconds, 60) \
    MAKE_OBSOLETE(M, UInt64, merge_tree_clear_old_parts_interval_seconds, 1) \
    MAKE_OBSOLETE(M, UInt64, partial_merge_join_optimizations, 0) \
    MAKE_OBSOLETE(M, MaxThreads, max_alter_threads, 0) \
    /* moved to config.xml: see also src/Core/ServerSettings.h */ \
    MAKE_DEPRECATED_BY_SERVER_CONFIG(M, UInt64, background_buffer_flush_schedule_pool_size, 16) \
    MAKE_DEPRECATED_BY_SERVER_CONFIG(M, UInt64, background_pool_size, 16) \
    MAKE_DEPRECATED_BY_SERVER_CONFIG(M, Float, background_merges_mutations_concurrency_ratio, 2) \
    MAKE_DEPRECATED_BY_SERVER_CONFIG(M, UInt64, background_move_pool_size, 8) \
    MAKE_DEPRECATED_BY_SERVER_CONFIG(M, UInt64, background_fetches_pool_size, 8) \
    MAKE_DEPRECATED_BY_SERVER_CONFIG(M, UInt64, background_common_pool_size, 8) \
    MAKE_DEPRECATED_BY_SERVER_CONFIG(M, UInt64, background_schedule_pool_size, 128) \
    MAKE_DEPRECATED_BY_SERVER_CONFIG(M, UInt64, background_message_broker_schedule_pool_size, 16) \
    MAKE_DEPRECATED_BY_SERVER_CONFIG(M, UInt64, background_distributed_schedule_pool_size, 16) \
    MAKE_DEPRECATED_BY_SERVER_CONFIG(M, UInt64, max_remote_read_network_bandwidth_for_server, 0) \
    MAKE_DEPRECATED_BY_SERVER_CONFIG(M, UInt64, max_remote_write_network_bandwidth_for_server, 0) \
    MAKE_DEPRECATED_BY_SERVER_CONFIG(M, UInt64, async_insert_threads, 16) \
    MAKE_DEPRECATED_BY_SERVER_CONFIG(M, UInt64, max_replicated_fetches_network_bandwidth_for_server, 0) \
    MAKE_DEPRECATED_BY_SERVER_CONFIG(M, UInt64, max_replicated_sends_network_bandwidth_for_server, 0) \
    /* ---- */ \
    MAKE_OBSOLETE(M, DefaultDatabaseEngine, default_database_engine, DefaultDatabaseEngine::Atomic) \
    MAKE_OBSOLETE(M, UInt64, max_pipeline_depth, 0) \
    MAKE_OBSOLETE(M, Seconds, temporary_live_view_timeout, 1) \
    MAKE_OBSOLETE(M, Milliseconds, async_insert_cleanup_timeout_ms, 1000) \
    MAKE_OBSOLETE(M, Bool, optimize_fuse_sum_count_avg, 0) \
    MAKE_OBSOLETE(M, Seconds, drain_timeout, 3) \
    MAKE_OBSOLETE(M, UInt64, backup_threads, 16) \
    MAKE_OBSOLETE(M, UInt64, restore_threads, 16) \
<<<<<<< HEAD
    MAKE_OBSOLETE(M, UInt64, parallel_replicas_min_number_of_granules_to_enable, 0) \
=======
    MAKE_OBSOLETE(M, Bool, input_format_arrow_import_nested, false) \
    MAKE_OBSOLETE(M, Bool, input_format_parquet_import_nested, false) \
    MAKE_OBSOLETE(M, Bool, input_format_orc_import_nested, false) \
>>>>>>> a1a45ee9
    MAKE_OBSOLETE(M, Bool, optimize_duplicate_order_by_and_distinct, false) \

    /** The section above is for obsolete settings. Do not add anything there. */


#define FORMAT_FACTORY_SETTINGS(M, ALIAS) \
    M(Char, format_csv_delimiter, ',', "The character to be considered as a delimiter in CSV data. If setting with a string, a string has to have a length of 1.", 0) \
    M(Bool, format_csv_allow_single_quotes, false, "If it is set to true, allow strings in single quotes.", 0) \
    M(Bool, format_csv_allow_double_quotes, true, "If it is set to true, allow strings in double quotes.", 0) \
    M(Bool, output_format_csv_crlf_end_of_line, false, "If it is set true, end of line in CSV format will be \\r\\n instead of \\n.", 0) \
    M(Bool, input_format_csv_enum_as_number, false, "Treat inserted enum values in CSV formats as enum indices", 0) \
    M(Bool, input_format_csv_arrays_as_nested_csv, false, R"(When reading Array from CSV, expect that its elements were serialized in nested CSV and then put into string. Example: "[""Hello"", ""world"", ""42"""" TV""]". Braces around array can be omitted.)", 0) \
    M(Bool, input_format_skip_unknown_fields, true, "Skip columns with unknown names from input data (it works for JSONEachRow, -WithNames, -WithNamesAndTypes and TSKV formats).", 0) \
    M(Bool, input_format_with_names_use_header, true, "For -WithNames input formats this controls whether format parser is to assume that column data appear in the input exactly as they are specified in the header.", 0) \
    M(Bool, input_format_with_types_use_header, true, "For -WithNamesAndTypes input formats this controls whether format parser should check if data types from the input match data types from the header.", 0) \
    M(Bool, input_format_import_nested_json, false, "Map nested JSON data to nested tables (it works for JSONEachRow format).", 0) \
    M(Bool, input_format_defaults_for_omitted_fields, true, "For input data calculate default expressions for omitted fields (it works for JSONEachRow, -WithNames, -WithNamesAndTypes formats).", IMPORTANT) \
    M(Bool, input_format_csv_empty_as_default, true, "Treat empty fields in CSV input as default values.", 0) \
    M(Bool, input_format_tsv_empty_as_default, false, "Treat empty fields in TSV input as default values.", 0) \
    M(Bool, input_format_tsv_enum_as_number, false, "Treat inserted enum values in TSV formats as enum indices.", 0) \
    M(Bool, input_format_null_as_default, true, "Initialize null fields with default values if the data type of this field is not nullable and it is supported by the input format", 0) \
    M(Bool, input_format_arrow_case_insensitive_column_matching, false, "Ignore case when matching Arrow columns with CH columns.", 0) \
    M(Int64, input_format_orc_row_batch_size, 100'000, "Batch size when reading ORC stripes.", 0) \
    M(Bool, input_format_orc_case_insensitive_column_matching, false, "Ignore case when matching ORC columns with CH columns.", 0) \
    M(Bool, input_format_parquet_case_insensitive_column_matching, false, "Ignore case when matching Parquet columns with CH columns.", 0) \
    M(Bool, input_format_parquet_preserve_order, false, "Avoid reordering rows when reading from Parquet files. Usually makes it much slower.", 0) \
    M(Bool, input_format_parquet_filter_push_down, true, "When reading Parquet files, skip whole row groups based on the WHERE/PREWHERE expressions and min/max statistics in the Parquet metadata.", 0) \
    M(Bool, input_format_allow_seeks, true, "Allow seeks while reading in ORC/Parquet/Arrow input formats", 0) \
    M(Bool, input_format_orc_allow_missing_columns, false, "Allow missing columns while reading ORC input formats", 0) \
    M(Bool, input_format_orc_use_fast_decoder, true, "Use a faster ORC decoder implementation.", 0) \
    M(Bool, input_format_parquet_allow_missing_columns, false, "Allow missing columns while reading Parquet input formats", 0) \
    M(UInt64, input_format_parquet_local_file_min_bytes_for_seek, 8192, "Min bytes required for local read (file) to do seek, instead of read with ignore in Parquet input format", 0) \
    M(Bool, input_format_arrow_allow_missing_columns, false, "Allow missing columns while reading Arrow input formats", 0) \
    M(Char, input_format_hive_text_fields_delimiter, '\x01', "Delimiter between fields in Hive Text File", 0) \
    M(Char, input_format_hive_text_collection_items_delimiter, '\x02', "Delimiter between collection(array or map) items in Hive Text File", 0) \
    M(Char, input_format_hive_text_map_keys_delimiter, '\x03', "Delimiter between a pair of map key/values in Hive Text File", 0) \
    M(UInt64, input_format_msgpack_number_of_columns, 0, "The number of columns in inserted MsgPack data. Used for automatic schema inference from data.", 0) \
    M(MsgPackUUIDRepresentation, output_format_msgpack_uuid_representation, FormatSettings::MsgPackUUIDRepresentation::EXT, "The way how to output UUID in MsgPack format.", 0) \
    M(UInt64, input_format_max_rows_to_read_for_schema_inference, 25000, "The maximum rows of data to read for automatic schema inference", 0) \
    M(UInt64, input_format_max_bytes_to_read_for_schema_inference, 32 * 1024 * 1024, "The maximum bytes of data to read for automatic schema inference", 0) \
    M(Bool, input_format_csv_use_best_effort_in_schema_inference, true, "Use some tweaks and heuristics to infer schema in CSV format", 0) \
    M(Bool, input_format_tsv_use_best_effort_in_schema_inference, true, "Use some tweaks and heuristics to infer schema in TSV format", 0) \
    M(Bool, input_format_csv_detect_header, true, "Automatically detect header with names and types in CSV format", 0) \
    M(Bool, input_format_csv_allow_whitespace_or_tab_as_delimiter, false, "Allow to use spaces and tabs(\\t) as field delimiter in the CSV strings", 0) \
    M(Bool, input_format_csv_trim_whitespaces, true, "Trims spaces and tabs (\\t) characters at the beginning and end in CSV strings", 0) \
    M(Bool, input_format_csv_use_default_on_bad_values, false, "Allow to set default value to column when CSV field deserialization failed on bad value", 0) \
    M(Bool, input_format_csv_allow_variable_number_of_columns, false, "Ignore extra columns in CSV input (if file has more columns than expected) and treat missing fields in CSV input as default values", 0) \
    M(Bool, input_format_tsv_allow_variable_number_of_columns, false, "Ignore extra columns in TSV input (if file has more columns than expected) and treat missing fields in TSV input as default values", 0) \
    M(Bool, input_format_custom_allow_variable_number_of_columns, false, "Ignore extra columns in CustomSeparated input (if file has more columns than expected) and treat missing fields in CustomSeparated input as default values", 0) \
    M(Bool, input_format_json_compact_allow_variable_number_of_columns, false, "Ignore extra columns in JSONCompact(EachRow) input (if file has more columns than expected) and treat missing fields in JSONCompact(EachRow) input as default values", 0) \
    M(Bool, input_format_tsv_detect_header, true, "Automatically detect header with names and types in TSV format", 0) \
    M(Bool, input_format_custom_detect_header, true, "Automatically detect header with names and types in CustomSeparated format", 0) \
    M(Bool, input_format_parquet_skip_columns_with_unsupported_types_in_schema_inference, false, "Skip columns with unsupported types while schema inference for format Parquet", 0) \
    M(UInt64, input_format_parquet_max_block_size, 8192, "Max block size for parquet reader.", 0) \
    M(Bool, input_format_protobuf_skip_fields_with_unsupported_types_in_schema_inference, false, "Skip fields with unsupported types while schema inference for format Protobuf", 0) \
    M(Bool, input_format_capn_proto_skip_fields_with_unsupported_types_in_schema_inference, false, "Skip columns with unsupported types while schema inference for format CapnProto", 0) \
    M(Bool, input_format_orc_skip_columns_with_unsupported_types_in_schema_inference, false, "Skip columns with unsupported types while schema inference for format ORC", 0) \
    M(Bool, input_format_arrow_skip_columns_with_unsupported_types_in_schema_inference, false, "Skip columns with unsupported types while schema inference for format Arrow", 0) \
    M(String, column_names_for_schema_inference, "", "The list of column names to use in schema inference for formats without column names. The format: 'column1,column2,column3,...'", 0) \
    M(String, schema_inference_hints, "", "The list of column names and types to use in schema inference for formats without column names. The format: 'column_name1 column_type1, column_name2 column_type2, ...'", 0) \
    M(Bool, schema_inference_make_columns_nullable, true, "If set to true, all inferred types will be Nullable in schema inference for formats without information about nullability.", 0) \
    M(Bool, input_format_json_read_bools_as_numbers, true, "Allow to parse bools as numbers in JSON input formats", 0) \
    M(Bool, input_format_json_try_infer_numbers_from_strings, true, "Try to infer numbers from string fields while schema inference", 0) \
    M(Bool, input_format_json_validate_types_from_metadata, true, "For JSON/JSONCompact/JSONColumnsWithMetadata input formats this controls whether format parser should check if data types from input metadata match data types of the corresponding columns from the table", 0) \
    M(Bool, input_format_json_read_numbers_as_strings, false, "Allow to parse numbers as strings in JSON input formats", 0) \
    M(Bool, input_format_json_read_objects_as_strings, true, "Allow to parse JSON objects as strings in JSON input formats", 0) \
    M(Bool, input_format_json_named_tuples_as_objects, true, "Deserialize named tuple columns as JSON objects", 0) \
    M(Bool, input_format_json_ignore_unknown_keys_in_named_tuple, true, "Ignore unknown keys in json object for named tuples", 0) \
    M(Bool, input_format_json_defaults_for_missing_elements_in_named_tuple, true, "Insert default value in named tuple element if it's missing in json object", 0) \
    M(Bool, input_format_try_infer_integers, true, "Try to infer integers instead of floats while schema inference in text formats", 0) \
    M(Bool, input_format_try_infer_dates, true, "Try to infer dates from string fields while schema inference in text formats", 0) \
    M(Bool, input_format_try_infer_datetimes, true, "Try to infer datetimes from string fields while schema inference in text formats", 0) \
    M(Bool, input_format_protobuf_flatten_google_wrappers, false, "Enable Google wrappers for regular non-nested columns, e.g. google.protobuf.StringValue 'str' for String column 'str'. For Nullable columns empty wrappers are recognized as defaults, and missing as nulls", 0) \
    M(Bool, output_format_protobuf_nullables_with_google_wrappers, false, "When serializing Nullable columns with Google wrappers, serialize default values as empty wrappers. If turned off, default and null values are not serialized", 0) \
    M(UInt64, input_format_csv_skip_first_lines, 0, "Skip specified number of lines at the beginning of data in CSV format", 0) \
    M(UInt64, input_format_tsv_skip_first_lines, 0, "Skip specified number of lines at the beginning of data in TSV format", 0) \
    M(Bool, input_format_csv_skip_trailing_empty_lines, false, "Skip trailing empty lines in CSV format", 0) \
    M(Bool, input_format_tsv_skip_trailing_empty_lines, false, "Skip trailing empty lines in TSV format", 0) \
    M(Bool, input_format_custom_skip_trailing_empty_lines, false, "Skip trailing empty lines in CustomSeparated format", 0) \
    \
    M(Bool, input_format_native_allow_types_conversion, true, "Allow data types conversion in Native input format", 0) \
    \
    M(DateTimeInputFormat, date_time_input_format, FormatSettings::DateTimeInputFormat::Basic, "Method to read DateTime from text input formats. Possible values: 'basic', 'best_effort' and 'best_effort_us'.", 0) \
    M(DateTimeOutputFormat, date_time_output_format, FormatSettings::DateTimeOutputFormat::Simple, "Method to write DateTime to text output. Possible values: 'simple', 'iso', 'unix_timestamp'.", 0) \
    M(IntervalOutputFormat, interval_output_format, FormatSettings::IntervalOutputFormat::Numeric, "Textual representation of Interval. Possible values: 'kusto', 'numeric'.", 0) \
    \
    M(Bool, input_format_ipv4_default_on_conversion_error, false, "Deserialization of IPv4 will use default values instead of throwing exception on conversion error.", 0) \
    M(Bool, input_format_ipv6_default_on_conversion_error, false, "Deserialization of IPV6 will use default values instead of throwing exception on conversion error.", 0) \
    M(String, bool_true_representation, "true", "Text to represent bool value in TSV/CSV formats.", 0) \
    M(String, bool_false_representation, "false", "Text to represent bool value in TSV/CSV formats.", 0) \
    \
    M(Bool, input_format_values_interpret_expressions, true, "For Values format: if the field could not be parsed by streaming parser, run SQL parser and try to interpret it as SQL expression.", 0) \
    M(Bool, input_format_values_deduce_templates_of_expressions, true, "For Values format: if the field could not be parsed by streaming parser, run SQL parser, deduce template of the SQL expression, try to parse all rows using template and then interpret expression for all rows.", 0) \
    M(Bool, input_format_values_accurate_types_of_literals, true, "For Values format: when parsing and interpreting expressions using template, check actual type of literal to avoid possible overflow and precision issues.", 0) \
    M(Bool, input_format_avro_allow_missing_fields, false, "For Avro/AvroConfluent format: when field is not found in schema use default value instead of error", 0) \
    /** This setting is obsolete and do nothing, left for compatibility reasons. */ \
    M(Bool, input_format_avro_null_as_default, false, "For Avro/AvroConfluent format: insert default in case of null and non Nullable column", 0) \
    M(UInt64, format_binary_max_string_size, 1_GiB, "The maximum allowed size for String in RowBinary format. It prevents allocating large amount of memory in case of corrupted data. 0 means there is no limit", 0) \
    M(UInt64, format_binary_max_array_size, 1_GiB, "The maximum allowed size for Array in RowBinary format. It prevents allocating large amount of memory in case of corrupted data. 0 means there is no limit", 0) \
    M(URI, format_avro_schema_registry_url, "", "For AvroConfluent format: Confluent Schema Registry URL.", 0) \
    \
    M(Bool, output_format_json_quote_64bit_integers, true, "Controls quoting of 64-bit integers in JSON output format.", 0) \
    M(Bool, output_format_json_quote_denormals, false, "Enables '+nan', '-nan', '+inf', '-inf' outputs in JSON output format.", 0) \
    M(Bool, output_format_json_quote_decimals, false, "Controls quoting of decimals in JSON output format.", 0) \
    M(Bool, output_format_json_quote_64bit_floats, false, "Controls quoting of 64-bit float numbers in JSON output format.", 0) \
    \
    M(Bool, output_format_json_escape_forward_slashes, true, "Controls escaping forward slashes for string outputs in JSON output format. This is intended for compatibility with JavaScript. Don't confuse with backslashes that are always escaped.", 0) \
    M(Bool, output_format_json_named_tuples_as_objects, true, "Serialize named tuple columns as JSON objects.", 0) \
    M(Bool, output_format_json_array_of_rows, false, "Output a JSON array of all rows in JSONEachRow(Compact) format.", 0) \
    M(Bool, output_format_json_validate_utf8, false, "Validate UTF-8 sequences in JSON output formats, doesn't impact formats JSON/JSONCompact/JSONColumnsWithMetadata, they always validate utf8", 0) \
    \
    M(String, format_json_object_each_row_column_for_object_name, "", "The name of column that will be used as object names in JSONObjectEachRow format. Column type should be String", 0) \
    \
    M(UInt64, output_format_pretty_max_rows, 10000, "Rows limit for Pretty formats.", 0) \
    M(UInt64, output_format_pretty_max_column_pad_width, 250, "Maximum width to pad all values in a column in Pretty formats.", 0) \
    M(UInt64, output_format_pretty_max_value_width, 10000, "Maximum width of value to display in Pretty formats. If greater - it will be cut.", 0) \
    M(Bool, output_format_pretty_color, true, "Use ANSI escape sequences to paint colors in Pretty formats", 0) \
    M(String, output_format_pretty_grid_charset, "UTF-8", "Charset for printing grid borders. Available charsets: ASCII, UTF-8 (default one).", 0) \
    M(UInt64, output_format_parquet_row_group_size, 1000000, "Target row group size in rows.", 0) \
    M(UInt64, output_format_parquet_row_group_size_bytes, 512 * 1024 * 1024, "Target row group size in bytes, before compression.", 0) \
    M(Bool, output_format_parquet_string_as_string, false, "Use Parquet String type instead of Binary for String columns.", 0) \
    M(Bool, output_format_parquet_fixed_string_as_fixed_byte_array, true, "Use Parquet FIXED_LENGTH_BYTE_ARRAY type instead of Binary for FixedString columns.", 0) \
    M(ParquetVersion, output_format_parquet_version, "2.latest", "Parquet format version for output format. Supported versions: 1.0, 2.4, 2.6 and 2.latest (default)", 0) \
    M(ParquetCompression, output_format_parquet_compression_method, "lz4", "Compression method for Parquet output format. Supported codecs: snappy, lz4, brotli, zstd, gzip, none (uncompressed)", 0) \
    M(Bool, output_format_parquet_compliant_nested_types, true, "In parquet file schema, use name 'element' instead of 'item' for list elements. This is a historical artifact of Arrow library implementation. Generally increases compatibility, except perhaps with some old versions of Arrow.", 0) \
    M(Bool, output_format_parquet_use_custom_encoder, false, "Use a faster Parquet encoder implementation.", 0) \
    M(Bool, output_format_parquet_parallel_encoding, true, "Do Parquet encoding in multiple threads. Requires output_format_parquet_use_custom_encoder.", 0) \
    M(UInt64, output_format_parquet_data_page_size, 1024 * 1024, "Target page size in bytes, before compression.", 0) \
    M(UInt64, output_format_parquet_batch_size, 1024, "Check page size every this many rows. Consider decreasing if you have columns with average values size above a few KBs.", 0) \
    M(String, output_format_avro_codec, "", "Compression codec used for output. Possible values: 'null', 'deflate', 'snappy'.", 0) \
    M(UInt64, output_format_avro_sync_interval, 16 * 1024, "Sync interval in bytes.", 0) \
    M(String, output_format_avro_string_column_pattern, "", "For Avro format: regexp of String columns to select as AVRO string.", 0) \
    M(UInt64, output_format_avro_rows_in_file, 1, "Max rows in a file (if permitted by storage)", 0) \
    M(Bool, output_format_tsv_crlf_end_of_line, false, "If it is set true, end of line in TSV format will be \\r\\n instead of \\n.", 0) \
    M(String, format_csv_null_representation, "\\N", "Custom NULL representation in CSV format", 0) \
    M(String, format_tsv_null_representation, "\\N", "Custom NULL representation in TSV format", 0) \
    M(Bool, output_format_decimal_trailing_zeros, false, "Output trailing zeros when printing Decimal values. E.g. 1.230000 instead of 1.23.", 0) \
    \
    M(UInt64, input_format_allow_errors_num, 0, "Maximum absolute amount of errors while reading text formats (like CSV, TSV). In case of error, if at least absolute or relative amount of errors is lower than corresponding value, will skip until next line and continue.", 0) \
    M(Float, input_format_allow_errors_ratio, 0, "Maximum relative amount of errors while reading text formats (like CSV, TSV). In case of error, if at least absolute or relative amount of errors is lower than corresponding value, will skip until next line and continue.", 0) \
    M(String, input_format_record_errors_file_path, "", "Path of the file used to record errors while reading text formats (CSV, TSV).", 0) \
    M(String, errors_output_format, "CSV", "Method to write Errors to text output.", 0) \
    \
    M(String, format_schema, "", "Schema identifier (used by schema-based formats)", 0) \
    M(String, format_template_resultset, "", "Path to file which contains format string for result set (for Template format)", 0) \
    M(String, format_template_row, "", "Path to file which contains format string for rows (for Template format)", 0) \
    M(String, format_template_rows_between_delimiter, "\n", "Delimiter between rows (for Template format)", 0) \
    \
    M(EscapingRule, format_custom_escaping_rule, "Escaped", "Field escaping rule (for CustomSeparated format)", 0) \
    M(String, format_custom_field_delimiter, "\t", "Delimiter between fields (for CustomSeparated format)", 0) \
    M(String, format_custom_row_before_delimiter, "", "Delimiter before field of the first column (for CustomSeparated format)", 0) \
    M(String, format_custom_row_after_delimiter, "\n", "Delimiter after field of the last column (for CustomSeparated format)", 0) \
    M(String, format_custom_row_between_delimiter, "", "Delimiter between rows (for CustomSeparated format)", 0) \
    M(String, format_custom_result_before_delimiter, "", "Prefix before result set (for CustomSeparated format)", 0) \
    M(String, format_custom_result_after_delimiter, "", "Suffix after result set (for CustomSeparated format)", 0) \
    \
    M(String, format_regexp, "", "Regular expression (for Regexp format)", 0) \
    M(EscapingRule, format_regexp_escaping_rule, "Raw", "Field escaping rule (for Regexp format)", 0) \
    M(Bool, format_regexp_skip_unmatched, false, "Skip lines unmatched by regular expression (for Regexp format)", 0) \
    \
    M(Bool, output_format_enable_streaming, false, "Enable streaming in output formats that support it.", 0) \
    M(Bool, output_format_write_statistics, true, "Write statistics about read rows, bytes, time elapsed in suitable output formats.", 0) \
    M(Bool, output_format_pretty_row_numbers, false, "Add row numbers before each row for pretty output format", 0) \
    M(Bool, insert_distributed_one_random_shard, false, "If setting is enabled, inserting into distributed table will choose a random shard to write when there is no sharding key", 0) \
    \
    M(Bool, exact_rows_before_limit, false, "When enabled, ClickHouse will provide exact value for rows_before_limit_at_least statistic, but with the cost that the data before limit will have to be read completely", 0) \
    M(UInt64, cross_to_inner_join_rewrite, 1, "Use inner join instead of comma/cross join if there're joining expressions in the WHERE section. Values: 0 - no rewrite, 1 - apply if possible for comma/cross, 2 - force rewrite all comma joins, cross - if possible", 0) \
    \
    M(Bool, output_format_arrow_low_cardinality_as_dictionary, false, "Enable output LowCardinality type as Dictionary Arrow type", 0) \
    M(Bool, output_format_arrow_string_as_string, false, "Use Arrow String type instead of Binary for String columns", 0) \
    M(Bool, output_format_arrow_fixed_string_as_fixed_byte_array, true, "Use Arrow FIXED_SIZE_BINARY type instead of Binary for FixedString columns.", 0) \
    M(ArrowCompression, output_format_arrow_compression_method, "lz4_frame", "Compression method for Arrow output format. Supported codecs: lz4_frame, zstd, none (uncompressed)", 0) \
    \
    M(Bool, output_format_orc_string_as_string, false, "Use ORC String type instead of Binary for String columns", 0) \
    M(ORCCompression, output_format_orc_compression_method, "lz4", "Compression method for ORC output format. Supported codecs: lz4, snappy, zlib, zstd, none (uncompressed)", 0) \
    \
    M(CapnProtoEnumComparingMode, format_capn_proto_enum_comparising_mode, FormatSettings::CapnProtoEnumComparingMode::BY_VALUES, "How to map ClickHouse Enum and CapnProto Enum", 0) \
    \
    M(Bool, format_capn_proto_use_autogenerated_schema, true, "Use autogenerated CapnProto schema when format_schema is not set", 0) \
    M(Bool, format_protobuf_use_autogenerated_schema, true, "Use autogenerated Protobuf when format_schema is not set", 0) \
    M(String, output_format_schema, "", "The path to the file where the automatically generated schema will be saved", 0) \
    \
    M(String, input_format_mysql_dump_table_name, "", "Name of the table in MySQL dump from which to read data", 0) \
    M(Bool, input_format_mysql_dump_map_column_names, true, "Match columns from table in MySQL dump and columns from ClickHouse table by names", 0) \
    \
    M(UInt64, output_format_sql_insert_max_batch_size, DEFAULT_BLOCK_SIZE, "The maximum number  of rows in one INSERT statement.", 0) \
    M(String, output_format_sql_insert_table_name, "table", "The name of table in the output INSERT query", 0) \
    M(Bool, output_format_sql_insert_include_column_names, true, "Include column names in INSERT query", 0) \
    M(Bool, output_format_sql_insert_use_replace, false, "Use REPLACE statement instead of INSERT", 0) \
    M(Bool, output_format_sql_insert_quote_names, true, "Quote column names with '`' characters", 0) \
    \
    M(Bool, output_format_bson_string_as_string, false, "Use BSON String type instead of Binary for String columns.", 0) \
    M(Bool, input_format_bson_skip_fields_with_unsupported_types_in_schema_inference, false, "Skip fields with unsupported types while schema inference for format BSON.", 0) \
    \
    M(Bool, format_display_secrets_in_show_and_select, false, "Do not hide secrets in SHOW and SELECT queries.", IMPORTANT) \
    M(Bool, regexp_dict_allow_hyperscan, true, "Allow regexp_tree dictionary using Hyperscan library.", 0) \
    \
    M(Bool, dictionary_use_async_executor, false, "Execute a pipeline for reading from a dictionary with several threads. It's supported only by DIRECT dictionary with CLICKHOUSE source.", 0) \
    M(Bool, precise_float_parsing, false, "Prefer more precise (but slower) float parsing algorithm", 0) \

// End of FORMAT_FACTORY_SETTINGS
// Please add settings non-related to formats into the COMMON_SETTINGS above.

#define LIST_OF_SETTINGS(M, ALIAS)    \
    COMMON_SETTINGS(M, ALIAS)         \
    OBSOLETE_SETTINGS(M, ALIAS)       \
    FORMAT_FACTORY_SETTINGS(M, ALIAS)

DECLARE_SETTINGS_TRAITS_ALLOW_CUSTOM_SETTINGS(SettingsTraits, LIST_OF_SETTINGS)


/** Settings of query execution.
  * These settings go to users.xml.
  */
struct Settings : public BaseSettings<SettingsTraits>, public IHints<2, Settings>
{
    Settings() = default;

    /** Set multiple settings from "profile" (in server configuration file (users.xml), profiles contain groups of multiple settings).
     * The profile can also be set using the `set` functions, like the profile setting.
     */
    void setProfile(const String & profile_name, const Poco::Util::AbstractConfiguration & config);

    /// Load settings from configuration file, at "path" prefix in configuration.
    void loadSettingsFromConfig(const String & path, const Poco::Util::AbstractConfiguration & config);

    /// Dumps profile events to column of type Map(String, String)
    void dumpToMapColumn(IColumn * column, bool changed_only = true);

    /// Check that there is no user-level settings at the top level in config.
    /// This is a common source of mistake (user don't know where to write user-level setting).
    static void checkNoSettingNamesAtTopLevel(const Poco::Util::AbstractConfiguration & config, const String & config_path);

    std::vector<String> getAllRegisteredNames() const override;

    void set(std::string_view name, const Field & value) override;

    void setDefaultValue(const String & name) { resetToDefault(name); }

private:
    void applyCompatibilitySetting(const String & compatibility);

    std::unordered_set<std::string_view> settings_changed_by_compatibility_setting;
};

/*
 * User-specified file format settings for File and URL engines.
 */
DECLARE_SETTINGS_TRAITS(FormatFactorySettingsTraits, FORMAT_FACTORY_SETTINGS)

struct FormatFactorySettings : public BaseSettings<FormatFactorySettingsTraits>
{
};

}<|MERGE_RESOLUTION|>--- conflicted
+++ resolved
@@ -850,13 +850,10 @@
     MAKE_OBSOLETE(M, Seconds, drain_timeout, 3) \
     MAKE_OBSOLETE(M, UInt64, backup_threads, 16) \
     MAKE_OBSOLETE(M, UInt64, restore_threads, 16) \
-<<<<<<< HEAD
     MAKE_OBSOLETE(M, UInt64, parallel_replicas_min_number_of_granules_to_enable, 0) \
-=======
     MAKE_OBSOLETE(M, Bool, input_format_arrow_import_nested, false) \
     MAKE_OBSOLETE(M, Bool, input_format_parquet_import_nested, false) \
     MAKE_OBSOLETE(M, Bool, input_format_orc_import_nested, false) \
->>>>>>> a1a45ee9
     MAKE_OBSOLETE(M, Bool, optimize_duplicate_order_by_and_distinct, false) \
 
     /** The section above is for obsolete settings. Do not add anything there. */
