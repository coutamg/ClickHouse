--- conflicted
+++ resolved
@@ -66,14 +66,10 @@
         res_columns[i++]->insert(merge.columns_written);
         res_columns[i++]->insert(merge.memory_usage);
         res_columns[i++]->insert(merge.thread_id);
-<<<<<<< HEAD
-        res_columns[i++]->insert(merge.merge_type);
-=======
         if (!merge.is_mutation)
             res_columns[i++]->insert(merge.merge_type);
         else
             res_columns[i++]->insertDefault();
->>>>>>> 6f5ba4d8
     }
 }
 
