--- conflicted
+++ resolved
@@ -880,11 +880,7 @@
     const Block sample_block;
     const ContextPtr context;
     const CompressionMethod compression_method;
-<<<<<<< HEAD
-    const StorageS3::Configuration & configuration;
-=======
-    const StorageS3::Configuration s3_configuration;
->>>>>>> 0f98ee16
+    const StorageS3::Configuration configuration;
     const String bucket;
     const String key;
     const std::optional<FormatSettings> format_settings;
@@ -943,18 +939,7 @@
     StorageInMemoryMetadata storage_metadata;
     if (columns_.empty())
     {
-<<<<<<< HEAD
-        auto columns = getTableStructureFromDataImpl(configuration, format_settings, context_, &object_infos);
-=======
-        auto columns = getTableStructureFromDataImpl(
-            format_name,
-            s3_configuration,
-            compression_method,
-            is_key_with_globs,
-            format_settings,
-            context_);
-
->>>>>>> 0f98ee16
+        auto columns = getTableStructureFromDataImpl(configuration, format_settings, context_);
         storage_metadata.setColumns(columns);
     }
     else
@@ -990,26 +975,15 @@
     {
         /// Iterate through disclosed globs and make a source for each file
         return std::make_shared<StorageS3Source::DisclosedGlobIterator>(
-<<<<<<< HEAD
             *configuration.client, configuration.url, query, virtual_block,
-            local_context, object_infos, read_keys, configuration.request_settings);
-=======
-            *s3_configuration.client, s3_configuration.url, query, virtual_block,
-            local_context, read_keys, s3_configuration.request_settings);
->>>>>>> 0f98ee16
+            local_context, read_keys, configuration.request_settings);
     }
     else
     {
         return std::make_shared<StorageS3Source::KeysIterator>(
-<<<<<<< HEAD
-            *configuration.client, configuration.url.version_id, configuration.keys,
-            configuration.url.bucket, configuration.request_settings, query, virtual_block, local_context,
-            object_infos, read_keys);
-=======
-            *s3_configuration.client, s3_configuration.url.version_id, keys,
-            s3_configuration.url.bucket, s3_configuration.request_settings, query,
+            *configuration.client, configuration.url.version_id, keys,
+            configuration.url.bucket, configuration.request_settings, query,
             virtual_block, local_context, read_keys);
->>>>>>> 0f98ee16
     }
 }
 
@@ -1032,23 +1006,11 @@
     size_t max_block_size,
     size_t num_streams)
 {
-<<<<<<< HEAD
+    auto query_configuration = copyAndUpdateConfiguration();
+
     if (partition_by && configuration.withWildcard())
         throw Exception(ErrorCodes::NOT_IMPLEMENTED, "Reading from a partitioned S3 storage is not implemented yet");
 
-    updateConfigurationIfChanged(local_context);
-
-=======
-    auto query_s3_configuration = copyAndUpdateConfiguration(local_context, s3_configuration);
-
-    bool has_wildcards =
-        query_s3_configuration.url.bucket.find(PARTITION_ID_WILDCARD) != String::npos
-        || keys.back().find(PARTITION_ID_WILDCARD) != String::npos;
-
-    if (partition_by && has_wildcards)
-        throw Exception(ErrorCodes::NOT_IMPLEMENTED, "Reading from a partitioned S3 storage is not implemented yet");
-
->>>>>>> 0f98ee16
     Pipes pipes;
 
     std::unordered_set<String> column_names_set(column_names.begin(), column_names.end());
@@ -1061,17 +1023,7 @@
     }
 
     std::shared_ptr<StorageS3Source::IIterator> iterator_wrapper = createFileIterator(
-<<<<<<< HEAD
-        configuration,
-=======
-        query_s3_configuration,
-        keys,
-        is_key_with_globs,
->>>>>>> 0f98ee16
-        distributed_processing,
-        local_context,
-        query_info.query,
-        virtual_block);
+        query_configuration, distributed_processing, local_context, query_info.query, virtual_block);
 
     ColumnsDescription columns_description;
     Block block_for_format;
@@ -1101,26 +1053,18 @@
     {
         pipes.emplace_back(std::make_shared<StorageS3Source>(
             requested_virtual_columns,
-            configuration.format,
+            query_configuration.format,
             getName(),
             block_for_format,
             local_context,
             format_settings,
             columns_description,
             max_block_size,
-<<<<<<< HEAD
-            configuration.request_settings,
-            configuration.compression_method,
-            configuration.client,
-            configuration.url.bucket,
-            configuration.url.version_id,
-=======
-            query_s3_configuration.request_settings,
-            compression_method,
-            query_s3_configuration.client,
-            query_s3_configuration.url.bucket,
-            query_s3_configuration.url.version_id,
->>>>>>> 0f98ee16
+            query_configuration.request_settings,
+            query_configuration.compression_method,
+            query_configuration.client,
+            query_configuration.url.bucket,
+            query_configuration.url.version_id,
             iterator_wrapper,
             max_download_threads));
     }
@@ -1133,18 +1077,10 @@
 
 SinkToStoragePtr StorageS3::write(const ASTPtr & query, const StorageMetadataPtr & metadata_snapshot, ContextPtr local_context)
 {
-<<<<<<< HEAD
-    updateConfigurationIfChanged(local_context);
+    auto query_configuration = copyAndUpdateConfiguration(local_context);
 
     auto sample_block = metadata_snapshot->getSampleBlock();
     auto chosen_compression_method = chooseCompressionMethod(configuration.keys.back(), configuration.compression_method);
-=======
-    auto query_s3_configuration = copyAndUpdateConfiguration(local_context, s3_configuration);
-
-    auto sample_block = metadata_snapshot->getSampleBlock();
-    auto chosen_compression_method = chooseCompressionMethod(keys.back(), compression_method);
-    bool has_wildcards = query_s3_configuration.url.bucket.find(PARTITION_ID_WILDCARD) != String::npos || keys.back().find(PARTITION_ID_WILDCARD) != String::npos;
->>>>>>> 0f98ee16
     auto insert_query = std::dynamic_pointer_cast<ASTInsertQuery>(query);
 
     auto partition_by_ast = insert_query ? (insert_query->partition_by ? insert_query->partition_by : partition_by) : nullptr;
@@ -1159,33 +1095,19 @@
             local_context,
             format_settings,
             chosen_compression_method,
-<<<<<<< HEAD
-            configuration,
-            configuration.url.bucket,
-            configuration.keys.back());
-=======
-            query_s3_configuration,
-            query_s3_configuration.url.bucket,
-            keys.back());
->>>>>>> 0f98ee16
+            query_configuration,
+            query_configuration.url.bucket,
+            query_configuration.keys.back());
     }
     else
     {
         if (configuration.withGlobs())
             throw Exception(ErrorCodes::DATABASE_ACCESS_DENIED,
-<<<<<<< HEAD
-                            "S3 key '{}' contains globs, so the table is in readonly mode", configuration.url.key);
+                            "S3 key '{}' contains globs, so the table is in readonly mode", query_configuration.url.key);
 
         bool truncate_in_insert = local_context->getSettingsRef().s3_truncate_on_insert;
 
-        if (!truncate_in_insert && S3::objectExists(*configuration.client, configuration.url.bucket, configuration.keys.back(), configuration.url.version_id, configuration.request_settings))
-=======
-                            "S3 key '{}' contains globs, so the table is in readonly mode", query_s3_configuration.url.key);
-
-        bool truncate_in_insert = local_context->getSettingsRef().s3_truncate_on_insert;
-
-        if (!truncate_in_insert && S3::objectExists(*query_s3_configuration.client, query_s3_configuration.url.bucket, keys.back(), query_s3_configuration.url.version_id, query_s3_configuration.request_settings))
->>>>>>> 0f98ee16
+        if (!truncate_in_insert && S3::objectExists(*query_configuration.client, query_configuration.url.bucket, query_configuration.keys.back(), query_configuration.url.version_id, query_configuration.request_settings))
         {
             if (local_context->getSettingsRef().s3_create_new_file_on_insert)
             {
@@ -1198,32 +1120,18 @@
                     new_key = first_key.substr(0, pos) + "." + std::to_string(index) + (pos == std::string::npos ? "" : first_key.substr(pos));
                     ++index;
                 }
-<<<<<<< HEAD
-                while (S3::objectExists(*configuration.client, configuration.url.bucket, new_key, configuration.url.version_id, configuration.request_settings));
-                configuration.keys.push_back(new_key);
-=======
-                while (S3::objectExists(*query_s3_configuration.client, query_s3_configuration.url.bucket, new_key, query_s3_configuration.url.version_id, query_s3_configuration.request_settings));
+                while (S3::objectExists(*query_configuration.client, query_configuration.url.bucket, new_key, query_configuration.url.version_id, query_configuration.request_settings));
                 keys.push_back(new_key);
->>>>>>> 0f98ee16
             }
             else
             {
                 throw Exception(
-<<<<<<< HEAD
                     ErrorCodes::BAD_ARGUMENTS,
                     "Object in bucket {} with key {} already exists. "
                     "If you want to overwrite it, enable setting s3_truncate_on_insert, if you "
                     "want to create a new file on each insert, enable setting s3_create_new_file_on_insert",
-                    configuration.url.bucket, configuration.keys.back());
+                    query_configuration.url.bucket, query_configuration.keys.back());
             }
-=======
-                                ErrorCodes::BAD_ARGUMENTS,
-                                "Object in bucket {} with key {} already exists. "
-                                "If you want to overwrite it, enable setting s3_truncate_on_insert, if you "
-                                "want to create a new file on each insert, enable setting s3_create_new_file_on_insert",
-                                query_s3_configuration.url.bucket,
-                                keys.back());
->>>>>>> 0f98ee16
         }
 
         return std::make_shared<StorageS3Sink>(
@@ -1232,37 +1140,23 @@
             local_context,
             format_settings,
             chosen_compression_method,
-<<<<<<< HEAD
-            configuration,
-            configuration.url.bucket,
-            configuration.keys.back());
-=======
-            query_s3_configuration,
-            query_s3_configuration.url.bucket,
-            keys.back());
->>>>>>> 0f98ee16
+            query_configuration,
+            query_configuration.url.bucket,
+            query_configuration.keys.back());
     }
 }
 
 void StorageS3::truncate(const ASTPtr & /* query */, const StorageMetadataPtr &, ContextPtr local_context, TableExclusiveLockHolder &)
 {
-<<<<<<< HEAD
-    updateConfigurationIfChanged(local_context);
+    auto query_configuration = copyAndUpdateConfiguration(local_context);
 
     if (configuration.withGlobs())
     {
         throw Exception(
             ErrorCodes::DATABASE_ACCESS_DENIED,
             "S3 key '{}' contains globs, so the table is in readonly mode",
-            configuration.url.key);
-    }
-=======
-    auto query_s3_configuration = copyAndUpdateConfiguration(local_context, s3_configuration);
-
-    if (is_key_with_globs)
-        throw Exception(ErrorCodes::DATABASE_ACCESS_DENIED,
-                            "S3 key '{}' contains globs, so the table is in readonly mode", query_s3_configuration.url.key);
->>>>>>> 0f98ee16
+            query_configuration.url.key);
+    }
 
     Aws::S3::Model::Delete delkeys;
 
@@ -1275,17 +1169,10 @@
 
     ProfileEvents::increment(ProfileEvents::S3DeleteObjects);
     S3::DeleteObjectsRequest request;
-<<<<<<< HEAD
-    request.SetBucket(configuration.url.bucket);
+    request.SetBucket(query_configuration.url.bucket);
     request.SetDelete(delkeys);
 
-    auto response = configuration.client->DeleteObjects(request);
-=======
-    request.SetBucket(query_s3_configuration.url.bucket);
-    request.SetDelete(delkeys);
-
-    auto response = query_s3_configuration.client->DeleteObjects(request);
->>>>>>> 0f98ee16
+    auto response = query_configuration.client->DeleteObjects(request);
     if (!response.IsSuccess())
     {
         const auto & err = response.GetError();
@@ -1296,16 +1183,14 @@
         LOG_WARNING(&Poco::Logger::get("StorageS3"), "Failed to delete {}, error: {}", error.GetKey(), error.GetMessage());
 }
 
-void StorageS3::updateConfigurationIfChanged(ContextPtr local_context)
-{
-    configuration.update(local_context);
-}
-
-<<<<<<< HEAD
+StorageS3::Configuration StorageS3::copyAndUpdateConfiguration(ContextPtr local_context)
+{
+    Configuration copy{configuration};
+    copy.update(local_context);
+    return copy;
+}
+
 void StorageS3::useConfiguration(const Configuration & new_configuration)
-=======
-StorageS3::Configuration StorageS3::copyAndUpdateConfiguration(ContextPtr local_context, const StorageS3::Configuration & configuration)
->>>>>>> 0f98ee16
 {
     configuration = new_configuration;
 }
@@ -1510,15 +1395,8 @@
     const std::optional<FormatSettings> & format_settings,
     ContextPtr ctx)
 {
-<<<<<<< HEAD
     configuration.update(ctx);
     return getTableStructureFromDataImpl(configuration, format_settings, ctx, object_infos);
-=======
-    auto query_s3_configuration = copyAndUpdateConfiguration(ctx, configuration);
-    return getTableStructureFromDataImpl(
-        query_s3_configuration.format, query_s3_configuration, query_s3_configuration.compression_method,
-        query_s3_configuration.url.key.find_first_of("*?{") != std::string::npos, format_settings, ctx);
->>>>>>> 0f98ee16
 }
 
 ColumnsDescription StorageS3::getTableStructureFromDataImpl(
@@ -1528,26 +1406,12 @@
 {
     KeysWithInfo read_keys;
 
-    auto file_iterator = createFileIterator(
-<<<<<<< HEAD
-        configuration, false, ctx, nullptr, {}, object_infos, &read_keys);
-=======
-        s3_configuration,
-        {s3_configuration.url.key},
-        is_key_with_globs,
-        false,
-        ctx, nullptr,
-        {}, &read_keys);
->>>>>>> 0f98ee16
+    auto file_iterator = createFileIterator(configuration, false, ctx, nullptr, {}, object_infos, &read_keys);
 
     std::optional<ColumnsDescription> columns_from_cache;
     size_t prev_read_keys_size = read_keys.size();
     if (ctx->getSettingsRef().schema_inference_use_cache_for_s3)
-<<<<<<< HEAD
         columns_from_cache = tryGetColumnsFromCache(read_keys.begin(), read_keys.end(), configuration, object_infos, format_settings, ctx);
-=======
-        columns_from_cache = tryGetColumnsFromCache(read_keys.begin(), read_keys.end(), s3_configuration, format, format_settings, ctx);
->>>>>>> 0f98ee16
 
     ReadBufferIterator read_buffer_iterator = [&, first = true](ColumnsDescription & cached_columns) mutable -> std::unique_ptr<ReadBuffer>
     {
@@ -1567,12 +1431,7 @@
         /// S3 file iterator could get new keys after new iteration, check them in schema cache.
         if (ctx->getSettingsRef().schema_inference_use_cache_for_s3 && read_keys.size() > prev_read_keys_size)
         {
-<<<<<<< HEAD
-            columns_from_cache = tryGetColumnsFromCache(
-                read_keys.begin() + prev_read_keys_size, read_keys.end(), configuration, object_infos, format_settings, ctx);
-=======
-            columns_from_cache = tryGetColumnsFromCache(read_keys.begin() + prev_read_keys_size, read_keys.end(), s3_configuration, format, format_settings, ctx);
->>>>>>> 0f98ee16
+            columns_from_cache = tryGetColumnsFromCache(read_keys.begin() + prev_read_keys_size, read_keys.end(), configuration, format_settings, ctx);
             prev_read_keys_size = read_keys.size();
             if (columns_from_cache)
             {
@@ -1693,29 +1552,17 @@
 }
 
 std::optional<ColumnsDescription> StorageS3::tryGetColumnsFromCache(
-<<<<<<< HEAD
-    const Strings::const_iterator & begin,
-    const Strings::const_iterator & end,
-    const Configuration & configuration,
-    ObjectInfos * object_infos,
-=======
     const KeysWithInfo::const_iterator & begin,
     const KeysWithInfo::const_iterator & end,
-    const Configuration & s3_configuration,
+    const Configuration & configuration,
     const String & format_name,
->>>>>>> 0f98ee16
     const std::optional<FormatSettings> & format_settings,
     const ContextPtr & ctx)
 {
     auto & schema_cache = getSchemaCache(ctx);
     for (auto it = begin; it < end; ++it)
     {
-<<<<<<< HEAD
-        String path = fs::path(configuration.url.bucket) / *it;
-        auto get_last_mod_time = [&]() -> std::optional<time_t>
-=======
         auto get_last_mod_time = [&]
->>>>>>> 0f98ee16
         {
             time_t last_modification_time = 0;
             if (it->info)
@@ -1727,37 +1574,23 @@
                 /// Note that in case of exception in getObjectInfo returned info will be empty,
                 /// but schema cache will handle this case and won't return columns from cache
                 /// because we can't say that it's valid without last modification time.
-<<<<<<< HEAD
-                info = S3::getObjectInfo(
-                    *configuration.client, configuration.url.bucket, *it, configuration.url.version_id,
-                    configuration.request_settings, {}, {}, /* throw_on_error= */ false);
-
-                if (object_infos)
-                    (*object_infos)[path] = info;
-=======
                 last_modification_time = S3::getObjectInfo(
-                    *s3_configuration.client,
+                    *configuration.client,
                     s3_configuration.url.bucket,
                     it->key,
-                    s3_configuration.url.version_id,
-                    s3_configuration.request_settings,
+                    configuration.url.version_id,
+                    configuration.request_settings,
                     /*with_metadata=*/ false,
                     /*for_disk_s3=*/ false,
                     /*throw_on_error= */ false).last_modification_time;
->>>>>>> 0f98ee16
             }
 
             return last_modification_time ? std::make_optional(last_modification_time) : std::nullopt;
         };
 
-<<<<<<< HEAD
+        String path = fs::path(configuration.url.bucket) / it->key;
         String source = fs::path(configuration.url.uri.getHost() + std::to_string(configuration.url.uri.getPort())) / path;
-        auto cache_key = getKeyForSchemaCache(source, configuration.format, format_settings, ctx);
-=======
-        String path = fs::path(s3_configuration.url.bucket) / it->key;
-        String source = fs::path(s3_configuration.url.uri.getHost() + std::to_string(s3_configuration.url.uri.getPort())) / path;
         auto cache_key = getKeyForSchemaCache(source, format_name, format_settings, ctx);
->>>>>>> 0f98ee16
         auto columns = schema_cache.tryGet(cache_key, get_last_mod_time);
         if (columns)
             return columns;
@@ -1767,13 +1600,8 @@
 }
 
 void StorageS3::addColumnsToCache(
-<<<<<<< HEAD
-    const Strings & keys,
+    const KeysWithInfo & keys,
     const Configuration & configuration,
-=======
-    const KeysWithInfo & keys,
-    const Configuration & s3_configuration,
->>>>>>> 0f98ee16
     const ColumnsDescription & columns,
     const String & format_name,
     const std::optional<FormatSettings> & format_settings,
