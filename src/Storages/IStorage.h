--- conflicted
+++ resolved
@@ -159,16 +159,14 @@
     /// Returns true if the storage supports reading of subcolumns of complex types.
     virtual bool supportsSubcolumns() const { return false; }
 
-<<<<<<< HEAD
     /// Returns true if the storage supports transactions for SELECT, INSERT and ALTER queries.
     /// Storage may throw an exception later if some query kind is not fully supported.
     /// This method can return true for readonly engines that return the same rows for reading (such as SystemNumbers)
     virtual bool supportsTransactions() const { return false; }
-=======
+
     /// Returns true if the storage supports storing of dynamic subcolumns.
     /// For now it makes sense only for data type Object.
     virtual bool supportsDynamicSubcolumns() const { return false; }
->>>>>>> 344d6c6d
 
     /// Requires squashing small blocks to large for optimal storage.
     /// This is true for most storages that store data on disk.
