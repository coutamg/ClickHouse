#include <Core/Defines.h>

#include "Common/hex.h"
#include <Common/Macros.h>
#include <Common/StringUtils/StringUtils.h>
#include <Common/ZooKeeper/KeeperException.h>
#include <Common/ZooKeeper/Types.h>
#include <Common/escapeForFileName.h>
#include <Common/formatReadable.h>
#include <Common/thread_local_rng.h>
#include <Common/typeid_cast.h>

#include <base/sort.h>

#include <Storages/AlterCommands.h>
#include <Storages/PartitionCommands.h>
#include <Storages/ColumnsDescription.h>
#include <Storages/StorageReplicatedMergeTree.h>
#include <Storages/MergeTree/IMergeTreeDataPart.h>
#include <Storages/MergeTree/MergeList.h>
#include <Storages/MergeTree/MergeTreeBackgroundExecutor.h>
#include <Storages/MergeTree/MergedBlockOutputStream.h>
#include <Storages/MergeTree/PinnedPartUUIDs.h>
#include <Storages/MergeTree/ReplicatedMergeTreeTableMetadata.h>
#include <Storages/MergeTree/ReplicatedMergeTreeSink.h>
#include <Storages/MergeTree/ReplicatedMergeTreeQuorumEntry.h>
#include <Storages/MergeTree/ReplicatedMergeTreeMutationEntry.h>
#include <Storages/MergeTree/ReplicatedMergeTreeAddress.h>
#include <Storages/MergeTree/ReplicatedMergeTreeQuorumAddedParts.h>
#include <Storages/MergeTree/ReplicatedMergeTreePartHeader.h>
#include <Storages/MergeTree/MergeFromLogEntryTask.h>
#include <Storages/MergeTree/MutateFromLogEntryTask.h>
#include <Storages/VirtualColumnUtils.h>
#include <Storages/MergeTree/MergeTreeReaderCompact.h>
#include <Storages/MergeTree/LeaderElection.h>
#include <Storages/MergeTree/ZeroCopyLock.h>


#include <Databases/DatabaseOnDisk.h>

#include <Parsers/formatAST.h>
#include <Parsers/parseQuery.h>
#include <Parsers/ASTDropQuery.h>
#include <Parsers/ASTFunction.h>
#include <Parsers/ASTOptimizeQuery.h>
#include <Parsers/ASTLiteral.h>
#include <Parsers/queryToString.h>
#include <Parsers/ASTCheckQuery.h>
#include <Parsers/ExpressionListParsers.h>

#include <Processors/QueryPlan/QueryPlan.h>
#include <Processors/Sources/RemoteSource.h>
#include <Processors/QueryPlan/BuildQueryPipelineSettings.h>
#include <Processors/QueryPlan/Optimizations/QueryPlanOptimizationSettings.h>
#include <Processors/QueryPlan/ReadFromPreparedSource.h>

#include <IO/ReadBufferFromString.h>
#include <IO/Operators.h>
#include <IO/ConnectionTimeouts.h>
#include <IO/ConnectionTimeoutsContext.h>

#include <Interpreters/InterpreterAlterQuery.h>
#include <Interpreters/PartLog.h>
#include <Interpreters/Context.h>
#include <Interpreters/DDLTask.h>
#include <Interpreters/InterserverCredentials.h>
#include <Interpreters/SelectQueryOptions.h>
#include <Interpreters/InterpreterSelectQuery.h>

#include <Poco/DirectoryIterator.h>

#include <base/scope_guard.h>
#include <base/scope_guard_safe.h>

#include <boost/algorithm/string/join.hpp>
#include <boost/algorithm/string/replace.hpp>

#include <algorithm>
#include <ctime>
#include <filesystem>
#include <iterator>
#include <numeric>
#include <thread>
#include <future>

namespace fs = std::filesystem;

namespace ProfileEvents
{
    extern const Event ReplicatedPartFailedFetches;
    extern const Event ReplicatedPartFetchesOfMerged;
    extern const Event ObsoleteReplicatedParts;
    extern const Event ReplicatedPartFetches;
    extern const Event CreatedLogEntryForMerge;
    extern const Event NotCreatedLogEntryForMerge;
    extern const Event CreatedLogEntryForMutation;
    extern const Event NotCreatedLogEntryForMutation;
}

namespace CurrentMetrics
{
    extern const Metric BackgroundFetchesPoolTask;
}

namespace DB
{

namespace ErrorCodes
{
    extern const int CANNOT_READ_ALL_DATA;
    extern const int NOT_IMPLEMENTED;
    extern const int NO_ZOOKEEPER;
    extern const int INCORRECT_DATA;
    extern const int INCOMPATIBLE_COLUMNS;
    extern const int REPLICA_IS_ALREADY_EXIST;
    extern const int NO_REPLICA_HAS_PART;
    extern const int LOGICAL_ERROR;
    extern const int TOO_MANY_UNEXPECTED_DATA_PARTS;
    extern const int ABORTED;
    extern const int REPLICA_IS_NOT_IN_QUORUM;
    extern const int TABLE_IS_READ_ONLY;
    extern const int NOT_FOUND_NODE;
    extern const int NO_ACTIVE_REPLICAS;
    extern const int NOT_A_LEADER;
    extern const int TABLE_WAS_NOT_DROPPED;
    extern const int PARTITION_ALREADY_EXISTS;
    extern const int TOO_MANY_RETRIES_TO_FETCH_PARTS;
    extern const int RECEIVED_ERROR_FROM_REMOTE_IO_SERVER;
    extern const int PARTITION_DOESNT_EXIST;
    extern const int UNFINISHED;
    extern const int RECEIVED_ERROR_TOO_MANY_REQUESTS;
    extern const int PART_IS_TEMPORARILY_LOCKED;
    extern const int CANNOT_ASSIGN_OPTIMIZE;
    extern const int KEEPER_EXCEPTION;
    extern const int ALL_REPLICAS_LOST;
    extern const int REPLICA_STATUS_CHANGED;
    extern const int CANNOT_ASSIGN_ALTER;
    extern const int DIRECTORY_ALREADY_EXISTS;
    extern const int ILLEGAL_TYPE_OF_ARGUMENT;
    extern const int UNKNOWN_POLICY;
    extern const int NO_SUCH_DATA_PART;
    extern const int INTERSERVER_SCHEME_DOESNT_MATCH;
    extern const int DUPLICATE_DATA_PART;
    extern const int BAD_ARGUMENTS;
    extern const int CONCURRENT_ACCESS_NOT_SUPPORTED;
    extern const int CHECKSUM_DOESNT_MATCH;
}

namespace ActionLocks
{
    extern const StorageActionBlockType PartsMerge;
    extern const StorageActionBlockType PartsFetch;
    extern const StorageActionBlockType PartsSend;
    extern const StorageActionBlockType ReplicationQueue;
    extern const StorageActionBlockType PartsTTLMerge;
    extern const StorageActionBlockType PartsMove;
}


static const auto QUEUE_UPDATE_ERROR_SLEEP_MS        = 1 * 1000;
static const auto MUTATIONS_FINALIZING_SLEEP_MS      = 1 * 1000;
static const auto MUTATIONS_FINALIZING_IDLE_SLEEP_MS = 5 * 1000;

void StorageReplicatedMergeTree::setZooKeeper()
{
    /// Every ReplicatedMergeTree table is using only one ZooKeeper session.
    /// But if several ReplicatedMergeTree tables are using different
    /// ZooKeeper sessions, some queries like ATTACH PARTITION FROM may have
    /// strange effects. So we always use only one session for all tables.
    /// (excluding auxiliary zookeepers)

    std::lock_guard lock(current_zookeeper_mutex);
    if (zookeeper_name == default_zookeeper_name)
    {
        current_zookeeper = getContext()->getZooKeeper();
    }
    else
    {
        current_zookeeper = getContext()->getAuxiliaryZooKeeper(zookeeper_name);
    }
}

zkutil::ZooKeeperPtr StorageReplicatedMergeTree::tryGetZooKeeper() const
{
    std::lock_guard lock(current_zookeeper_mutex);
    return current_zookeeper;
}

zkutil::ZooKeeperPtr StorageReplicatedMergeTree::getZooKeeper() const
{
    auto res = tryGetZooKeeper();
    if (!res)
        throw Exception("Cannot get ZooKeeper", ErrorCodes::NO_ZOOKEEPER);
    return res;
}

zkutil::ZooKeeperPtr StorageReplicatedMergeTree::getZooKeeperAndAssertNotReadonly() const
{
    /// There's a short period of time after connection loss when new session is created,
    /// but replication queue is not reinitialized. We must ensure that table is not readonly anymore
    /// before using new ZooKeeper session to write something (except maybe GET_PART) into replication log.
    auto res = getZooKeeper();
    assertNotReadonly();
    return res;
}

static MergeTreePartInfo makeDummyDropRangeForMovePartitionOrAttachPartitionFrom(const String & partition_id)
{
    /// NOTE We don't have special log entry type for MOVE PARTITION/ATTACH PARTITION FROM,
    /// so we use REPLACE_RANGE with dummy range of one block, which means "attach, not replace".
    /// It's safe to fill drop range for MOVE PARTITION/ATTACH PARTITION FROM with zeros,
    /// because drop range for REPLACE PARTITION must contain at least 2 blocks,
    /// so we can distinguish dummy drop range from any real or virtual part.
    /// But we should never construct such part name, even for virtual part,
    /// because it can be confused with real part <partition>_0_0_0.
    /// TODO get rid of this.

    MergeTreePartInfo drop_range;
    drop_range.partition_id = partition_id;
    drop_range.min_block = 0;
    drop_range.max_block = 0;
    drop_range.level = 0;
    drop_range.mutation = 0;
    return drop_range;
}

StorageReplicatedMergeTree::StorageReplicatedMergeTree(
    const String & zookeeper_path_,
    const String & replica_name_,
    bool attach,
    const StorageID & table_id_,
    const String & relative_data_path_,
    const StorageInMemoryMetadata & metadata_,
    ContextMutablePtr context_,
    const String & date_column_name,
    const MergingParams & merging_params_,
    std::unique_ptr<MergeTreeSettings> settings_,
    bool has_force_restore_data_flag,
    bool allow_renaming_)
    : MergeTreeData(table_id_,
                    relative_data_path_,
                    metadata_,
                    context_,
                    date_column_name,
                    merging_params_,
                    std::move(settings_),
                    true,                   /// require_part_metadata
                    attach,
                    [this] (const std::string & name) { enqueuePartForCheck(name); })
    , zookeeper_name(zkutil::extractZooKeeperName(zookeeper_path_))
    , zookeeper_path(zkutil::extractZooKeeperPath(zookeeper_path_, /* check_starts_with_slash */ !attach, log))
    , replica_name(replica_name_)
    , replica_path(fs::path(zookeeper_path) / "replicas" / replica_name_)
    , reader(*this)
    , writer(*this)
    , merger_mutator(*this,
        getContext()->getSettingsRef().background_merges_mutations_concurrency_ratio *
        getContext()->getSettingsRef().background_pool_size)
    , merge_strategy_picker(*this)
    , queue(*this, merge_strategy_picker)
    , fetcher(*this)
    , cleanup_thread(*this)
    , part_check_thread(*this)
    , restarting_thread(*this)
    , part_moves_between_shards_orchestrator(*this)
    , allow_renaming(allow_renaming_)
    , replicated_fetches_pool_size(getContext()->getSettingsRef().background_fetches_pool_size)
    , replicated_fetches_throttler(std::make_shared<Throttler>(getSettings()->max_replicated_fetches_network_bandwidth, getContext()->getReplicatedFetchesThrottler()))
    , replicated_sends_throttler(std::make_shared<Throttler>(getSettings()->max_replicated_sends_network_bandwidth, getContext()->getReplicatedSendsThrottler()))
{
    queue_updating_task = getContext()->getSchedulePool().createTask(
        getStorageID().getFullTableName() + " (StorageReplicatedMergeTree::queueUpdatingTask)", [this]{ queueUpdatingTask(); });

    mutations_updating_task = getContext()->getSchedulePool().createTask(
        getStorageID().getFullTableName() + " (StorageReplicatedMergeTree::mutationsUpdatingTask)", [this]{ mutationsUpdatingTask(); });

    merge_selecting_task = getContext()->getSchedulePool().createTask(
        getStorageID().getFullTableName() + " (StorageReplicatedMergeTree::mergeSelectingTask)", [this] { mergeSelectingTask(); });

    /// Will be activated if we win leader election.
    merge_selecting_task->deactivate();

    mutations_finalizing_task = getContext()->getSchedulePool().createTask(
        getStorageID().getFullTableName() + " (StorageReplicatedMergeTree::mutationsFinalizingTask)", [this] { mutationsFinalizingTask(); });

    if (getContext()->hasZooKeeper() || getContext()->hasAuxiliaryZooKeeper(zookeeper_name))
    {
        /// It's possible for getZooKeeper() to timeout if  zookeeper host(s) can't
        /// be reached. In such cases Poco::Exception is thrown after a connection
        /// timeout - refer to src/Common/ZooKeeper/ZooKeeperImpl.cpp:866 for more info.
        ///
        /// Side effect of this is that the CreateQuery gets interrupted and it exits.
        /// But the data Directories for the tables being created aren't cleaned up.
        /// This unclean state will hinder table creation on any retries and will
        /// complain that the Directory for table already exists.
        ///
        /// To achieve a clean state on failed table creations, catch this error and
        /// call dropIfEmpty() method only if the operation isn't ATTACH then proceed
        /// throwing the exception. Without this, the Directory for the tables need
        /// to be manually deleted before retrying the CreateQuery.
        try
        {
            if (zookeeper_name == default_zookeeper_name)
            {
                current_zookeeper = getContext()->getZooKeeper();
            }
            else
            {
                current_zookeeper = getContext()->getAuxiliaryZooKeeper(zookeeper_name);
            }
        }
        catch (...)
        {
            if (!attach)
                dropIfEmpty();
            throw;
        }
    }

    bool skip_sanity_checks = false;

    if (current_zookeeper && current_zookeeper->exists(replica_path + "/flags/force_restore_data"))
    {
        skip_sanity_checks = true;
        current_zookeeper->remove(replica_path + "/flags/force_restore_data");

        LOG_WARNING(log, "Skipping the limits on severity of changes to data parts and columns (flag {}/flags/force_restore_data).", replica_path);
    }
    else if (has_force_restore_data_flag)
    {
        skip_sanity_checks = true;

        LOG_WARNING(log, "Skipping the limits on severity of changes to data parts and columns (flag force_restore_data).");
    }

    loadDataParts(skip_sanity_checks);

    if (!current_zookeeper)
    {
        if (!attach)
        {
            dropIfEmpty();
            throw Exception("Can't create replicated table without ZooKeeper", ErrorCodes::NO_ZOOKEEPER);
        }

        /// Do not activate the replica. It will be readonly.
        LOG_ERROR(log, "No ZooKeeper: table will be in readonly mode.");
        has_metadata_in_zookeeper = std::nullopt;
        return;
    }

    if (attach && !current_zookeeper->exists(zookeeper_path + "/metadata"))
    {
        LOG_WARNING(log, "No metadata in ZooKeeper for {}: table will be in readonly mode.", zookeeper_path);
        has_metadata_in_zookeeper = false;
        return;
    }

    auto metadata_snapshot = getInMemoryMetadataPtr();

    /// May it be ZK lost not the whole root, so the upper check passed, but only the /replicas/replica
    /// folder.
    if (attach && !current_zookeeper->exists(replica_path))
    {
        LOG_WARNING(log, "No metadata in ZooKeeper for {}: table will be in readonly mode", replica_path);
        has_metadata_in_zookeeper = false;
        return;
    }

    has_metadata_in_zookeeper = true;

    if (!attach)
    {
        if (!getDataPartsForInternalUsage().empty())
            throw Exception("Data directory for table already contains data parts"
                " - probably it was unclean DROP table or manual intervention."
                " You must either clear directory by hand or use ATTACH TABLE"
                " instead of CREATE TABLE if you need to use that parts.", ErrorCodes::INCORRECT_DATA);

        try
        {
            bool is_first_replica = createTableIfNotExists(metadata_snapshot);

            try
            {
                /// NOTE If it's the first replica, these requests to ZooKeeper look redundant, we already know everything.

                /// We have to check granularity on other replicas. If it's fixed we
                /// must create our new replica with fixed granularity and store this
                /// information in /replica/metadata.
                other_replicas_fixed_granularity = checkFixedGranularityInZookeeper();

                checkTableStructure(zookeeper_path, metadata_snapshot);

                Coordination::Stat metadata_stat;
                current_zookeeper->get(zookeeper_path + "/metadata", &metadata_stat);
                metadata_version = metadata_stat.version;
            }
            catch (Coordination::Exception & e)
            {
                if (!is_first_replica && e.code == Coordination::Error::ZNONODE)
                    throw Exception("Table " + zookeeper_path + " was suddenly removed.", ErrorCodes::ALL_REPLICAS_LOST);
                else
                    throw;
            }

            if (!is_first_replica)
                createReplica(metadata_snapshot);
        }
        catch (...)
        {
            /// If replica was not created, rollback creation of data directory.
            dropIfEmpty();
            throw;
        }
    }
    else
    {
        /// In old tables this node may missing or be empty
        String replica_metadata;
        const bool replica_metadata_exists = current_zookeeper->tryGet(replica_path + "/metadata", replica_metadata);

        if (!replica_metadata_exists || replica_metadata.empty())
        {
            /// We have to check shared node granularity before we create ours.
            other_replicas_fixed_granularity = checkFixedGranularityInZookeeper();

            ReplicatedMergeTreeTableMetadata current_metadata(*this, metadata_snapshot);

            current_zookeeper->createOrUpdate(replica_path + "/metadata", current_metadata.toString(),
                zkutil::CreateMode::Persistent);
        }

        checkTableStructure(replica_path, metadata_snapshot);
        checkParts(skip_sanity_checks);

        if (current_zookeeper->exists(replica_path + "/metadata_version"))
        {
            metadata_version = parse<int>(current_zookeeper->get(replica_path + "/metadata_version"));
        }
        else
        {
            /// This replica was created with old clickhouse version, so we have
            /// to take version of global node. If somebody will alter our
            /// table, then we will fill /metadata_version node in zookeeper.
            /// Otherwise on the next restart we can again use version from
            /// shared metadata node because it was not changed.
            Coordination::Stat metadata_stat;
            current_zookeeper->get(zookeeper_path + "/metadata", &metadata_stat);
            metadata_version = metadata_stat.version;
        }
        /// Temporary directories contain uninitialized results of Merges or Fetches (after forced restart),
        /// don't allow to reinitialize them, delete each of them immediately.
        clearOldTemporaryDirectories(merger_mutator, 0);
        clearOldWriteAheadLogs();
    }

    createNewZooKeeperNodes();
    syncPinnedPartUUIDs();

    createTableSharedID();
}


bool StorageReplicatedMergeTree::checkFixedGranularityInZookeeper()
{
    auto zookeeper = getZooKeeper();
    String metadata_str = zookeeper->get(zookeeper_path + "/metadata");
    auto metadata_from_zk = ReplicatedMergeTreeTableMetadata::parse(metadata_str);
    return metadata_from_zk.index_granularity_bytes == 0;
}


void StorageReplicatedMergeTree::waitMutationToFinishOnReplicas(
    const Strings & replicas, const String & mutation_id) const
{
    if (replicas.empty())
        return;


    std::set<String> inactive_replicas;
    for (const String & replica : replicas)
    {
        LOG_DEBUG(log, "Waiting for {} to apply mutation {}", replica, mutation_id);
        zkutil::EventPtr wait_event = std::make_shared<Poco::Event>();

        while (!partial_shutdown_called)
        {
            /// Mutation maybe killed or whole replica was deleted.
            /// Wait event will unblock at this moment.
            Coordination::Stat exists_stat;
            if (!getZooKeeper()->exists(fs::path(zookeeper_path) / "mutations" / mutation_id, &exists_stat, wait_event))
            {
                throw Exception(ErrorCodes::UNFINISHED, "Mutation {} was killed, manually removed or table was dropped", mutation_id);
            }

            auto zookeeper = getZooKeeper();
            /// Replica could be inactive.
            if (!zookeeper->exists(fs::path(zookeeper_path) / "replicas" / replica / "is_active"))
            {
                LOG_WARNING(log, "Replica {} is not active during mutation. Mutation will be done asynchronously when replica becomes active.", replica);

                inactive_replicas.emplace(replica);
                break;
            }

            String mutation_pointer = fs::path(zookeeper_path) / "replicas" / replica / "mutation_pointer";
            std::string mutation_pointer_value;
            /// Replica could be removed
            if (!zookeeper->tryGet(mutation_pointer, mutation_pointer_value, nullptr, wait_event))
            {
                LOG_WARNING(log, "Replica {} was removed", replica);
                break;
            }
            else if (mutation_pointer_value >= mutation_id) /// Maybe we already processed more fresh mutation
                break;                                      /// (numbers like 0000000000 and 0000000001)

            /// Replica can become inactive, so wait with timeout and recheck it
            if (wait_event->tryWait(1000))
                continue;

            /// Here we check mutation for errors on local replica. If they happen on this replica
            /// they will happen on each replica, so we can check only in-memory info.
            auto mutation_status = queue.getIncompleteMutationsStatus(mutation_id);
            /// If mutation status is empty, than local replica may just not loaded it into memory.
            if (mutation_status && !mutation_status->latest_fail_reason.empty())
                break;
        }

        /// This replica inactive, don't check anything
        if (!inactive_replicas.empty() && inactive_replicas.count(replica))
            break;

        /// It maybe already removed from zk, but local in-memory mutations
        /// state was not updated.
        if (!getZooKeeper()->exists(fs::path(zookeeper_path) / "mutations" / mutation_id))
        {
            throw Exception(ErrorCodes::UNFINISHED, "Mutation {} was killed, manually removed or table was dropped", mutation_id);
        }

        if (partial_shutdown_called)
            throw Exception("Mutation is not finished because table shutdown was called. It will be done after table restart.",
                ErrorCodes::UNFINISHED);

        /// Replica inactive, don't check mutation status
        if (!inactive_replicas.empty() && inactive_replicas.count(replica))
            continue;

        /// At least we have our current mutation
        std::set<String> mutation_ids;
        mutation_ids.insert(mutation_id);

        /// Here we check mutation for errors or kill on local replica. If they happen on this replica
        /// they will happen on each replica, so we can check only in-memory info.
        auto mutation_status = queue.getIncompleteMutationsStatus(mutation_id, &mutation_ids);
        checkMutationStatus(mutation_status, mutation_ids);
    }

    if (!inactive_replicas.empty())
    {
        throw Exception(ErrorCodes::UNFINISHED,
                        "Mutation is not finished because some replicas are inactive right now: {}. Mutation will be done asynchronously",
                        boost::algorithm::join(inactive_replicas, ", "));
    }
}

void StorageReplicatedMergeTree::createNewZooKeeperNodes()
{
    auto zookeeper = getZooKeeper();

    /// Working with quorum.
    zookeeper->createIfNotExists(zookeeper_path + "/quorum", String());
    zookeeper->createIfNotExists(zookeeper_path + "/quorum/parallel", String());
    zookeeper->createIfNotExists(zookeeper_path + "/quorum/last_part", String());
    zookeeper->createIfNotExists(zookeeper_path + "/quorum/failed_parts", String());

    /// Tracking lag of replicas.
    zookeeper->createIfNotExists(replica_path + "/min_unprocessed_insert_time", String());
    zookeeper->createIfNotExists(replica_path + "/max_processed_insert_time", String());

    /// Mutations
    zookeeper->createIfNotExists(zookeeper_path + "/mutations", String());
    zookeeper->createIfNotExists(replica_path + "/mutation_pointer", String());

    /// Nodes for remote fs zero-copy replication
    const auto settings = getSettings();
    if (settings->allow_remote_fs_zero_copy_replication)
    {
        zookeeper->createIfNotExists(zookeeper_path + "/zero_copy_s3", String());
        zookeeper->createIfNotExists(zookeeper_path + "/zero_copy_s3/shared", String());
        zookeeper->createIfNotExists(zookeeper_path + "/zero_copy_hdfs", String());
        zookeeper->createIfNotExists(zookeeper_path + "/zero_copy_hdfs/shared", String());
    }

    /// Part movement.
    zookeeper->createIfNotExists(zookeeper_path + "/part_moves_shard", String());
    zookeeper->createIfNotExists(zookeeper_path + "/pinned_part_uuids", getPinnedPartUUIDs()->toString());
    /// For ALTER PARTITION with multi-leaders
    zookeeper->createIfNotExists(zookeeper_path + "/alter_partition_version", String());
}


bool StorageReplicatedMergeTree::createTableIfNotExists(const StorageMetadataPtr & metadata_snapshot)
{
    auto zookeeper = getZooKeeper();
    zookeeper->createAncestors(zookeeper_path);

    for (size_t i = 0; i < 1000; ++i)
    {
        /// Invariant: "replicas" does not exist if there is no table or if there are leftovers from incompletely dropped table.
        if (zookeeper->exists(zookeeper_path + "/replicas"))
        {
            LOG_DEBUG(log, "This table {} is already created, will add new replica", zookeeper_path);
            return false;
        }

        /// There are leftovers from incompletely dropped table.
        if (zookeeper->exists(zookeeper_path + "/dropped"))
        {
            /// This condition may happen when the previous drop attempt was not completed
            ///  or when table is dropped by another replica right now.
            /// This is Ok because another replica is definitely going to drop the table.

            LOG_WARNING(log, "Removing leftovers from table {} (this might take several minutes)", zookeeper_path);
            String drop_lock_path = zookeeper_path + "/dropped/lock";
            Coordination::Error code = zookeeper->tryCreate(drop_lock_path, "", zkutil::CreateMode::Ephemeral);

            if (code == Coordination::Error::ZNONODE || code == Coordination::Error::ZNODEEXISTS)
            {
                LOG_WARNING(log, "The leftovers from table {} were removed by another replica", zookeeper_path);
            }
            else if (code != Coordination::Error::ZOK)
            {
                throw Coordination::Exception(code, drop_lock_path);
            }
            else
            {
                auto metadata_drop_lock = zkutil::EphemeralNodeHolder::existing(drop_lock_path, *zookeeper);
                if (!removeTableNodesFromZooKeeper(zookeeper, zookeeper_path, metadata_drop_lock, log))
                {
                    /// Someone is recursively removing table right now, we cannot create new table until old one is removed
                    continue;
                }
            }
        }

        LOG_DEBUG(log, "Creating table {}", zookeeper_path);

        /// We write metadata of table so that the replicas can check table parameters with them.
        String metadata_str = ReplicatedMergeTreeTableMetadata(*this, metadata_snapshot).toString();

        Coordination::Requests ops;
        ops.emplace_back(zkutil::makeCreateRequest(zookeeper_path, "", zkutil::CreateMode::Persistent));

        ops.emplace_back(zkutil::makeCreateRequest(zookeeper_path + "/metadata", metadata_str,
            zkutil::CreateMode::Persistent));
        ops.emplace_back(zkutil::makeCreateRequest(zookeeper_path + "/columns", metadata_snapshot->getColumns().toString(),
            zkutil::CreateMode::Persistent));
        ops.emplace_back(zkutil::makeCreateRequest(zookeeper_path + "/log", "",
            zkutil::CreateMode::Persistent));
        ops.emplace_back(zkutil::makeCreateRequest(zookeeper_path + "/blocks", "",
            zkutil::CreateMode::Persistent));
        ops.emplace_back(zkutil::makeCreateRequest(zookeeper_path + "/block_numbers", "",
            zkutil::CreateMode::Persistent));
        ops.emplace_back(zkutil::makeCreateRequest(zookeeper_path + "/nonincrement_block_numbers", "",
            zkutil::CreateMode::Persistent)); /// /nonincrement_block_numbers dir is unused, but is created nonetheless for backwards compatibility.
        ops.emplace_back(zkutil::makeCreateRequest(zookeeper_path + "/leader_election", "",
            zkutil::CreateMode::Persistent));
        ops.emplace_back(zkutil::makeCreateRequest(zookeeper_path + "/temp", "",
            zkutil::CreateMode::Persistent));
        ops.emplace_back(zkutil::makeCreateRequest(zookeeper_path + "/replicas", "last added replica: " + replica_name,
            zkutil::CreateMode::Persistent));

        /// And create first replica atomically. See also "createReplica" method that is used to create not the first replicas.

        ops.emplace_back(zkutil::makeCreateRequest(replica_path, "",
            zkutil::CreateMode::Persistent));
        ops.emplace_back(zkutil::makeCreateRequest(replica_path + "/host", "",
            zkutil::CreateMode::Persistent));
        ops.emplace_back(zkutil::makeCreateRequest(replica_path + "/log_pointer", "",
            zkutil::CreateMode::Persistent));
        ops.emplace_back(zkutil::makeCreateRequest(replica_path + "/queue", "",
            zkutil::CreateMode::Persistent));
        ops.emplace_back(zkutil::makeCreateRequest(replica_path + "/parts", "",
            zkutil::CreateMode::Persistent));
        ops.emplace_back(zkutil::makeCreateRequest(replica_path + "/flags", "",
            zkutil::CreateMode::Persistent));
        ops.emplace_back(zkutil::makeCreateRequest(replica_path + "/is_lost", "0",
            zkutil::CreateMode::Persistent));
        ops.emplace_back(zkutil::makeCreateRequest(replica_path + "/metadata", metadata_str,
            zkutil::CreateMode::Persistent));
        ops.emplace_back(zkutil::makeCreateRequest(replica_path + "/columns", metadata_snapshot->getColumns().toString(),
            zkutil::CreateMode::Persistent));
        ops.emplace_back(zkutil::makeCreateRequest(replica_path + "/metadata_version", std::to_string(metadata_version),
            zkutil::CreateMode::Persistent));

        Coordination::Responses responses;
        auto code = zookeeper->tryMulti(ops, responses);
        if (code == Coordination::Error::ZNODEEXISTS)
        {
            LOG_WARNING(log, "It looks like the table {} was created by another server at the same moment, will retry", zookeeper_path);
            continue;
        }
        else if (code != Coordination::Error::ZOK)
        {
            zkutil::KeeperMultiException::check(code, ops, responses);
        }

        return true;
    }

    /// Do not use LOGICAL_ERROR code, because it may happen if user has specified wrong zookeeper_path
    throw Exception("Cannot create table, because it is created concurrently every time "
                    "or because of wrong zookeeper_path "
                    "or because of logical error", ErrorCodes::REPLICA_IS_ALREADY_EXIST);
}

void StorageReplicatedMergeTree::createReplica(const StorageMetadataPtr & metadata_snapshot)
{
    auto zookeeper = getZooKeeper();

    LOG_DEBUG(log, "Creating replica {}", replica_path);

    Coordination::Error code;

    do
    {
        Coordination::Stat replicas_stat;
        String replicas_value;

        if (!zookeeper->tryGet(zookeeper_path + "/replicas", replicas_value, &replicas_stat))
            throw Exception(ErrorCodes::ALL_REPLICAS_LOST,
                "Cannot create a replica of the table {}, because the last replica of the table was dropped right now",
                zookeeper_path);

        /// It is not the first replica, we will mark it as "lost", to immediately repair (clone) from existing replica.
        /// By the way, it's possible that the replica will be first, if all previous replicas were removed concurrently.
        const String is_lost_value = replicas_stat.numChildren ? "1" : "0";

        Coordination::Requests ops;
        ops.emplace_back(zkutil::makeCreateRequest(replica_path, "",
            zkutil::CreateMode::Persistent));
        ops.emplace_back(zkutil::makeCreateRequest(replica_path + "/host", "",
            zkutil::CreateMode::Persistent));
        ops.emplace_back(zkutil::makeCreateRequest(replica_path + "/log_pointer", "",
            zkutil::CreateMode::Persistent));
        ops.emplace_back(zkutil::makeCreateRequest(replica_path + "/queue", "",
            zkutil::CreateMode::Persistent));
        ops.emplace_back(zkutil::makeCreateRequest(replica_path + "/parts", "",
            zkutil::CreateMode::Persistent));
        ops.emplace_back(zkutil::makeCreateRequest(replica_path + "/flags", "",
            zkutil::CreateMode::Persistent));
        ops.emplace_back(zkutil::makeCreateRequest(replica_path + "/is_lost", is_lost_value,
            zkutil::CreateMode::Persistent));
        ops.emplace_back(zkutil::makeCreateRequest(replica_path + "/metadata", ReplicatedMergeTreeTableMetadata(*this, metadata_snapshot).toString(),
            zkutil::CreateMode::Persistent));
        ops.emplace_back(zkutil::makeCreateRequest(replica_path + "/columns", metadata_snapshot->getColumns().toString(),
            zkutil::CreateMode::Persistent));
        ops.emplace_back(zkutil::makeCreateRequest(replica_path + "/metadata_version", std::to_string(metadata_version),
            zkutil::CreateMode::Persistent));

        /// Check version of /replicas to see if there are any replicas created at the same moment of time.
        ops.emplace_back(zkutil::makeSetRequest(zookeeper_path + "/replicas", "last added replica: " + replica_name, replicas_stat.version));

        Coordination::Responses responses;
        code = zookeeper->tryMulti(ops, responses);

        switch (code)
        {
            case Coordination::Error::ZNODEEXISTS:
                throw Exception(ErrorCodes::REPLICA_IS_ALREADY_EXIST, "Replica {} already exists", replica_path);
            case Coordination::Error::ZBADVERSION:
                LOG_ERROR(log, "Retrying createReplica(), because some other replicas were created at the same time");
                break;
            case Coordination::Error::ZNONODE:
                throw Exception(ErrorCodes::ALL_REPLICAS_LOST, "Table {} was suddenly removed", zookeeper_path);
            default:
                zkutil::KeeperMultiException::check(code, ops, responses);
        }
    } while (code == Coordination::Error::ZBADVERSION);
}

void StorageReplicatedMergeTree::drop()
{
    /// There is also the case when user has configured ClickHouse to wrong ZooKeeper cluster
    /// or metadata of staled replica were removed manually,
    /// in this case, has_metadata_in_zookeeper = false, and we also permit to drop the table.

    bool maybe_has_metadata_in_zookeeper = !has_metadata_in_zookeeper.has_value() || *has_metadata_in_zookeeper;
    if (maybe_has_metadata_in_zookeeper)
    {
        /// Table can be shut down, restarting thread is not active
        /// and calling StorageReplicatedMergeTree::getZooKeeper()/getAuxiliaryZooKeeper() won't suffice.
        zkutil::ZooKeeperPtr zookeeper;
        if (zookeeper_name == default_zookeeper_name)
            zookeeper = getContext()->getZooKeeper();
        else
            zookeeper = getContext()->getAuxiliaryZooKeeper(zookeeper_name);

        /// If probably there is metadata in ZooKeeper, we don't allow to drop the table.
        if (!zookeeper)
            throw Exception("Can't drop readonly replicated table (need to drop data in ZooKeeper as well)", ErrorCodes::TABLE_IS_READ_ONLY);

        shutdown();
        dropReplica(zookeeper, zookeeper_path, replica_name, log);
    }

    dropAllData();
}

void StorageReplicatedMergeTree::dropReplica(zkutil::ZooKeeperPtr zookeeper, const String & zookeeper_path, const String & replica, Poco::Logger * logger)
{
    if (zookeeper->expired())
        throw Exception("Table was not dropped because ZooKeeper session has expired.", ErrorCodes::TABLE_WAS_NOT_DROPPED);

    auto remote_replica_path = zookeeper_path + "/replicas/" + replica;

    LOG_INFO(logger, "Removing replica {}, marking it as lost", remote_replica_path);
    /// Mark itself lost before removing, because the following recursive removal may fail
    /// and partially dropped replica may be considered as alive one (until someone will mark it lost)
    zookeeper->trySet(remote_replica_path + "/is_lost", "1");

    /// NOTE: we should check for remote_replica_path existence,
    /// since otherwise DROP REPLICA will fail if the replica had been already removed.
    if (!zookeeper->exists(remote_replica_path))
    {
        LOG_INFO(logger, "Removing replica {} does not exist", remote_replica_path);
        return;
    }

    /// Analog of removeRecursive(remote_replica_path)
    /// but it removes "metadata" firstly.
    ///
    /// This will allow to mark table as readonly
    /// and skip any checks of parts between on-disk and in the zookeeper.
    ///
    /// Without this removeRecursive() may remove "parts" first
    /// and on DETACH/ATTACH (or server restart) it will trigger the following error:
    ///
    ///       "The local set of parts of table X doesn't look like the set of parts in ZooKeeper"
    ///
    {
        Strings children = zookeeper->getChildren(remote_replica_path);

        if (std::find(children.begin(), children.end(), "metadata") != children.end())
            zookeeper->remove(fs::path(remote_replica_path) / "metadata");

        for (const auto & child : children)
        {
            if (child != "metadata")
                zookeeper->removeRecursive(fs::path(remote_replica_path) / child);
        }

        zookeeper->remove(remote_replica_path);
    }

    /// It may left some garbage if replica_path subtree are concurrently modified
    if (zookeeper->exists(remote_replica_path))
        LOG_ERROR(logger, "Replica was not completely removed from ZooKeeper, {} still exists and may contain some garbage.", remote_replica_path);

    /// Check that `zookeeper_path` exists: it could have been deleted by another replica after execution of previous line.
    Strings replicas;
    if (Coordination::Error::ZOK != zookeeper->tryGetChildren(zookeeper_path + "/replicas", replicas) || !replicas.empty())
        return;

    LOG_INFO(logger, "{} is the last replica, will remove table", remote_replica_path);

    /** At this moment, another replica can be created and we cannot remove the table.
      * Try to remove /replicas node first. If we successfully removed it,
      * it guarantees that we are the only replica that proceed to remove the table
      * and no new replicas can be created after that moment (it requires the existence of /replicas node).
      * and table cannot be recreated with new /replicas node on another servers while we are removing data,
      * because table creation is executed in single transaction that will conflict with remaining nodes.
      */

    /// Node /dropped works like a lock that protects from concurrent removal of old table and creation of new table.
    /// But recursive removal may fail in the middle of operation leaving some garbage in zookeeper_path, so
    /// we remove it on table creation if there is /dropped node. Creating thread may remove /dropped node created by
    /// removing thread, and it causes race condition if removing thread is not finished yet.
    /// To avoid this we also create ephemeral child before starting recursive removal.
    /// (The existence of child node does not allow to remove parent node).
    Coordination::Requests ops;
    Coordination::Responses responses;
    String drop_lock_path = zookeeper_path + "/dropped/lock";
    ops.emplace_back(zkutil::makeRemoveRequest(zookeeper_path + "/replicas", -1));
    ops.emplace_back(zkutil::makeCreateRequest(zookeeper_path + "/dropped", "", zkutil::CreateMode::Persistent));
    ops.emplace_back(zkutil::makeCreateRequest(drop_lock_path, "", zkutil::CreateMode::Ephemeral));
    Coordination::Error code = zookeeper->tryMulti(ops, responses);

    if (code == Coordination::Error::ZNONODE || code == Coordination::Error::ZNODEEXISTS)
    {
        LOG_WARNING(logger, "Table {} is already started to be removing by another replica right now", remote_replica_path);
    }
    else if (code == Coordination::Error::ZNOTEMPTY)
    {
        LOG_WARNING(logger, "Another replica was suddenly created, will keep the table {}", remote_replica_path);
    }
    else if (code != Coordination::Error::ZOK)
    {
        zkutil::KeeperMultiException::check(code, ops, responses);
    }
    else
    {
        auto metadata_drop_lock = zkutil::EphemeralNodeHolder::existing(drop_lock_path, *zookeeper);
        LOG_INFO(logger, "Removing table {} (this might take several minutes)", zookeeper_path);
        removeTableNodesFromZooKeeper(zookeeper, zookeeper_path, metadata_drop_lock, logger);
    }
}

bool StorageReplicatedMergeTree::removeTableNodesFromZooKeeper(zkutil::ZooKeeperPtr zookeeper,
        const String & zookeeper_path, const zkutil::EphemeralNodeHolder::Ptr & metadata_drop_lock, Poco::Logger * logger)
{
    bool completely_removed = false;
    Strings children;
    Coordination::Error code = zookeeper->tryGetChildren(zookeeper_path, children);
    if (code == Coordination::Error::ZNONODE)
        throw Exception(ErrorCodes::LOGICAL_ERROR, "There is a race condition between creation and removal of replicated table. It's a bug");


    for (const auto & child : children)
        if (child != "dropped")
            zookeeper->tryRemoveRecursive(fs::path(zookeeper_path) / child);

    Coordination::Requests ops;
    Coordination::Responses responses;
    ops.emplace_back(zkutil::makeRemoveRequest(metadata_drop_lock->getPath(), -1));
    ops.emplace_back(zkutil::makeRemoveRequest(fs::path(zookeeper_path) / "dropped", -1));
    ops.emplace_back(zkutil::makeRemoveRequest(zookeeper_path, -1));
    code = zookeeper->tryMulti(ops, responses);

    if (code == Coordination::Error::ZNONODE)
    {
        throw Exception(ErrorCodes::LOGICAL_ERROR, "There is a race condition between creation and removal of replicated table. It's a bug");
    }
    else if (code == Coordination::Error::ZNOTEMPTY)
    {
        LOG_ERROR(logger, "Table was not completely removed from ZooKeeper, {} still exists and may contain some garbage,"
                          "but someone is removing it right now.", zookeeper_path);
    }
    else if (code != Coordination::Error::ZOK)
    {
        /// It is still possible that ZooKeeper session is expired or server is killed in the middle of the delete operation.
        zkutil::KeeperMultiException::check(code, ops, responses);
    }
    else
    {
        metadata_drop_lock->setAlreadyRemoved();
        completely_removed = true;
        LOG_INFO(logger, "Table {} was successfully removed from ZooKeeper", zookeeper_path);
    }

    return completely_removed;
}


/** Verify that list of columns and table storage_settings_ptr match those specified in ZK (/metadata).
  * If not, throw an exception.
  */
void StorageReplicatedMergeTree::checkTableStructure(const String & zookeeper_prefix, const StorageMetadataPtr & metadata_snapshot)
{
    auto zookeeper = getZooKeeper();

    ReplicatedMergeTreeTableMetadata old_metadata(*this, metadata_snapshot);

    Coordination::Stat metadata_stat;
    String metadata_str = zookeeper->get(fs::path(zookeeper_prefix) / "metadata", &metadata_stat);
    auto metadata_from_zk = ReplicatedMergeTreeTableMetadata::parse(metadata_str);
    old_metadata.checkEquals(metadata_from_zk, metadata_snapshot->getColumns(), getContext());

    Coordination::Stat columns_stat;
    auto columns_from_zk = ColumnsDescription::parse(zookeeper->get(fs::path(zookeeper_prefix) / "columns", &columns_stat));

    const ColumnsDescription & old_columns = metadata_snapshot->getColumns();
    if (columns_from_zk != old_columns)
    {
        throw Exception(ErrorCodes::INCOMPATIBLE_COLUMNS,
            "Table columns structure in ZooKeeper is different from local table structure. Local columns:\n"
            "{}\nZookeeper columns:\n{}", old_columns.toString(), columns_from_zk.toString());
    }
}

void StorageReplicatedMergeTree::setTableStructure(
    ColumnsDescription new_columns, const ReplicatedMergeTreeTableMetadata::Diff & metadata_diff)
{
    StorageInMemoryMetadata new_metadata = getInMemoryMetadata();
    StorageInMemoryMetadata old_metadata = getInMemoryMetadata();

    new_metadata.columns = new_columns;

    if (!metadata_diff.empty())
    {
        auto parse_key_expr = [] (const String & key_expr)
        {
            ParserNotEmptyExpressionList parser(false);
            auto new_sorting_key_expr_list = parseQuery(parser, key_expr, 0, DBMS_DEFAULT_MAX_PARSER_DEPTH);

            ASTPtr order_by_ast;
            if (new_sorting_key_expr_list->children.size() == 1)
                order_by_ast = new_sorting_key_expr_list->children[0];
            else
            {
                auto tuple = makeASTFunction("tuple");
                tuple->arguments->children = new_sorting_key_expr_list->children;
                order_by_ast = tuple;
            }
            return order_by_ast;
        };

        if (metadata_diff.sorting_key_changed)
        {
            auto order_by_ast = parse_key_expr(metadata_diff.new_sorting_key);
            auto & sorting_key = new_metadata.sorting_key;
            auto & primary_key = new_metadata.primary_key;

            sorting_key.recalculateWithNewAST(order_by_ast, new_metadata.columns, getContext());

            if (primary_key.definition_ast == nullptr)
            {
                /// Primary and sorting key become independent after this ALTER so we have to
                /// save the old ORDER BY expression as the new primary key.
                auto old_sorting_key_ast = old_metadata.getSortingKey().definition_ast;
                primary_key = KeyDescription::getKeyFromAST(
                    old_sorting_key_ast, new_metadata.columns, getContext());
            }
        }

        if (metadata_diff.sampling_expression_changed)
        {
            if (!metadata_diff.new_sampling_expression.empty())
            {
                auto sample_by_ast = parse_key_expr(metadata_diff.new_sampling_expression);
                new_metadata.sampling_key.recalculateWithNewAST(sample_by_ast, new_metadata.columns, getContext());
            }
            else /// SAMPLE BY was removed
            {
                new_metadata.sampling_key = {};
            }
        }

        if (metadata_diff.skip_indices_changed)
            new_metadata.secondary_indices = IndicesDescription::parse(metadata_diff.new_skip_indices, new_columns, getContext());

        if (metadata_diff.constraints_changed)
            new_metadata.constraints = ConstraintsDescription::parse(metadata_diff.new_constraints);

        if (metadata_diff.projections_changed)
            new_metadata.projections = ProjectionsDescription::parse(metadata_diff.new_projections, new_columns, getContext());

        if (metadata_diff.ttl_table_changed)
        {
            if (!metadata_diff.new_ttl_table.empty())
            {
                ParserTTLExpressionList parser;
                auto ttl_for_table_ast = parseQuery(parser, metadata_diff.new_ttl_table, 0, DBMS_DEFAULT_MAX_PARSER_DEPTH);
                new_metadata.table_ttl = TTLTableDescription::getTTLForTableFromAST(
                    ttl_for_table_ast, new_metadata.columns, getContext(), new_metadata.primary_key);
            }
            else /// TTL was removed
            {
                new_metadata.table_ttl = TTLTableDescription{};
            }
        }
    }

    /// Changes in columns may affect following metadata fields
    new_metadata.column_ttls_by_name.clear();
    for (const auto & [name, ast] : new_metadata.columns.getColumnTTLs())
    {
        auto new_ttl_entry = TTLDescription::getTTLFromAST(ast, new_metadata.columns, getContext(), new_metadata.primary_key);
        new_metadata.column_ttls_by_name[name] = new_ttl_entry;
    }

    if (new_metadata.partition_key.definition_ast != nullptr)
        new_metadata.partition_key.recalculateWithNewColumns(new_metadata.columns, getContext());

    if (!metadata_diff.sorting_key_changed) /// otherwise already updated
        new_metadata.sorting_key.recalculateWithNewColumns(new_metadata.columns, getContext());

    /// Primary key is special, it exists even if not defined
    if (new_metadata.primary_key.definition_ast != nullptr)
    {
        new_metadata.primary_key.recalculateWithNewColumns(new_metadata.columns, getContext());
    }
    else
    {
        new_metadata.primary_key = KeyDescription::getKeyFromAST(new_metadata.sorting_key.definition_ast, new_metadata.columns, getContext());
        new_metadata.primary_key.definition_ast = nullptr;
    }

    if (!metadata_diff.sampling_expression_changed && new_metadata.sampling_key.definition_ast != nullptr)
        new_metadata.sampling_key.recalculateWithNewColumns(new_metadata.columns, getContext());

    if (!metadata_diff.skip_indices_changed) /// otherwise already updated
    {
        for (auto & index : new_metadata.secondary_indices)
            index.recalculateWithNewColumns(new_metadata.columns, getContext());
    }

    if (!metadata_diff.ttl_table_changed && new_metadata.table_ttl.definition_ast != nullptr)
        new_metadata.table_ttl = TTLTableDescription::getTTLForTableFromAST(
            new_metadata.table_ttl.definition_ast, new_metadata.columns, getContext(), new_metadata.primary_key);

    /// Even if the primary/sorting/partition keys didn't change we must reinitialize it
    /// because primary/partition key column types might have changed.
    checkTTLExpressions(new_metadata, old_metadata);
    setProperties(new_metadata, old_metadata);

    auto table_id = getStorageID();
    DatabaseCatalog::instance().getDatabase(table_id.database_name)->alterTable(getContext(), table_id, new_metadata);
}


/** If necessary, restore a part, replica itself adds a record for its receipt.
  * What time should I put for this entry in the queue? Time is taken into account when calculating lag of replica.
  * For these purposes, it makes sense to use creation time of missing part
  *  (that is, in calculating lag, it will be taken into account how old is the part we need to recover).
  */
static time_t tryGetPartCreateTime(zkutil::ZooKeeperPtr & zookeeper, const String & replica_path, const String & part_name)
{
    time_t res = 0;

    /// We get creation time of part, if it still exists (was not merged, for example).
    Coordination::Stat stat;
    String unused;
    if (zookeeper->tryGet(fs::path(replica_path) / "parts" / part_name, unused, &stat))
        res = stat.ctime / 1000;

    return res;
}


void StorageReplicatedMergeTree::checkParts(bool skip_sanity_checks)
{
    auto zookeeper = getZooKeeper();

    Strings expected_parts_vec = zookeeper->getChildren(fs::path(replica_path) / "parts");

    /// Parts in ZK.
    NameSet expected_parts(expected_parts_vec.begin(), expected_parts_vec.end());

    /// There are no PreActive parts at startup.
    auto parts = getDataParts({MergeTreeDataPartState::Active, MergeTreeDataPartState::Outdated});

    /** Local parts that are not in ZK.
      * In very rare cases they may cover missing parts
      * and someone may think that pushing them to zookeeper is good idea.
      * But actually we can't precisely determine that ALL missing parts
      * covered by this unexpected part. So missing parts will be downloaded.
      */
    DataParts unexpected_parts;

    /// Collect unexpected parts
    for (const auto & part : parts)
        if (!expected_parts.count(part->name))
            unexpected_parts.insert(part); /// this parts we will place to detached with ignored_ prefix

    /// Which parts should be taken from other replicas.
    Strings parts_to_fetch;

    for (const String & missing_name : expected_parts)
        if (!getActiveContainingPart(missing_name))
            parts_to_fetch.push_back(missing_name);

    /** To check the adequacy, for the parts that are in the FS, but not in ZK, we will only consider not the most recent parts.
      * Because unexpected new parts usually arise only because they did not have time to enroll in ZK with a rough restart of the server.
      * It also occurs from deduplicated parts that did not have time to retire.
      */
    size_t unexpected_parts_nonnew = 0;
    UInt64 unexpected_parts_nonnew_rows = 0;
    UInt64 unexpected_parts_rows = 0;

    for (const auto & part : unexpected_parts)
    {
        if (part->info.level > 0)
        {
            ++unexpected_parts_nonnew;
            unexpected_parts_nonnew_rows += part->rows_count;
        }

        unexpected_parts_rows += part->rows_count;
    }

    const UInt64 parts_to_fetch_blocks = std::accumulate(parts_to_fetch.cbegin(), parts_to_fetch.cend(), 0,
        [&](UInt64 acc, const String& part_name)
        {
            if (const auto part_info = MergeTreePartInfo::tryParsePartName(part_name, format_version))
                return acc + part_info->getBlocksCount();

            LOG_ERROR(log, "Unexpected part name: {}", part_name);
            return acc;
        });

    /** We can automatically synchronize data,
      *  if the ratio of the total number of errors to the total number of parts (minimum - on the local filesystem or in ZK)
      *  is no more than some threshold (for example 50%).
      *
      * A large ratio of mismatches in the data on the filesystem and the expected data
      *  may indicate a configuration error (the server accidentally connected as a replica not from right shard).
      * In this case, the protection mechanism does not allow the server to start.
      */

    UInt64 total_rows_on_filesystem = 0;
    for (const auto & part : parts)
        total_rows_on_filesystem += part->rows_count;

    const auto storage_settings_ptr = getSettings();
    bool insane = unexpected_parts_rows > total_rows_on_filesystem * storage_settings_ptr->replicated_max_ratio_of_wrong_parts;

    constexpr const char * sanity_report_fmt = "The local set of parts of table {} doesn't look like the set of parts in ZooKeeper: "
                                               "{} rows of {} total rows in filesystem are suspicious. "
                                               "There are {} unexpected parts with {} rows ({} of them is not just-written with {} rows), "
                                               "{} missing parts (with {} blocks).";

    if (insane && !skip_sanity_checks)
    {
        throw Exception(ErrorCodes::TOO_MANY_UNEXPECTED_DATA_PARTS, sanity_report_fmt, getStorageID().getNameForLogs(),
                        formatReadableQuantity(unexpected_parts_rows), formatReadableQuantity(total_rows_on_filesystem),
                        unexpected_parts.size(), unexpected_parts_rows, unexpected_parts_nonnew, unexpected_parts_nonnew_rows,
                        parts_to_fetch.size(), parts_to_fetch_blocks);
    }

    if (unexpected_parts_nonnew_rows > 0)
    {
        LOG_WARNING(log, fmt::runtime(sanity_report_fmt), getStorageID().getNameForLogs(),
                    formatReadableQuantity(unexpected_parts_rows), formatReadableQuantity(total_rows_on_filesystem),
                    unexpected_parts.size(), unexpected_parts_rows, unexpected_parts_nonnew, unexpected_parts_nonnew_rows,
                    parts_to_fetch.size(), parts_to_fetch_blocks);
    }

    /// Add to the queue jobs to pick up the missing parts from other replicas and remove from ZK the information that we have them.
    queue.setBrokenPartsToEnqueueFetchesOnLoading(std::move(parts_to_fetch));

    /// Remove extra local parts.
    for (const DataPartPtr & part : unexpected_parts)
    {
        LOG_ERROR(log, "Renaming unexpected part {} to ignored_{}", part->name, part->name);
        forgetPartAndMoveToDetached(part, "ignored", true);
    }
}


void StorageReplicatedMergeTree::syncPinnedPartUUIDs()
{
    auto zookeeper = getZooKeeper();

    Coordination::Stat stat;
    String s = zookeeper->get(zookeeper_path + "/pinned_part_uuids", &stat);

    std::lock_guard lock(pinned_part_uuids_mutex);

    /// Unsure whether or not this can be called concurrently.
    if (pinned_part_uuids->stat.version < stat.version)
    {
        auto new_pinned_part_uuids = std::make_shared<PinnedPartUUIDs>();
        new_pinned_part_uuids->fromString(s);
        new_pinned_part_uuids->stat = stat;

        pinned_part_uuids = new_pinned_part_uuids;
    }
}

void StorageReplicatedMergeTree::checkPartChecksumsAndAddCommitOps(const zkutil::ZooKeeperPtr & zookeeper,
    const DataPartPtr & part, Coordination::Requests & ops, String part_name, NameSet * absent_replicas_paths)
{
    if (part_name.empty())
        part_name = part->name;

    auto local_part_header = ReplicatedMergeTreePartHeader::fromColumnsAndChecksums(
        part->getColumns(), part->checksums);

    Strings replicas = zookeeper->getChildren(fs::path(zookeeper_path) / "replicas");
    std::shuffle(replicas.begin(), replicas.end(), thread_local_rng);
    bool has_been_already_added = false;

    for (const String & replica : replicas)
    {
        String current_part_path = fs::path(zookeeper_path) / "replicas" / replica / "parts" / part_name;

        String part_zk_str;
        if (!zookeeper->tryGet(current_part_path, part_zk_str))
        {
            if (absent_replicas_paths)
                absent_replicas_paths->emplace(current_part_path);

            continue;
        }

        ReplicatedMergeTreePartHeader replica_part_header;
        if (part_zk_str.empty())
        {
            String columns_str;
            String checksums_str;

            if (zookeeper->tryGet(fs::path(current_part_path) / "columns", columns_str) &&
                zookeeper->tryGet(fs::path(current_part_path) / "checksums", checksums_str))
            {
                replica_part_header = ReplicatedMergeTreePartHeader::fromColumnsAndChecksumsZNodes(columns_str, checksums_str);
            }
            else
            {
                if (zookeeper->exists(current_part_path))
                    throw Exception(ErrorCodes::LOGICAL_ERROR, "Part {} has empty header and does not have columns and checksums. "
                                                               "Looks like a bug.", current_part_path);
                LOG_INFO(log, "Not checking checksums of part {} with replica {} because part was removed from ZooKeeper", part_name, replica);
                continue;
            }
        }
        else
        {
            replica_part_header = ReplicatedMergeTreePartHeader::fromString(part_zk_str);
        }

        if (replica_part_header.getColumnsHash() != local_part_header.getColumnsHash())
        {
            /// Either it's a bug or ZooKeeper contains broken data.
            /// TODO Fix KILL MUTATION and replace CHECKSUM_DOESNT_MATCH with LOGICAL_ERROR
            /// (some replicas may skip killed mutation even if it was executed on other replicas)
            throw Exception(ErrorCodes::CHECKSUM_DOESNT_MATCH, "Part {} from {} has different columns hash", part_name, replica);
        }

        replica_part_header.getChecksums().checkEqual(local_part_header.getChecksums(), true);

        if (replica == replica_name)
            has_been_already_added = true;

        /// If we verify checksums in "sequential manner" (i.e. recheck absence of checksums on other replicas when commit)
        /// then it is enough to verify checksums on at least one replica since checksums on other replicas must be the same.
        if (absent_replicas_paths)
        {
            absent_replicas_paths->clear();
            break;
        }
    }

    if (!has_been_already_added)
    {
        const auto storage_settings_ptr = getSettings();
        String part_path = fs::path(replica_path) / "parts" / part_name;

        if (storage_settings_ptr->use_minimalistic_part_header_in_zookeeper)
        {
            ops.emplace_back(zkutil::makeCreateRequest(
                part_path, local_part_header.toString(), zkutil::CreateMode::Persistent));
        }
        else
        {
            ops.emplace_back(zkutil::makeCreateRequest(
                part_path, "", zkutil::CreateMode::Persistent));
            ops.emplace_back(zkutil::makeCreateRequest(
                fs::path(part_path) / "columns", part->getColumns().toString(), zkutil::CreateMode::Persistent));
            ops.emplace_back(zkutil::makeCreateRequest(
                fs::path(part_path) / "checksums", getChecksumsForZooKeeper(part->checksums), zkutil::CreateMode::Persistent));
        }
    }
    else
    {
        LOG_WARNING(log, "checkPartAndAddToZooKeeper: node {} already exists. Will not commit any nodes.",
                    (fs::path(replica_path) / "parts" / part_name).string());
    }
}

MergeTreeData::DataPartsVector StorageReplicatedMergeTree::checkPartChecksumsAndCommit(Transaction & transaction,
    const DataPartPtr & part)
{
    auto zookeeper = getZooKeeper();

    while (true)
    {
        Coordination::Requests ops;
        NameSet absent_part_paths_on_replicas;

        /// Checksums are checked here and `ops` is filled. In fact, the part is added to ZK just below, when executing `multi`.
        checkPartChecksumsAndAddCommitOps(zookeeper, part, ops, part->name, &absent_part_paths_on_replicas);

        /// Do not commit if the part is obsolete, we have just briefly checked its checksums
        if (transaction.isEmpty())
            return {};

        /// Will check that the part did not suddenly appear on skipped replicas
        if (!absent_part_paths_on_replicas.empty())
        {
            Coordination::Requests new_ops;
            for (const String & part_path : absent_part_paths_on_replicas)
            {
                /// NOTE Create request may fail with ZNONODE if replica is being dropped, we will throw an exception
                new_ops.emplace_back(zkutil::makeCreateRequest(part_path, "", zkutil::CreateMode::Persistent));
                new_ops.emplace_back(zkutil::makeRemoveRequest(part_path, -1));
            }

            /// Add check ops at the beginning
            new_ops.insert(new_ops.end(), ops.begin(), ops.end());
            ops = std::move(new_ops);
        }

        try
        {
            zookeeper->multi(ops);
            return transaction.commit();
        }
        catch (const zkutil::KeeperMultiException & e)
        {
            size_t num_check_ops = 2 * absent_part_paths_on_replicas.size();
            size_t failed_op_index = e.failed_op_index;

            if (failed_op_index < num_check_ops && e.code == Coordination::Error::ZNODEEXISTS)
            {
                LOG_INFO(log, "The part {} on a replica suddenly appeared, will recheck checksums", e.getPathForFirstFailedOp());
            }
            else
                throw;
        }
    }
}

String StorageReplicatedMergeTree::getChecksumsForZooKeeper(const MergeTreeDataPartChecksums & checksums) const
{
    return MinimalisticDataPartChecksums::getSerializedString(checksums,
        getSettings()->use_minimalistic_checksums_in_zookeeper);
}

MergeTreeData::MutableDataPartPtr StorageReplicatedMergeTree::attachPartHelperFoundValidPart(const LogEntry& entry) const
{
    const MergeTreePartInfo actual_part_info = MergeTreePartInfo::fromPartName(entry.new_part_name, format_version);
    const String part_new_name = actual_part_info.getPartName();

    for (const DiskPtr & disk : getStoragePolicy()->getDisks())
        for (const auto it = disk->iterateDirectory(fs::path(relative_data_path) / "detached/"); it->isValid(); it->next())
        {
            const auto part_info = MergeTreePartInfo::tryParsePartName(it->name(), format_version);

            if (!part_info || part_info->partition_id != actual_part_info.partition_id)
                continue;

            const String part_old_name = part_info->getPartName();
            const String part_path = fs::path("detached") / part_old_name;

            const VolumePtr volume = std::make_shared<SingleDiskVolume>("volume_" + part_old_name, disk);

            /// actual_part_info is more recent than part_info so we use it
            MergeTreeData::MutableDataPartPtr part = createPart(part_new_name, actual_part_info, volume, part_path);

            try
            {
                part->loadColumnsChecksumsIndexes(true, true);
            }
            catch (const Exception&)
            {
                /// This method throws if the part data is corrupted or partly missing. In this case, we simply don't
                /// process the part.
                continue;
            }

            if (entry.part_checksum == part->checksums.getTotalChecksumHex())
            {
                part->modification_time = disk->getLastModified(part->getFullRelativePath()).epochTime();
                return part;
            }
        }

    return {};
}

bool StorageReplicatedMergeTree::executeLogEntry(LogEntry & entry)
{
    if (entry.type == LogEntry::DROP_RANGE)
    {
        executeDropRange(entry);
        return true;
    }

    if (entry.type == LogEntry::REPLACE_RANGE)
    {
        executeReplaceRange(entry);
        return true;
    }

    const bool is_get_or_attach = entry.type == LogEntry::GET_PART || entry.type == LogEntry::ATTACH_PART;

    if (is_get_or_attach || entry.type == LogEntry::MERGE_PARTS || entry.type == LogEntry::MUTATE_PART)
    {
        /// If we already have this part or a part covering it, we do not need to do anything.
        /// The part may be still in the PreActive -> Active transition so we first search
        /// among PreActive parts to definitely find the desired part if it exists.
        DataPartPtr existing_part = getPartIfExists(entry.new_part_name, {MergeTreeDataPartState::PreActive});

        if (!existing_part)
            existing_part = getActiveContainingPart(entry.new_part_name);

        /// Even if the part is local, it (in exceptional cases) may not be in ZooKeeper. Let's check that it is there.
        if (existing_part && getZooKeeper()->exists(fs::path(replica_path) / "parts" / existing_part->name))
        {
            if (!is_get_or_attach || entry.source_replica != replica_name)
                LOG_DEBUG(log, "Skipping action for part {} because part {} already exists.",
                    entry.new_part_name, existing_part->name);

            return true;
        }
    }

    if (entry.type == LogEntry::ATTACH_PART)
    {
        if (MutableDataPartPtr part = attachPartHelperFoundValidPart(entry); part)
        {
            LOG_TRACE(log, "Found valid local part for {}, preparing the transaction", part->name);

            Transaction transaction(*this, nullptr);

            part->version.setCreationTID(Tx::PrehistoricTID, nullptr);
            renameTempPartAndReplace(part, nullptr, nullptr, &transaction);
            checkPartChecksumsAndCommit(transaction, part);

            writePartLog(PartLogElement::Type::NEW_PART, {}, 0 /** log entry is fake so we don't measure the time */,
                part->name, part, {} /** log entry is fake so there are no initial parts */, nullptr);

            return true;
        }

        LOG_TRACE(log, "Didn't find valid local part for {} ({}), will fetch it from other replica",
            entry.new_part_name,
            entry.actual_new_part_name);
    }

    if (is_get_or_attach && entry.source_replica == replica_name)
        LOG_WARNING(log, "Part {} from own log doesn't exist.", entry.new_part_name);

    /// Perhaps we don't need this part, because during write with quorum, the quorum has failed
    /// (see below about `/quorum/failed_parts`).
    if (entry.quorum && getZooKeeper()->exists(fs::path(zookeeper_path) / "quorum" / "failed_parts" / entry.new_part_name))
    {
        LOG_DEBUG(log, "Skipping action for part {} because quorum for that part was failed.", entry.new_part_name);
        return true;    /// NOTE Deletion from `virtual_parts` is not done, but it is only necessary for merge.
    }

    // bool do_fetch = false;

    switch (entry.type)
    {
        case LogEntry::ATTACH_PART:
            /// We surely don't have this part locally as we've checked it before, so download it.
            [[fallthrough]];
        case LogEntry::GET_PART:
            return executeFetch(entry);
            // do_fetch = true;
        case LogEntry::MERGE_PARTS:
            throw Exception(ErrorCodes::LOGICAL_ERROR, "Merge has to be executed by another function");
        case LogEntry::MUTATE_PART:
            throw Exception(ErrorCodes::LOGICAL_ERROR, "Mutation has to be executed by another function");
        case LogEntry::ALTER_METADATA:
            return executeMetadataAlter(entry);
        case LogEntry::SYNC_PINNED_PART_UUIDS:
            syncPinnedPartUUIDs();
            return true;
        case LogEntry::CLONE_PART_FROM_SHARD:
            executeClonePartFromShard(entry);
            return true;
        default:
            throw Exception(ErrorCodes::LOGICAL_ERROR, "Unexpected log entry type: {}", static_cast<int>(entry.type));
    }

    // return true;
}


bool StorageReplicatedMergeTree::executeFetch(LogEntry & entry)
{
    /// Looking for covering part. After that entry.actual_new_part_name may be filled.
    String replica = findReplicaHavingCoveringPart(entry, true);
    const auto storage_settings_ptr = getSettings();
    auto metadata_snapshot = getInMemoryMetadataPtr();

    try
    {
        if (replica.empty())
        {
            /** If a part is to be written with a quorum and the quorum is not reached yet,
              *  then (due to the fact that a part is impossible to download right now),
              *  the quorum entry should be considered unsuccessful.
              * TODO Complex code, extract separately.
              */
            if (entry.quorum)
            {
                if (entry.type != LogEntry::GET_PART)
                    throw Exception("Logical error: log entry with quorum but type is not GET_PART", ErrorCodes::LOGICAL_ERROR);

                LOG_DEBUG(log, "No active replica has part {} which needs to be written with quorum. Will try to mark that quorum as failed.", entry.new_part_name);

                /** Atomically:
                  * - if replicas do not become active;
                  * - if there is a `quorum` node with this part;
                  * - delete `quorum` node;
                  * - add a part to the list `quorum/failed_parts`;
                  * - if the part is not already removed from the list for deduplication `blocks/block_num`, then delete it;
                  *
                  * If something changes, then we will nothing - we'll get here again next time.
                  */

                /** We collect the `host` node versions from the replicas.
                  * When the replica becomes active, it changes the value of host in the same transaction (with the creation of `is_active`).
                  * This will ensure that the replicas do not become active.
                  */

                auto zookeeper = getZooKeeper();

                Strings replicas = zookeeper->getChildren(fs::path(zookeeper_path) / "replicas");

                Coordination::Requests ops;

                for (const auto & path_part : replicas)
                {
                    Coordination::Stat stat;
                    String path = fs::path(zookeeper_path) / "replicas" / path_part / "host";
                    zookeeper->get(path, &stat);
                    ops.emplace_back(zkutil::makeCheckRequest(path, stat.version));
                }

                /// We verify that while we were collecting versions, the replica with the necessary part did not come alive.
                replica = findReplicaHavingPart(entry.new_part_name, true);

                /// Also during this time a completely new replica could be created.
                /// But if a part does not appear on the old, then it can not be on the new one either.

                if (replica.empty())
                {
                    Coordination::Stat quorum_stat;
                    const String quorum_unparallel_path = fs::path(zookeeper_path) / "quorum" / "status";
                    const String quorum_parallel_path = fs::path(zookeeper_path) / "quorum" / "parallel" / entry.new_part_name;
                    String quorum_str, quorum_path;
                    ReplicatedMergeTreeQuorumEntry quorum_entry;

                    if (zookeeper->tryGet(quorum_unparallel_path, quorum_str, &quorum_stat))
                        quorum_path = quorum_unparallel_path;
                    else
                    {
                        quorum_str = zookeeper->get(quorum_parallel_path, &quorum_stat);
                        quorum_path = quorum_parallel_path;
                    }

                    quorum_entry.fromString(quorum_str);

                    if (quorum_entry.part_name == entry.new_part_name)
                    {
                        ops.emplace_back(zkutil::makeRemoveRequest(quorum_path, quorum_stat.version));
                        auto part_info = MergeTreePartInfo::fromPartName(entry.new_part_name, format_version);

                        if (part_info.min_block != part_info.max_block)
                            throw Exception("Logical error: log entry with quorum for part covering more than one block number",
                                ErrorCodes::LOGICAL_ERROR);

                        ops.emplace_back(zkutil::makeCreateRequest(
                            fs::path(zookeeper_path) / "quorum" / "failed_parts" / entry.new_part_name,
                            "",
                            zkutil::CreateMode::Persistent));

                        /// Deleting from `blocks`.
                        if (!entry.block_id.empty() && zookeeper->exists(fs::path(zookeeper_path) / "blocks" / entry.block_id))
                            ops.emplace_back(zkutil::makeRemoveRequest(fs::path(zookeeper_path) / "blocks" / entry.block_id, -1));

                        Coordination::Responses responses;
                        auto code = zookeeper->tryMulti(ops, responses);

                        if (code == Coordination::Error::ZOK)
                        {
                            LOG_DEBUG(log, "Marked quorum for part {} as failed.", entry.new_part_name);
                            queue.removeFailedQuorumPart(part_info);
                            return true;
                        }
                        else if (code == Coordination::Error::ZBADVERSION || code == Coordination::Error::ZNONODE || code == Coordination::Error::ZNODEEXISTS)
                        {
                            LOG_DEBUG(log, "State was changed or isn't expected when trying to mark quorum for part {} as failed. Code: {}",
                                      entry.new_part_name, Coordination::errorMessage(code));
                        }
                        else
                            throw Coordination::Exception(code);
                    }
                    else
                    {
                        LOG_WARNING(log, "No active replica has part {}, "
                                         "but that part needs quorum and /quorum/status contains entry about another part {}. "
                                         "It means that part was successfully written to {} replicas, but then all of them goes offline. "
                                         "Or it is a bug.", entry.new_part_name, quorum_entry.part_name, entry.quorum);
                    }
                }
            }

            if (replica.empty())
            {
                ProfileEvents::increment(ProfileEvents::ReplicatedPartFailedFetches);
                throw Exception("No active replica has part " + entry.new_part_name + " or covering part", ErrorCodes::NO_REPLICA_HAS_PART);
            }
        }

        try
        {
            String part_name = entry.actual_new_part_name.empty() ? entry.new_part_name : entry.actual_new_part_name;

            if (!entry.actual_new_part_name.empty())
                LOG_DEBUG(log, "Will fetch part {} instead of {}", entry.actual_new_part_name, entry.new_part_name);

            if (!fetchPart(part_name, metadata_snapshot, fs::path(zookeeper_path) / "replicas" / replica, false, entry.quorum))
                return false;
        }
        catch (Exception & e)
        {
            /// No stacktrace, just log message
            if (e.code() == ErrorCodes::RECEIVED_ERROR_TOO_MANY_REQUESTS)
                e.addMessage("Too busy replica. Will try later.");
            throw;
        }

        if (entry.type == LogEntry::MERGE_PARTS)
            ProfileEvents::increment(ProfileEvents::ReplicatedPartFetchesOfMerged);
    }
    catch (...)
    {
        /** If we can not download the part we need for some merge, it's better not to try to get other parts for this merge,
          * but try to get already merged part. To do this, move the action to get the remaining parts
          * for this merge at the end of the queue.
          */
        try
        {
            auto parts_for_merge = queue.moveSiblingPartsForMergeToEndOfQueue(entry.new_part_name);

            if (!parts_for_merge.empty() && replica.empty())
            {
                LOG_INFO(log, "No active replica has part {}. Will fetch merged part instead.", entry.new_part_name);
                /// We should enqueue it for check, because merged part may never appear if source part is lost
                enqueuePartForCheck(entry.new_part_name);
                return false;
            }

            /** If no active replica has a part, and there is no merge in the queue with its participation,
              * check to see if any (active or inactive) replica has such a part or covering it.
              */
            if (replica.empty())
                enqueuePartForCheck(entry.new_part_name);
        }
        catch (...)
        {
            tryLogCurrentException(log, __PRETTY_FUNCTION__);
        }

        throw;
    }

    return true;
}


bool StorageReplicatedMergeTree::executeFetchShared(
    const String & source_replica,
    const String & new_part_name,
    const DiskPtr & disk,
    const String & path)
{
    if (source_replica.empty())
    {
        LOG_INFO(log, "No active replica has part {} on shared storage.", new_part_name);
        return false;
    }

    const auto storage_settings_ptr = getSettings();
    auto metadata_snapshot = getInMemoryMetadataPtr();

    try
    {
        if (!fetchExistsPart(new_part_name, metadata_snapshot, fs::path(zookeeper_path) / "replicas" / source_replica, disk, path))
            return false;
    }
    catch (Exception & e)
    {
        if (e.code() == ErrorCodes::RECEIVED_ERROR_TOO_MANY_REQUESTS)
            e.addMessage("Too busy replica. Will try later.");
        tryLogCurrentException(log, __PRETTY_FUNCTION__);
        throw;
    }

    return true;
}


void StorageReplicatedMergeTree::executeDropRange(const LogEntry & entry)
{
    LOG_TRACE(log, "Executing DROP_RANGE {}", entry.new_part_name);
    auto drop_range_info = MergeTreePartInfo::fromPartName(entry.new_part_name, format_version);
    getContext()->getMergeList().cancelInPartition(getStorageID(), drop_range_info.partition_id, drop_range_info.max_block);
    part_check_thread.cancelRemovedPartsCheck(drop_range_info);
    queue.removePartProducingOpsInRange(getZooKeeper(), drop_range_info, entry);

    /// Delete the parts contained in the range to be deleted.
    /// It's important that no old parts remain (after the merge), because otherwise,
    ///  after adding a new replica, this new replica downloads them, but does not delete them.
    /// And, if you do not, the parts will come to life after the server is restarted.
    /// Therefore, we use all data parts.

    auto metadata_snapshot = getInMemoryMetadataPtr();
    DataPartsVector parts_to_remove;
    {
        auto data_parts_lock = lockParts();
        parts_to_remove = removePartsInRangeFromWorkingSet(nullptr, drop_range_info, true, data_parts_lock);
        if (parts_to_remove.empty())
        {
            if (!drop_range_info.isFakeDropRangePart())
                LOG_INFO(log, "Log entry {} tried to drop single part {}, but part does not exist", entry.znode_name, entry.new_part_name);
            return;
        }
    }

    if (entry.detach)
        LOG_DEBUG(log, "Detaching parts.");
    else
        LOG_DEBUG(log, "Removing parts.");

    if (entry.detach)
    {
        /// If DETACH clone parts to detached/ directory
        for (const auto & part : parts_to_remove)
        {
            LOG_INFO(log, "Detaching {}", part->relative_path);
            part->makeCloneInDetached("", metadata_snapshot);
        }
    }

    /// Forcibly remove parts from ZooKeeper
    tryRemovePartsFromZooKeeperWithRetries(parts_to_remove);

    if (entry.detach)
        LOG_DEBUG(log, "Detached {} parts inside {}.", parts_to_remove.size(), entry.new_part_name);
    else
        LOG_DEBUG(log, "Removed {} parts inside {}.", parts_to_remove.size(), entry.new_part_name);

    /// We want to remove dropped parts from disk as soon as possible
    /// To be removed a partition should have zero refcount, therefore call the cleanup thread at exit
    parts_to_remove.clear();
    cleanup_thread.wakeup();
}


bool StorageReplicatedMergeTree::executeReplaceRange(const LogEntry & entry)
{
    Stopwatch watch;
    auto & entry_replace = *entry.replace_range_entry;
    LOG_DEBUG(log, "Executing log entry {} to replace parts range {} with {} parts from {}.{}",
              entry.znode_name, entry_replace.drop_range_part_name, entry_replace.new_part_names.size(),
              entry_replace.from_database, entry_replace.from_table);
    auto metadata_snapshot = getInMemoryMetadataPtr();

    MergeTreePartInfo drop_range = MergeTreePartInfo::fromPartName(entry_replace.drop_range_part_name, format_version);
    /// Range with only one block has special meaning: it's ATTACH PARTITION or MOVE PARTITION, so there is no drop range
    bool replace = !LogEntry::ReplaceRangeEntry::isMovePartitionOrAttachFrom(drop_range);

    if (replace)
    {
        getContext()->getMergeList().cancelInPartition(getStorageID(), drop_range.partition_id, drop_range.max_block);
        part_check_thread.cancelRemovedPartsCheck(drop_range);
        queue.removePartProducingOpsInRange(getZooKeeper(), drop_range, entry);
    }
    else
    {
        drop_range = {};
    }

    struct PartDescription
    {
        PartDescription(
            size_t index_,
            const String & src_part_name_,
            const String & new_part_name_,
            const String & checksum_hex_,
            MergeTreeDataFormatVersion format_version)
            : index(index_)
            , src_part_name(src_part_name_)
            , src_part_info(MergeTreePartInfo::fromPartName(src_part_name_, format_version))
            , new_part_name(new_part_name_)
            , new_part_info(MergeTreePartInfo::fromPartName(new_part_name_, format_version))
            , checksum_hex(checksum_hex_)
        {
        }

        size_t index; // in log entry arrays
        String src_part_name;
        MergeTreePartInfo src_part_info;
        String new_part_name;
        MergeTreePartInfo new_part_info;
        String checksum_hex;

        /// Part which will be committed
        MutableDataPartPtr res_part;

        /// We could find a covering part
        MergeTreePartInfo found_new_part_info;
        String found_new_part_name;

        /// Hold pointer to part in source table if will clone it from local table
        DataPartPtr src_table_part;

        /// A replica that will be used to fetch part
        String replica;
    };

    using PartDescriptionPtr = std::shared_ptr<PartDescription>;
    using PartDescriptions = std::vector<PartDescriptionPtr>;

    PartDescriptions all_parts;
    PartDescriptions parts_to_add;
    DataPartsVector parts_to_remove;

    auto table_lock_holder_dst_table = lockForShare(
            RWLockImpl::NO_QUERY, getSettings()->lock_acquire_timeout_for_background_operations);
    auto dst_metadata_snapshot = getInMemoryMetadataPtr();

    for (size_t i = 0; i < entry_replace.new_part_names.size(); ++i)
    {
        all_parts.emplace_back(std::make_shared<PartDescription>(i,
            entry_replace.src_part_names.at(i),
            entry_replace.new_part_names.at(i),
            entry_replace.part_names_checksums.at(i),
            format_version));
    }

    /// What parts we should add? Or we have already added all required parts (we an replica-initializer)
    {
        auto data_parts_lock = lockParts();

        for (const PartDescriptionPtr & part_desc : all_parts)
        {
            if (!getActiveContainingPart(part_desc->new_part_info, MergeTreeDataPartState::Active, data_parts_lock))
                parts_to_add.emplace_back(part_desc);
        }

        if (parts_to_add.empty() && replace)
        {
            parts_to_remove = removePartsInRangeFromWorkingSet(nullptr, drop_range, true, data_parts_lock);
            String parts_to_remove_str;
            for (const auto & part : parts_to_remove)
            {
                parts_to_remove_str += part->name;
                parts_to_remove_str += " ";
            }
            LOG_TRACE(log, "Replacing {} parts {}with empty set", parts_to_remove.size(), parts_to_remove_str);
        }
    }

    if (parts_to_add.empty())
    {
        LOG_INFO(log, "All parts from REPLACE PARTITION command have been already attached");
        tryRemovePartsFromZooKeeperWithRetries(parts_to_remove);
        return true;
    }

    if (parts_to_add.size() < all_parts.size())
    {
        LOG_WARNING(log, "Some (but not all) parts from REPLACE PARTITION command already exist. REPLACE PARTITION will not be atomic.");
    }

    StoragePtr source_table;
    TableLockHolder table_lock_holder_src_table;
    StorageID source_table_id{entry_replace.from_database, entry_replace.from_table};

    auto clone_data_parts_from_source_table = [&] () -> size_t
    {
        source_table = DatabaseCatalog::instance().tryGetTable(source_table_id, getContext());
        if (!source_table)
        {
            LOG_DEBUG(log, "Can't use {} as source table for REPLACE PARTITION command. It does not exist.", source_table_id.getNameForLogs());
            return 0;
        }

        auto src_metadata_snapshot = source_table->getInMemoryMetadataPtr();
        MergeTreeData * src_data = nullptr;
        try
        {
            src_data = &checkStructureAndGetMergeTreeData(source_table, src_metadata_snapshot, dst_metadata_snapshot);
        }
        catch (Exception &)
        {
            LOG_INFO(log, "Can't use {} as source table for REPLACE PARTITION command. Will fetch all parts. Reason: {}", source_table_id.getNameForLogs(), getCurrentExceptionMessage(false));
            return 0;
        }

        table_lock_holder_src_table = source_table->lockForShare(
                RWLockImpl::NO_QUERY, getSettings()->lock_acquire_timeout_for_background_operations);

        DataPartStates valid_states{
            MergeTreeDataPartState::PreActive, MergeTreeDataPartState::Active, MergeTreeDataPartState::Outdated};

        size_t num_clonable_parts = 0;
        for (PartDescriptionPtr & part_desc : parts_to_add)
        {
            auto src_part = src_data->getPartIfExists(part_desc->src_part_info, valid_states);
            if (!src_part)
            {
                LOG_DEBUG(log, "There is no part {} in {}", part_desc->src_part_name, source_table_id.getNameForLogs());
                continue;
            }

            String checksum_hex  = src_part->checksums.getTotalChecksumHex();

            if (checksum_hex != part_desc->checksum_hex)
            {
                LOG_DEBUG(log, "Part {} of {} has inappropriate checksum", part_desc->src_part_name, source_table_id.getNameForLogs());
                /// TODO: check version
                continue;
            }

            part_desc->found_new_part_name = part_desc->new_part_name;
            part_desc->found_new_part_info = part_desc->new_part_info;
            part_desc->src_table_part = src_part;

            ++num_clonable_parts;
        }

        return num_clonable_parts;
    };

    size_t num_clonable_parts = clone_data_parts_from_source_table();
    LOG_DEBUG(log, "Found {} parts that could be cloned (of {} required parts)", num_clonable_parts, parts_to_add.size());

    ActiveDataPartSet adding_parts_active_set(format_version);
    std::unordered_map<String, PartDescriptionPtr> part_name_to_desc;

    for (PartDescriptionPtr & part_desc : parts_to_add)
    {
        if (part_desc->src_table_part)
        {
            /// It is clonable part
            adding_parts_active_set.add(part_desc->new_part_name);
            part_name_to_desc.emplace(part_desc->new_part_name, part_desc);
            continue;
        }

        /// Firstly, try find exact part to produce more accurate part set
        String replica = findReplicaHavingPart(part_desc->new_part_name, true);
        String found_part_name;
        /// TODO: check version

        if (replica.empty())
        {
            LOG_DEBUG(log, "Part {} is not found on remote replicas", part_desc->new_part_name);

            /// Fallback to covering part
            replica = findReplicaHavingCoveringPart(part_desc->new_part_name, true, found_part_name);

            if (replica.empty())
            {
                /// It is not fail, since adjacent parts could cover current part
                LOG_DEBUG(log, "Parts covering {} are not found on remote replicas", part_desc->new_part_name);
                continue;
            }
        }
        else
        {
            found_part_name = part_desc->new_part_name;
        }

        part_desc->found_new_part_name = found_part_name;
        part_desc->found_new_part_info = MergeTreePartInfo::fromPartName(found_part_name, format_version);
        part_desc->replica = replica;

        adding_parts_active_set.add(part_desc->found_new_part_name);
        part_name_to_desc.emplace(part_desc->found_new_part_name, part_desc);
    }

    /// Check that we could cover whole range
    for (PartDescriptionPtr & part_desc : parts_to_add)
    {
        if (adding_parts_active_set.getContainingPart(part_desc->new_part_info).empty())
        {
            throw Exception("Not found part " + part_desc->new_part_name +
                            " (or part covering it) neither source table neither remote replicas" , ErrorCodes::NO_REPLICA_HAS_PART);
        }
    }

    /// Filter covered parts
    PartDescriptions final_parts;
    Strings final_part_names;
    {
        final_part_names = adding_parts_active_set.getParts();

        for (const String & final_part_name : final_part_names)
        {
            auto part_desc = part_name_to_desc[final_part_name];
            if (!part_desc)
                throw Exception("There is no final part " + final_part_name + ". This is a bug", ErrorCodes::LOGICAL_ERROR);

            final_parts.emplace_back(part_desc);

            if (final_parts.size() > 1)
            {
                auto & prev = *final_parts[final_parts.size() - 2];
                auto & curr = *final_parts[final_parts.size() - 1];

                if (!prev.found_new_part_info.isDisjoint(curr.found_new_part_info))
                {
                    throw Exception("Intersected final parts detected: " + prev.found_new_part_name
                        + " and " + curr.found_new_part_name + ". It should be investigated.", ErrorCodes::LOGICAL_ERROR);
                }
            }
        }
    }

    static const String TMP_PREFIX = "tmp_replace_from_";

    auto obtain_part = [&] (PartDescriptionPtr & part_desc)
    {
        if (part_desc->src_table_part)
        {

            if (part_desc->checksum_hex != part_desc->src_table_part->checksums.getTotalChecksumHex())
                throw Exception("Checksums of " + part_desc->src_table_part->name + " is suddenly changed", ErrorCodes::UNFINISHED);

            part_desc->res_part = cloneAndLoadDataPartOnSameDisk(
                part_desc->src_table_part, TMP_PREFIX + "clone_", part_desc->new_part_info, metadata_snapshot, nullptr);
        }
        else if (!part_desc->replica.empty())
        {
            String source_replica_path = fs::path(zookeeper_path) / "replicas" / part_desc->replica;
            ReplicatedMergeTreeAddress address(getZooKeeper()->get(fs::path(source_replica_path) / "host"));
            auto timeouts = getFetchPartHTTPTimeouts(getContext());

            auto credentials = getContext()->getInterserverCredentials();
            String interserver_scheme = getContext()->getInterserverScheme();

            if (interserver_scheme != address.scheme)
                throw Exception("Interserver schemas are different '" + interserver_scheme + "' != '" + address.scheme + "', can't fetch part from " + address.host, ErrorCodes::LOGICAL_ERROR);

            part_desc->res_part = fetcher.fetchPart(
                metadata_snapshot, getContext(), part_desc->found_new_part_name, source_replica_path,
                address.host, address.replication_port, timeouts, credentials->getUser(), credentials->getPassword(),
                interserver_scheme, replicated_fetches_throttler, false, TMP_PREFIX + "fetch_");

            /// TODO: check columns_version of fetched part

            ProfileEvents::increment(ProfileEvents::ReplicatedPartFetches);
        }
        else
            throw Exception("There is no receipt to produce part " + part_desc->new_part_name + ". This is bug", ErrorCodes::LOGICAL_ERROR);
    };

    /// Download or clone parts
    /// TODO: make it in parallel
    for (PartDescriptionPtr & part_desc : final_parts)
        obtain_part(part_desc);

    MutableDataPartsVector res_parts;
    for (PartDescriptionPtr & part_desc : final_parts)
        res_parts.emplace_back(part_desc->res_part);

    try
    {
        /// Commit parts
        auto zookeeper = getZooKeeper();
        Transaction transaction(*this, nullptr);

        Coordination::Requests ops;
        for (PartDescriptionPtr & part_desc : final_parts)
        {
            renameTempPartAndReplace(part_desc->res_part, nullptr, nullptr, &transaction);
            getCommitPartOps(ops, part_desc->res_part);
        }

        if (!ops.empty())
            zookeeper->multi(ops);

        {
            auto data_parts_lock = lockParts();

            transaction.commit(&data_parts_lock);
            if (replace)
            {
                parts_to_remove = removePartsInRangeFromWorkingSet(nullptr, drop_range, true, data_parts_lock);
                String parts_to_remove_str;
                for (const auto & part : parts_to_remove)
                {
                    parts_to_remove_str += part->name;
                    parts_to_remove_str += " ";
                }
                LOG_TRACE(log, "Replacing {} parts {}with {} parts {}", parts_to_remove.size(), parts_to_remove_str,
                          final_parts.size(), boost::algorithm::join(final_part_names, ", "));
            }
        }

        PartLog::addNewParts(getContext(), res_parts, watch.elapsed());
    }
    catch (...)
    {
        PartLog::addNewParts(getContext(), res_parts, watch.elapsed(), ExecutionStatus::fromCurrentException());
        throw;
    }

    tryRemovePartsFromZooKeeperWithRetries(parts_to_remove);
    res_parts.clear();
    parts_to_remove.clear();
    cleanup_thread.wakeup();

    return true;
}


void StorageReplicatedMergeTree::executeClonePartFromShard(const LogEntry & entry)
{
    auto zookeeper = getZooKeeper();

    Strings replicas = zookeeper->getChildren(entry.source_shard + "/replicas");
    std::shuffle(replicas.begin(), replicas.end(), thread_local_rng);
    String replica;
    for (const String & candidate : replicas)
    {
        if (zookeeper->exists(entry.source_shard + "/replicas/" + candidate + "/is_active"))
        {
            replica = candidate;
            break;
        }
    }

    if (replica.empty())
        throw Exception(ErrorCodes::NO_REPLICA_HAS_PART, "Not found active replica on shard {} to clone part {}", entry.source_shard, entry.new_part_name);

    LOG_INFO(log, "Will clone part from shard {} and replica {}", entry.source_shard, replica);

    MutableDataPartPtr part;

    {
        auto metadata_snapshot = getInMemoryMetadataPtr();
        String source_replica_path = entry.source_shard + "/replicas/" + replica;
        ReplicatedMergeTreeAddress address(getZooKeeper()->get(source_replica_path + "/host"));
        auto timeouts = ConnectionTimeouts::getHTTPTimeouts(getContext());
        auto credentials = getContext()->getInterserverCredentials();
        String interserver_scheme = getContext()->getInterserverScheme();

        auto get_part = [&, address, timeouts, credentials, interserver_scheme]()
        {
            if (interserver_scheme != address.scheme)
                throw Exception("Interserver schemes are different: '" + interserver_scheme
                                + "' != '" + address.scheme + "', can't fetch part from " + address.host,
                                ErrorCodes::LOGICAL_ERROR);

            return fetcher.fetchPart(
                metadata_snapshot, getContext(), entry.new_part_name, source_replica_path,
                address.host, address.replication_port,
                timeouts, credentials->getUser(), credentials->getPassword(), interserver_scheme,
                replicated_fetches_throttler, true);
        };

        part = get_part();
        // The fetched part is valuable and should not be cleaned like a temp part.
        part->is_temp = false;
        part->renameTo("detached/" + entry.new_part_name, true);
        LOG_INFO(log, "Cloned part {} to detached directory", part->name);
    }
}


void StorageReplicatedMergeTree::cloneReplica(const String & source_replica, Coordination::Stat source_is_lost_stat, zkutil::ZooKeeperPtr & zookeeper)
{
    String source_path = fs::path(zookeeper_path) / "replicas" / source_replica;

    /// The order of the following three actions is important.

    Strings source_queue_names;
    /// We are trying to get consistent /log_pointer and /queue state. Otherwise
    /// we can possibly duplicate entries in queue of cloned replica.
    while (true)
    {
        Coordination::Stat log_pointer_stat;
        String raw_log_pointer = zookeeper->get(fs::path(source_path) / "log_pointer", &log_pointer_stat);

        Coordination::Requests ops;
        ops.push_back(zkutil::makeSetRequest(fs::path(replica_path) / "log_pointer", raw_log_pointer, -1));

        /// For support old versions CH.
        if (source_is_lost_stat.version == -1)
        {
            /// We check that it was not suddenly upgraded to new version.
            /// Otherwise it can be upgraded and instantly become lost, but we cannot notice that.
            ops.push_back(zkutil::makeCreateRequest(fs::path(source_path) / "is_lost", "0", zkutil::CreateMode::Persistent));
            ops.push_back(zkutil::makeRemoveRequest(fs::path(source_path) / "is_lost", -1));
        }
        else /// The replica we clone should not suddenly become lost.
            ops.push_back(zkutil::makeCheckRequest(fs::path(source_path) / "is_lost", source_is_lost_stat.version));

        Coordination::Responses responses;

        /// Let's remember the queue of the reference/master replica.
        source_queue_names = zookeeper->getChildren(fs::path(source_path) / "queue");

        /// Check that log pointer of source replica didn't changed while we read queue entries
        ops.push_back(zkutil::makeCheckRequest(fs::path(source_path) / "log_pointer", log_pointer_stat.version));

        auto rc = zookeeper->tryMulti(ops, responses);

        if (rc == Coordination::Error::ZOK)
        {
            break;
        }
        else if (rc == Coordination::Error::ZNODEEXISTS)
        {
            throw Exception(
                "Can not clone replica, because the " + source_replica + " updated to new ClickHouse version",
                ErrorCodes::REPLICA_STATUS_CHANGED);
        }
        else if (responses[1]->error == Coordination::Error::ZBADVERSION)
        {
            /// If is_lost node version changed than source replica also lost,
            /// so we cannot clone from it.
            throw Exception(
                "Can not clone replica, because the " + source_replica + " became lost", ErrorCodes::REPLICA_STATUS_CHANGED);
        }
        else if (responses.back()->error == Coordination::Error::ZBADVERSION)
        {
            /// If source replica's log_pointer changed than we probably read
            /// stale state of /queue and have to try one more time.
            LOG_WARNING(log, "Log pointer of source replica {} changed while we loading queue nodes. Will retry.", source_replica);
            continue;
        }
        else
        {
            zkutil::KeeperMultiException::check(rc, ops, responses);
        }
    }

    ::sort(source_queue_names.begin(), source_queue_names.end());

    struct QueueEntryInfo
    {
        String data = {};
        Coordination::Stat stat = {};
        LogEntryPtr parsed_entry = {};
    };

    /// We got log pointer and list of queue entries of source replica.
    /// At first we will get queue entries and then we will get list of active parts of source replica
    /// to enqueue fetches for missing parts. If source replica executes and removes some entry concurrently
    /// we will see produced part (or covering part) in replicas/source/parts and will enqueue fetch.
    /// We will try to parse queue entries before copying them
    /// to avoid creation of excessive and duplicating entries in our queue.
    /// See also removePartAndEnqueueFetch(...)
    std::vector<QueueEntryInfo> source_queue;
    ActiveDataPartSet get_part_set{format_version};
    ActiveDataPartSet drop_range_set{format_version};

    {
        std::vector<zkutil::ZooKeeper::FutureGet> queue_get_futures;
        queue_get_futures.reserve(source_queue_names.size());

        for (const String & entry_name : source_queue_names)
            queue_get_futures.push_back(zookeeper->asyncTryGet(fs::path(source_path) / "queue" / entry_name));

        source_queue.reserve(source_queue_names.size());
        for (size_t i = 0; i < source_queue_names.size(); ++i)
        {
            auto res = queue_get_futures[i].get();
            /// It's ok if entry is already executed and removed: we also will get source parts set.
            if (res.error == Coordination::Error::ZNONODE)
                continue;

            assert(res.error == Coordination::Error::ZOK);
            source_queue.emplace_back();
            auto & info = source_queue.back();
            info.data = std::move(res.data);
            info.stat = std::move(res.stat);
            try
            {
                info.parsed_entry = LogEntry::parse(info.data, info.stat);
            }
            catch (...)
            {
                tryLogCurrentException(log, "Cannot parse source queue entry " + source_queue_names[i]);
            }

            /// It may be ok if source replica has newer version. We will copy entry as is.
            if (!info.parsed_entry)
                continue;

            info.parsed_entry->znode_name = source_queue_names[i];

            if (info.parsed_entry->type == LogEntry::DROP_RANGE)
                drop_range_set.add(info.parsed_entry->new_part_name);

            if (info.parsed_entry->type == LogEntry::GET_PART)
            {
                String maybe_covering_drop_range = drop_range_set.getContainingPart(info.parsed_entry->new_part_name);
                if (maybe_covering_drop_range.empty())
                    get_part_set.add(info.parsed_entry->new_part_name);
            }
        }
    }

    /// We should do it after copying queue, because some ALTER_METADATA entries can be lost otherwise.
    cloneMetadataIfNeeded(source_replica, source_path, zookeeper);

    /// Add to the queue jobs to receive all the active parts that the reference/master replica has.
    Strings source_replica_parts = zookeeper->getChildren(fs::path(source_path) / "parts");
    for (const auto & active_part : source_replica_parts)
        get_part_set.add(active_part);

    Strings active_parts = get_part_set.getParts();

    /// Remove local parts if source replica does not have them, because such parts will never be fetched by other replicas.
    Strings local_parts_in_zk = zookeeper->getChildren(fs::path(replica_path) / "parts");
    Strings parts_to_remove_from_zk;

    for (const auto & part : local_parts_in_zk)
    {
        if (get_part_set.getContainingPart(part).empty())
        {
            parts_to_remove_from_zk.emplace_back(part);
            LOG_WARNING(log, "Source replica does not have part {}. Removing it from ZooKeeper.", part);
        }
    }

    {
        /// Check "is_lost" version after retrieving queue and parts.
        /// If version has changed, then replica most likely has been dropped and parts set is inconsistent,
        /// so throw exception and retry cloning.
        Coordination::Stat is_lost_stat_new;
        zookeeper->get(fs::path(source_path) / "is_lost", &is_lost_stat_new);
        if (is_lost_stat_new.version != source_is_lost_stat.version)
            throw Exception(ErrorCodes::REPLICA_STATUS_CHANGED, "Cannot clone {}, because it suddenly become lost "
                                                                "or removed broken part from ZooKeeper", source_replica);
    }

    tryRemovePartsFromZooKeeperWithRetries(parts_to_remove_from_zk);

    auto local_active_parts = getDataPartsForInternalUsage();

    DataPartsVector parts_to_remove_from_working_set;

    for (const auto & part : local_active_parts)
    {
        if (get_part_set.getContainingPart(part->name).empty())
        {
            parts_to_remove_from_working_set.emplace_back(part);
            LOG_WARNING(log, "Source replica does not have part {}. Removing it from working set.", part->name);
        }
    }

    if (getSettings()->detach_old_local_parts_when_cloning_replica)
    {
        auto metadata_snapshot = getInMemoryMetadataPtr();

        for (const auto & part : parts_to_remove_from_working_set)
        {
            LOG_INFO(log, "Detaching {}", part->relative_path);
            part->makeCloneInDetached("clone", metadata_snapshot);
        }
    }

    removePartsFromWorkingSet(nullptr, parts_to_remove_from_working_set, true);

    std::unordered_set<String> created_get_parts;

    /// Avoid creation of GET_PART entries which covered by another GET_PART or DROP_RANGE
    /// and creation of multiple entries with the same new_part_name.
    auto should_ignore_log_entry = [&drop_range_set, &get_part_set, this] (std::unordered_set<String> & created_gets,
                                                                    const String & part_name, const String & log_msg_context) -> bool
    {
        /// We should not create entries covered by DROP_RANGE, because we will remove them anyway (kind of optimization).
        String covering_drop_range = drop_range_set.getContainingPart(part_name);
        if (!covering_drop_range.empty())
        {
            LOG_TRACE(log, "{} {}: it's covered by DROP_RANGE {}", log_msg_context, part_name, covering_drop_range);
            return true;
        }

        /// We should not create entries covered by GET_PART,
        /// because GET_PART entry has no source parts and we can execute it only by fetching.
        /// Parts covered by GET_PART are useless and may cause replication to stuck if covered part is lost.
        String covering_get_part_entry = get_part_set.getContainingPart(part_name);

        if (covering_get_part_entry.empty())
            return false;

        if (covering_get_part_entry != part_name)
        {
            LOG_TRACE(log, "{} {}: it's covered by GET_PART {}", log_msg_context, part_name, covering_get_part_entry);
            return true;
        }

        /// NOTE: It does not completely avoids duplication of GET_PART entries,
        /// because it's possible that source replica has executed some GET_PART after we copied it's queue,
        /// but before we copied its active parts set. In this case we will GET_PART entry in our queue
        /// and later will pull the original GET_PART from replication log.
        /// It should not cause any issues, but it does not allow to get rid of duplicated entries and add an assertion.
        if (created_gets.count(part_name))
        {
            /// NOTE It would be better to copy log entry instead of creating GET_PART
            /// if there are GET_PART and log entry of other type with the same new_part_name.
            /// But it's a bit harder to implement, because it requires full-fledged virtual_parts set.
            LOG_TRACE(log, "{} {}: GET_PART for it is already created", log_msg_context, part_name);
            return true;
        }

        return false;
    };

    for (const String & name : active_parts)
    {
        if (should_ignore_log_entry(created_get_parts, name, "Not fetching"))
            continue;

        LogEntry log_entry;

        if (are_restoring_replica)
        {
            LOG_DEBUG(log, "Obtaining checksum for path {}", name);

            // The part we want to fetch is probably present in detached/ folder.
            // However, we need to get part's checksum to check if it's not corrupt.
            log_entry.type = LogEntry::ATTACH_PART;

            MinimalisticDataPartChecksums desired_checksums;

            const fs::path part_path = fs::path(source_path) / "parts" / name;

            const String part_znode = zookeeper->get(part_path);

            if (!part_znode.empty())
                desired_checksums = ReplicatedMergeTreePartHeader::fromString(part_znode).getChecksums();
            else
            {
                String desired_checksums_str = zookeeper->get(part_path / "checksums");
                desired_checksums = MinimalisticDataPartChecksums::deserializeFrom(desired_checksums_str);
            }

            const auto [lo, hi] = desired_checksums.hash_of_all_files;
            log_entry.part_checksum = getHexUIntUppercase(hi) + getHexUIntUppercase(lo);
        }
        else
        {
            log_entry.type = LogEntry::GET_PART;
        }

        log_entry.source_replica = "";
        log_entry.new_part_name = name;
        log_entry.create_time = tryGetPartCreateTime(zookeeper, source_path, name);

        LOG_TEST(log, "Enqueueing {} for fetch", name);
        zookeeper->create(fs::path(replica_path) / "queue/queue-", log_entry.toString(), zkutil::CreateMode::PersistentSequential);
        created_get_parts.insert(name);
    }

    size_t total_parts_to_fetch = created_get_parts.size();
    LOG_DEBUG(log, "Queued {} parts to be fetched, {} parts ignored", total_parts_to_fetch, active_parts.size() - total_parts_to_fetch);

    /// Add content of the reference/master replica queue to the queue.
    size_t total_entries_to_copy = 0;
    for (const auto & entry_info : source_queue)
    {
        assert(!entry_info.data.empty());
        if (entry_info.parsed_entry && !entry_info.parsed_entry->new_part_name.empty())
        {
            const String & part_name = entry_info.parsed_entry->new_part_name;
            const String & entry_name = entry_info.parsed_entry->znode_name;
            const auto & entry_type = entry_info.parsed_entry->type;

            if (should_ignore_log_entry(created_get_parts, part_name, fmt::format("Not copying {} {} ", entry_name, entry_type)))
                continue;

            if (entry_info.parsed_entry->type == LogEntry::GET_PART)
                created_get_parts.insert(part_name);
        }

        LOG_TEST(log, "Copying entry {}", entry_info.data);
        zookeeper->create(fs::path(replica_path) / "queue/queue-", entry_info.data, zkutil::CreateMode::PersistentSequential);
        ++total_entries_to_copy;
    }

    LOG_DEBUG(log, "Copied {} queue entries, {} entries ignored", total_entries_to_copy, source_queue.size() - total_entries_to_copy);
}


void StorageReplicatedMergeTree::cloneMetadataIfNeeded(const String & source_replica, const String & source_path, zkutil::ZooKeeperPtr & zookeeper)
{
    String source_metadata_version_str;
    bool metadata_version_exists = zookeeper->tryGet(source_path + "/metadata_version", source_metadata_version_str);
    if (!metadata_version_exists)
    {
        /// For compatibility with version older than 20.3
        /// TODO fix tests and delete it
        LOG_WARNING(log, "Node {} does not exist. "
                         "Most likely it's because too old version of ClickHouse is running on replica {}. "
                         "Will not check metadata consistency",
                         source_path + "/metadata_version", source_replica);
        return;
    }

    Int32 source_metadata_version = parse<Int32>(source_metadata_version_str);
    if (metadata_version == source_metadata_version)
        return;

    /// Our metadata it not up to date with source replica metadata.
    /// Metadata is updated by ALTER_METADATA entries, but some entries are probably cleaned up from the log.
    /// It's also possible that some newer ALTER_METADATA entries are present in source_queue list,
    /// and source replica are executing such entry right now (or had executed recently).
    /// More than that, /metadata_version update is not atomic with /columns and /metadata update...

    /// Fortunately, ALTER_METADATA seems to be idempotent,
    /// and older entries of such type can be replaced with newer entries.
    /// Let's try to get consistent values of source replica's /columns and /metadata
    /// and prepend dummy ALTER_METADATA to our replication queue.
    /// It should not break anything if source_queue already contains ALTER_METADATA entry
    /// with greater or equal metadata_version, but it will update our metadata
    /// if all such entries were cleaned up from the log and source_queue.

    LOG_WARNING(log, "Metadata version ({}) on replica is not up to date with metadata ({}) on source replica {}",
                metadata_version, source_metadata_version, source_replica);

    String source_metadata;
    String source_columns;
    while (true)
    {
        Coordination::Stat metadata_stat;
        Coordination::Stat columns_stat;
        source_metadata = zookeeper->get(source_path + "/metadata", &metadata_stat);
        source_columns = zookeeper->get(source_path + "/columns", &columns_stat);

        Coordination::Requests ops;
        Coordination::Responses responses;
        ops.emplace_back(zkutil::makeCheckRequest(source_path + "/metadata", metadata_stat.version));
        ops.emplace_back(zkutil::makeCheckRequest(source_path + "/columns", columns_stat.version));

        Coordination::Error code = zookeeper->tryMulti(ops, responses);
        if (code == Coordination::Error::ZOK)
            break;
        else if (code == Coordination::Error::ZBADVERSION)
            LOG_WARNING(log, "Metadata of replica {} was changed", source_path);
        else
            zkutil::KeeperMultiException::check(code, ops, responses);
    }

    ReplicatedMergeTreeLogEntryData dummy_alter;
    dummy_alter.type = LogEntry::ALTER_METADATA;
    dummy_alter.source_replica = source_replica;
    dummy_alter.metadata_str = source_metadata;
    dummy_alter.columns_str = source_columns;
    dummy_alter.alter_version = source_metadata_version;
    dummy_alter.create_time = time(nullptr);

    zookeeper->create(replica_path + "/queue/queue-", dummy_alter.toString(), zkutil::CreateMode::PersistentSequential);

    /// We don't need to do anything with mutation_pointer, because mutation log cleanup process is different from
    /// replication log cleanup. A mutation is removed from ZooKeeper only if all replicas had executed the mutation,
    /// so all mutations which are greater or equal to our mutation pointer are still present in ZooKeeper.
}


void StorageReplicatedMergeTree::cloneReplicaIfNeeded(zkutil::ZooKeeperPtr zookeeper)
{
    Coordination::Stat is_lost_stat;
    bool is_new_replica = true;
    String res;

    if (zookeeper->tryGet(fs::path(replica_path) / "is_lost", res, &is_lost_stat))
    {
        if (res == "0")
            return;
        if (is_lost_stat.version)
            is_new_replica = false;
    }
    else
    {
        /// Replica was created by old version of CH, so me must create "/is_lost".
        /// Note that in old version of CH there was no "lost" replicas possible.
        /// TODO is_lost node should always exist since v18.12, maybe we can replace `tryGet` with `get` and remove old code?
        zookeeper->create(fs::path(replica_path) / "is_lost", "0", zkutil::CreateMode::Persistent);
        return;
    }

    /// is_lost is "1": it means that we are in repair mode.
    /// Try choose source replica to clone.
    /// Source replica must not be lost and should have minimal queue size and maximal log pointer.
    Strings replicas = zookeeper->getChildren(fs::path(zookeeper_path) / "replicas");
    std::vector<zkutil::ZooKeeper::FutureGet> futures;
    for (const String & source_replica_name : replicas)
    {
        /// Do not clone from myself.
        if (source_replica_name == replica_name)
            continue;

        String source_replica_path = fs::path(zookeeper_path) / "replicas" / source_replica_name;

        /// Obviously the following get operations are not atomic, but it's ok to choose good enough replica, not the best one.
        /// NOTE: We may count some entries twice if log_pointer is moved.
        futures.emplace_back(zookeeper->asyncTryGet(fs::path(source_replica_path) / "is_lost"));
        futures.emplace_back(zookeeper->asyncTryGet(fs::path(source_replica_path) / "log_pointer"));
        futures.emplace_back(zookeeper->asyncTryGet(fs::path(source_replica_path) / "queue"));
    }

    /// Wait for results before getting log entries
    for (auto & future : futures)
        future.wait();

    Strings log_entries = zookeeper->getChildren(fs::path(zookeeper_path) / "log");
    size_t max_log_entry = 0;
    if (!log_entries.empty())
    {
        String last_entry = *std::max_element(log_entries.begin(), log_entries.end());
        max_log_entry = parse<UInt64>(last_entry.substr(strlen("log-")));
    }
    /// log_pointer can point to future entry, which was not created yet
    ++max_log_entry;

    size_t min_replication_lag = std::numeric_limits<size_t>::max();
    String source_replica;
    Coordination::Stat source_is_lost_stat;
    size_t future_num = 0;

    for (const String & source_replica_name : replicas)
    {
        if (source_replica_name == replica_name)
            continue;

        auto get_is_lost     = futures[future_num++].get();
        auto get_log_pointer = futures[future_num++].get();
        auto get_queue       = futures[future_num++].get();

        if (get_is_lost.error != Coordination::Error::ZOK)
        {
            LOG_INFO(log, "Not cloning {}, cannot get '/is_lost': {}", source_replica_name, Coordination::errorMessage(get_is_lost.error));
            continue;
        }
        else if (get_is_lost.data != "0")
        {
            LOG_INFO(log, "Not cloning {}, it's lost", source_replica_name);
            continue;
        }

        if (get_log_pointer.error != Coordination::Error::ZOK)
        {
            LOG_INFO(log, "Not cloning {}, cannot get '/log_pointer': {}", source_replica_name, Coordination::errorMessage(get_log_pointer.error));
            continue;
        }
        if (get_queue.error != Coordination::Error::ZOK)
        {
            LOG_INFO(log, "Not cloning {}, cannot get '/queue': {}", source_replica_name, Coordination::errorMessage(get_queue.error));
            continue;
        }

        /// Replica is not lost and we can clone it. Let's calculate approx replication lag.
        size_t source_log_pointer = get_log_pointer.data.empty() ? 0 : parse<UInt64>(get_log_pointer.data);
        assert(source_log_pointer <= max_log_entry);
        size_t replica_queue_lag = max_log_entry - source_log_pointer;
        size_t replica_queue_size = get_queue.stat.numChildren;
        size_t replication_lag = replica_queue_lag + replica_queue_size;
        LOG_INFO(log, "Replica {} has log pointer '{}', approximate {} queue lag and {} queue size",
                 source_replica_name, get_log_pointer.data, replica_queue_lag, replica_queue_size);
        if (replication_lag < min_replication_lag)
        {
            source_replica = source_replica_name;
            source_is_lost_stat = get_is_lost.stat;
            min_replication_lag = replication_lag;
        }
    }

    if (source_replica.empty())
        throw Exception("All replicas are lost", ErrorCodes::ALL_REPLICAS_LOST);

    if (is_new_replica)
        LOG_INFO(log, "Will mimic {}", source_replica);
    else
        LOG_WARNING(log, "Will mimic {}", source_replica);

    /// Clear obsolete queue that we no longer need.
    zookeeper->removeChildren(fs::path(replica_path) / "queue");
    queue.clear();

    /// Will do repair from the selected replica.
    cloneReplica(source_replica, source_is_lost_stat, zookeeper);
    /// If repair fails to whatever reason, the exception is thrown, is_lost will remain "1" and the replica will be repaired later.

    /// If replica is repaired successfully, we remove is_lost flag.
    zookeeper->set(fs::path(replica_path) / "is_lost", "0");
}

String StorageReplicatedMergeTree::getLastQueueUpdateException() const
{
    std::unique_lock lock(last_queue_update_exception_lock);
    return last_queue_update_exception;
}


void StorageReplicatedMergeTree::queueUpdatingTask()
{
    if (!queue_update_in_progress)
    {
        last_queue_update_start_time.store(time(nullptr));
        queue_update_in_progress = true;
    }
    try
    {
        queue.pullLogsToQueue(getZooKeeperAndAssertNotReadonly(), queue_updating_task->getWatchCallback(), ReplicatedMergeTreeQueue::UPDATE);
        last_queue_update_finish_time.store(time(nullptr));
        queue_update_in_progress = false;
    }
    catch (const Coordination::Exception & e)
    {
        tryLogCurrentException(log, __PRETTY_FUNCTION__);

        std::unique_lock lock(last_queue_update_exception_lock);
        last_queue_update_exception = getCurrentExceptionMessage(false);

        if (e.code == Coordination::Error::ZSESSIONEXPIRED)
        {
            restarting_thread.wakeup();
            return;
        }

        queue_updating_task->scheduleAfter(QUEUE_UPDATE_ERROR_SLEEP_MS);
    }
    catch (...)
    {
        tryLogCurrentException(log, __PRETTY_FUNCTION__);

        std::unique_lock lock(last_queue_update_exception_lock);
        last_queue_update_exception = getCurrentExceptionMessage(false);

        queue_updating_task->scheduleAfter(QUEUE_UPDATE_ERROR_SLEEP_MS);
    }
}


void StorageReplicatedMergeTree::mutationsUpdatingTask()
{
    try
    {
        queue.updateMutations(getZooKeeper(), mutations_updating_task->getWatchCallback());
    }
    catch (const Coordination::Exception & e)
    {
        tryLogCurrentException(log, __PRETTY_FUNCTION__);

        if (e.code == Coordination::Error::ZSESSIONEXPIRED)
            return;

        mutations_updating_task->scheduleAfter(QUEUE_UPDATE_ERROR_SLEEP_MS);
    }
    catch (...)
    {
        tryLogCurrentException(log, __PRETTY_FUNCTION__);
        mutations_updating_task->scheduleAfter(QUEUE_UPDATE_ERROR_SLEEP_MS);
    }
}

ReplicatedMergeTreeQueue::SelectedEntryPtr StorageReplicatedMergeTree::selectQueueEntry()
{
    /// This object will mark the element of the queue as running.
    ReplicatedMergeTreeQueue::SelectedEntryPtr selected;

    try
    {
        selected = queue.selectEntryToProcess(merger_mutator, *this);
    }
    catch (...)
    {
        tryLogCurrentException(log, __PRETTY_FUNCTION__);
    }

    return selected;
}


bool StorageReplicatedMergeTree::processQueueEntry(ReplicatedMergeTreeQueue::SelectedEntryPtr selected_entry)
{
    LogEntryPtr & entry = selected_entry->log_entry;
    return queue.processEntry([this]{ return getZooKeeper(); }, entry, [&](LogEntryPtr & entry_to_process)
    {
        try
        {
            return executeLogEntry(*entry_to_process);
        }
        catch (const Exception & e)
        {
            if (e.code() == ErrorCodes::NO_REPLICA_HAS_PART)
            {
                /// If no one has the right part, probably not all replicas work; We will not write to log with Error level.
                LOG_INFO(log, fmt::runtime(e.displayText()));
            }
            else if (e.code() == ErrorCodes::ABORTED)
            {
                /// Interrupted merge or downloading a part is not an error.
                LOG_INFO(log, fmt::runtime(e.message()));
            }
            else if (e.code() == ErrorCodes::PART_IS_TEMPORARILY_LOCKED)
            {
                /// Part cannot be added temporarily
                LOG_INFO(log, fmt::runtime(e.displayText()));
                cleanup_thread.wakeup();
            }
            else
                tryLogCurrentException(log, __PRETTY_FUNCTION__);

            /** This exception will be written to the queue element, and it can be looked up using `system.replication_queue` table.
              * The thread that performs this action will sleep a few seconds after the exception.
              * See `queue.processEntry` function.
              */
            throw;
        }
        catch (...)
        {
            tryLogCurrentException(log, __PRETTY_FUNCTION__);
            throw;
        }
    });
}

bool StorageReplicatedMergeTree::scheduleDataProcessingJob(BackgroundJobsAssignee & assignee)
{
    /// If replication queue is stopped exit immediately as we successfully executed the task
    if (queue.actions_blocker.isCancelled())
        return false;

    /// This object will mark the element of the queue as running.
    ReplicatedMergeTreeQueue::SelectedEntryPtr selected_entry = selectQueueEntry();

    if (!selected_entry)
        return false;

    auto job_type = selected_entry->log_entry->type;

    /// Depending on entry type execute in fetches (small) pool or big merge_mutate pool
    if (job_type == LogEntry::GET_PART)
    {
        assignee.scheduleFetchTask(ExecutableLambdaAdapter::create(
            [this, selected_entry] () mutable
            {
                return processQueueEntry(selected_entry);
            }, common_assignee_trigger, getStorageID()));
        return true;
    }
    else if (job_type == LogEntry::MERGE_PARTS)
    {
        auto task = MergeFromLogEntryTask::create(selected_entry, *this, common_assignee_trigger);
        assignee.scheduleMergeMutateTask(task);
        return true;
    }
    else if (job_type == LogEntry::MUTATE_PART)
    {
        auto task = MutateFromLogEntryTask::create(selected_entry, *this, common_assignee_trigger);
        assignee.scheduleMergeMutateTask(task);
        return true;
    }
    else
    {
        assignee.scheduleCommonTask(ExecutableLambdaAdapter::create(
            [this, selected_entry] () mutable
            {
                return processQueueEntry(selected_entry);
            }, common_assignee_trigger, getStorageID()), /* need_trigger */ true);
        return true;
    }
}


bool StorageReplicatedMergeTree::canExecuteFetch(const ReplicatedMergeTreeLogEntry & entry, String & disable_reason) const
{
    if (fetcher.blocker.isCancelled())
    {
        disable_reason = fmt::format("Not executing fetch of part {} because replicated fetches are cancelled now.", entry.new_part_name);
        return false;
    }

    size_t busy_threads_in_pool = CurrentMetrics::values[CurrentMetrics::BackgroundFetchesPoolTask].load(std::memory_order_relaxed);
    if (busy_threads_in_pool >= replicated_fetches_pool_size)
    {
        disable_reason = fmt::format("Not executing fetch of part {} because {} fetches already executing, max {}.", entry.new_part_name, busy_threads_in_pool, replicated_fetches_pool_size);
        return false;
    }

    if (replicated_fetches_throttler->isThrottling())
    {
        disable_reason = fmt::format("Not executing fetch of part {} because fetches have already throttled by network settings "
                                     "<max_replicated_fetches_network_bandwidth> or <max_replicated_fetches_network_bandwidth_for_server>.", entry.new_part_name);
        return false;
    }

    return true;
}

bool StorageReplicatedMergeTree::partIsAssignedToBackgroundOperation(const DataPartPtr & part) const
{
    return queue.isVirtualPart(part);
}

void StorageReplicatedMergeTree::mergeSelectingTask()
{
    if (!is_leader)
        return;

    const auto storage_settings_ptr = getSettings();
    const bool deduplicate = false; /// TODO: read deduplicate option from table config
    const Names deduplicate_by_columns = {};
    CreateMergeEntryResult create_result = CreateMergeEntryResult::Other;

    try
    {
        /// We must select parts for merge under merge_selecting_mutex because other threads
        /// (OPTIMIZE queries) can assign new merges.
        std::lock_guard merge_selecting_lock(merge_selecting_mutex);

        auto zookeeper = getZooKeeperAndAssertNotReadonly();

        ReplicatedMergeTreeMergePredicate merge_pred = queue.getMergePredicate(zookeeper);

        /// If many merges is already queued, then will queue only small enough merges.
        /// Otherwise merge queue could be filled with only large merges,
        /// and in the same time, many small parts could be created and won't be merged.

        auto merges_and_mutations_queued = queue.countMergesAndPartMutations();
        size_t merges_and_mutations_sum = merges_and_mutations_queued.merges + merges_and_mutations_queued.mutations;
        if (merges_and_mutations_sum >= storage_settings_ptr->max_replicated_merges_in_queue)
        {
            LOG_TRACE(log, "Number of queued merges ({}) and part mutations ({})"
                " is greater than max_replicated_merges_in_queue ({}), so won't select new parts to merge or mutate.",
                merges_and_mutations_queued.merges,
                merges_and_mutations_queued.mutations,
                storage_settings_ptr->max_replicated_merges_in_queue);
        }
        else
        {
            UInt64 max_source_parts_size_for_merge = merger_mutator.getMaxSourcePartsSizeForMerge(
                storage_settings_ptr->max_replicated_merges_in_queue, merges_and_mutations_sum);

            UInt64 max_source_part_size_for_mutation = merger_mutator.getMaxSourcePartSizeForMutation();

            bool merge_with_ttl_allowed = merges_and_mutations_queued.merges_with_ttl < storage_settings_ptr->max_replicated_merges_with_ttl_in_queue &&
                getTotalMergesWithTTLInMergeList() < storage_settings_ptr->max_number_of_merges_with_ttl_in_pool;

            auto future_merged_part = std::make_shared<FutureMergedMutatedPart>();
            if (storage_settings.get()->assign_part_uuids)
                future_merged_part->uuid = UUIDHelpers::generateV4();

            if (max_source_parts_size_for_merge > 0 &&
                merger_mutator.selectPartsToMerge(future_merged_part, false, max_source_parts_size_for_merge, merge_pred, merge_with_ttl_allowed, nullptr, nullptr) == SelectPartsDecision::SELECTED)
            {
                create_result = createLogEntryToMergeParts(
                    zookeeper,
                    future_merged_part->parts,
                    future_merged_part->name,
                    future_merged_part->uuid,
                    future_merged_part->type,
                    deduplicate,
                    deduplicate_by_columns,
                    nullptr,
                    merge_pred.getVersion(),
                    future_merged_part->merge_type);
            }
            /// If there are many mutations in queue, it may happen, that we cannot enqueue enough merges to merge all new parts
            else if (max_source_part_size_for_mutation > 0 && queue.countMutations() > 0
                     && merges_and_mutations_queued.mutations < storage_settings_ptr->max_replicated_mutations_in_queue)
            {
                /// Choose a part to mutate.
                DataPartsVector data_parts = getDataPartsVectorForInternalUsage();
                for (const auto & part : data_parts)
                {
                    if (part->getBytesOnDisk() > max_source_part_size_for_mutation)
                        continue;

                    std::optional<std::pair<Int64, int>> desired_mutation_version = merge_pred.getDesiredMutationVersion(part);
                    if (!desired_mutation_version)
                        continue;

                    create_result = createLogEntryToMutatePart(
                        *part,
                        future_merged_part->uuid,
                        desired_mutation_version->first,
                        desired_mutation_version->second,
                        merge_pred.getVersion());

                    if (create_result == CreateMergeEntryResult::Ok)
                        break;
                }
            }
        }
    }
    catch (...)
    {
        tryLogCurrentException(log, __PRETTY_FUNCTION__);
    }

    if (!is_leader)
        return;

    if (create_result != CreateMergeEntryResult::Ok
        && create_result != CreateMergeEntryResult::LogUpdated)
    {
        merge_selecting_task->scheduleAfter(storage_settings_ptr->merge_selecting_sleep_ms);
    }
    else
    {
        merge_selecting_task->schedule();
    }
}


void StorageReplicatedMergeTree::mutationsFinalizingTask()
{
    bool needs_reschedule = false;

    try
    {
        needs_reschedule = queue.tryFinalizeMutations(getZooKeeperAndAssertNotReadonly());
    }
    catch (...)
    {
        tryLogCurrentException(log, __PRETTY_FUNCTION__);
        needs_reschedule = true;
    }

    if (needs_reschedule)
    {
        mutations_finalizing_task->scheduleAfter(MUTATIONS_FINALIZING_SLEEP_MS);
    }
    else
    {
        /// Even if no mutations seems to be done or appeared we are trying to
        /// finalize them in background because manual control the launch of
        /// this function is error prone. This can lead to mutations that
        /// processed all the parts but have is_done=0 state for a long time. Or
        /// killed mutations, which are also considered as undone.
        mutations_finalizing_task->scheduleAfter(MUTATIONS_FINALIZING_IDLE_SLEEP_MS);
    }
}


StorageReplicatedMergeTree::CreateMergeEntryResult StorageReplicatedMergeTree::createLogEntryToMergeParts(
    zkutil::ZooKeeperPtr & zookeeper,
    const DataPartsVector & parts,
    const String & merged_name,
    const UUID & merged_part_uuid,
    const MergeTreeDataPartType & merged_part_type,
    bool deduplicate,
    const Names & deduplicate_by_columns,
    ReplicatedMergeTreeLogEntryData * out_log_entry,
    int32_t log_version,
    MergeType merge_type)
{
    std::vector<std::future<Coordination::ExistsResponse>> exists_futures;
    exists_futures.reserve(parts.size());
    for (const auto & part : parts)
        exists_futures.emplace_back(zookeeper->asyncExists(fs::path(replica_path) / "parts" / part->name));

    bool all_in_zk = true;
    for (size_t i = 0; i < parts.size(); ++i)
    {
        /// If there is no information about part in ZK, we will not merge it.
        if (exists_futures[i].get().error == Coordination::Error::ZNONODE)
        {
            all_in_zk = false;

            const auto & part = parts[i];
            if (part->modification_time + MAX_AGE_OF_LOCAL_PART_THAT_WASNT_ADDED_TO_ZOOKEEPER < time(nullptr))
            {
                LOG_WARNING(log, "Part {} (that was selected for merge) with age {} seconds exists locally but not in ZooKeeper. Won't do merge with that part and will check it.", part->name, (time(nullptr) - part->modification_time));
                enqueuePartForCheck(part->name);
            }
        }
    }

    if (!all_in_zk)
        return CreateMergeEntryResult::MissingPart;

    ReplicatedMergeTreeLogEntryData entry;
    entry.type = LogEntry::MERGE_PARTS;
    entry.source_replica = replica_name;
    entry.new_part_name = merged_name;
    entry.new_part_uuid = merged_part_uuid;
    entry.new_part_type = merged_part_type;
    entry.merge_type = merge_type;
    entry.deduplicate = deduplicate;
    entry.deduplicate_by_columns = deduplicate_by_columns;
    entry.create_time = time(nullptr);

    for (const auto & part : parts)
        entry.source_parts.push_back(part->name);

    Coordination::Requests ops;
    Coordination::Responses responses;

    ops.emplace_back(zkutil::makeCreateRequest(
        fs::path(zookeeper_path) / "log/log-", entry.toString(),
        zkutil::CreateMode::PersistentSequential));

    ops.emplace_back(zkutil::makeSetRequest(
        fs::path(zookeeper_path) / "log", "", log_version)); /// Check and update version.

    Coordination::Error code = zookeeper->tryMulti(ops, responses);

    if (code == Coordination::Error::ZOK)
    {
        String path_created = dynamic_cast<const Coordination::CreateResponse &>(*responses.front()).path_created;
        entry.znode_name = path_created.substr(path_created.find_last_of('/') + 1);

        ProfileEvents::increment(ProfileEvents::CreatedLogEntryForMerge);
        LOG_TRACE(log, "Created log entry {} for merge {}", path_created, merged_name);
    }
    else if (code == Coordination::Error::ZBADVERSION)
    {
        ProfileEvents::increment(ProfileEvents::NotCreatedLogEntryForMerge);
        LOG_TRACE(log, "Log entry is not created for merge {} because log was updated", merged_name);
        return CreateMergeEntryResult::LogUpdated;
    }
    else
    {
        zkutil::KeeperMultiException::check(code, ops, responses);
    }

    if (out_log_entry)
        *out_log_entry = entry;

    return CreateMergeEntryResult::Ok;
}


StorageReplicatedMergeTree::CreateMergeEntryResult StorageReplicatedMergeTree::createLogEntryToMutatePart(
    const IMergeTreeDataPart & part, const UUID & new_part_uuid, Int64 mutation_version, int32_t alter_version, int32_t log_version)
{
    auto zookeeper = getZooKeeper();

    /// If there is no information about part in ZK, we will not mutate it.
    if (!zookeeper->exists(fs::path(replica_path) / "parts" / part.name))
    {
        if (part.modification_time + MAX_AGE_OF_LOCAL_PART_THAT_WASNT_ADDED_TO_ZOOKEEPER < time(nullptr))
        {
            LOG_WARNING(log, "Part {} (that was selected for mutation) with age {} seconds exists locally but not in ZooKeeper."
                " Won't mutate that part and will check it.", part.name, (time(nullptr) - part.modification_time));
            enqueuePartForCheck(part.name);
        }

        return CreateMergeEntryResult::MissingPart;
    }

    MergeTreePartInfo new_part_info = part.info;
    new_part_info.mutation = mutation_version;

    String new_part_name = part.getNewName(new_part_info);

    ReplicatedMergeTreeLogEntryData entry;
    entry.type = LogEntry::MUTATE_PART;
    entry.source_replica = replica_name;
    entry.source_parts.push_back(part.name);
    entry.new_part_name = new_part_name;
    entry.new_part_uuid = new_part_uuid;
    entry.create_time = time(nullptr);
    entry.alter_version = alter_version;

    Coordination::Requests ops;
    Coordination::Responses responses;

    ops.emplace_back(zkutil::makeCreateRequest(
        fs::path(zookeeper_path) / "log/log-", entry.toString(),
        zkutil::CreateMode::PersistentSequential));

    ops.emplace_back(zkutil::makeSetRequest(
        fs::path(zookeeper_path) / "log", "", log_version)); /// Check and update version.

    Coordination::Error code = zookeeper->tryMulti(ops, responses);

    if (code == Coordination::Error::ZBADVERSION)
    {
        ProfileEvents::increment(ProfileEvents::NotCreatedLogEntryForMutation);
        LOG_TRACE(log, "Log entry is not created for mutation {} because log was updated", new_part_name);
        return CreateMergeEntryResult::LogUpdated;
    }

    zkutil::KeeperMultiException::check(code, ops, responses);

    ProfileEvents::increment(ProfileEvents::CreatedLogEntryForMutation);
    LOG_TRACE(log, "Created log entry for mutation {}", new_part_name);
    return CreateMergeEntryResult::Ok;
}


void StorageReplicatedMergeTree::removePartFromZooKeeper(const String & part_name, Coordination::Requests & ops, bool has_children)
{
    String part_path = fs::path(replica_path) / "parts" / part_name;

    if (has_children)
    {
        ops.emplace_back(zkutil::makeRemoveRequest(fs::path(part_path) / "checksums", -1));
        ops.emplace_back(zkutil::makeRemoveRequest(fs::path(part_path) / "columns", -1));
    }
    ops.emplace_back(zkutil::makeRemoveRequest(part_path, -1));
}

void StorageReplicatedMergeTree::removePartFromZooKeeper(const String & part_name)
{
    auto zookeeper = getZooKeeper();
    String part_path = fs::path(replica_path) / "parts" / part_name;
    Coordination::Stat stat;

    /// Part doesn't exist, nothing to remove
    if (!zookeeper->exists(part_path, &stat))
        return;

    Coordination::Requests ops;

    removePartFromZooKeeper(part_name, ops, stat.numChildren > 0);
    zookeeper->multi(ops);
}

void StorageReplicatedMergeTree::removePartAndEnqueueFetch(const String & part_name)
{
    auto zookeeper = getZooKeeper();

    /// We don't know exactly what happened to broken part
    /// and we are going to remove all covered log entries.
    /// It's quite dangerous, so clone covered parts to detached.
    auto broken_part_info = MergeTreePartInfo::fromPartName(part_name, format_version);

    auto partition_range = getVisibleDataPartsVectorInPartition(getContext(), broken_part_info.partition_id);
    for (const auto & part : partition_range)
    {
        if (!broken_part_info.contains(part->info))
            continue;

        /// Broken part itself ether already moved to detached or does not exist.
        assert(broken_part_info != part->info);
        part->makeCloneInDetached("covered-by-broken", getInMemoryMetadataPtr());
    }

    /// It's possible that queue contains entries covered by part_name.
    /// For example, we had GET_PART all_1_42_5 and MUTATE_PART all_1_42_5_63,
    /// then all_1_42_5_63 was executed by fetching, but part was written to disk incorrectly.
    /// In this case we have to remove it as broken and create GET_PART all_1_42_5_63 to fetch it again,
    /// but GET_PART all_1_42_5 may be still in the queue.
    /// We should remove all covered entries before creating GET_PART entry, because:
    ///    1. In the situation described above, we do not know how to merge/mutate all_1_42_5_63 from all_1_42_5,
    ///       so GET_PART all_1_42_5 (and all source parts) is useless. The only thing we can do is to fetch all_1_42_5_63.
    ///    2. If all_1_42_5_63 is lost, then replication may stuck waiting for all_1_42_5_63 to appear,
    ///       because we may have some covered parts (more precisely, parts with the same min and max blocks)
    queue.removePartProducingOpsInRange(zookeeper, broken_part_info, {});

    String part_path = fs::path(replica_path) / "parts" / part_name;

    Coordination::Requests ops;

    time_t part_create_time = 0;
    Coordination::Stat stat;
    if (zookeeper->exists(part_path, &stat))
    {
        /// Update version of /is_lost node to avoid race condition with cloneReplica(...).
        /// cloneReplica(...) expects that if some entry was executed, then its new_part_name is added to /parts,
        /// but we are going to remove it from /parts and add to queue again.
        Coordination::Stat is_lost_stat;
        String is_lost_value = zookeeper->get(replica_path + "/is_lost", &is_lost_stat);
        assert(is_lost_value == "0");
        ops.emplace_back(zkutil::makeSetRequest(replica_path + "/is_lost", is_lost_value, is_lost_stat.version));

        part_create_time = stat.ctime / 1000;
        removePartFromZooKeeper(part_name, ops, stat.numChildren > 0);
    }

    LogEntryPtr log_entry = std::make_shared<LogEntry>();
    log_entry->type = LogEntry::GET_PART;
    log_entry->create_time = part_create_time;
    log_entry->source_replica = "";
    log_entry->new_part_name = part_name;

    ops.emplace_back(zkutil::makeCreateRequest(
        fs::path(replica_path) / "queue/queue-", log_entry->toString(),
        zkutil::CreateMode::PersistentSequential));

    auto results = zookeeper->multi(ops);

    String path_created = dynamic_cast<const Coordination::CreateResponse &>(*results.back()).path_created;
    log_entry->znode_name = path_created.substr(path_created.find_last_of('/') + 1);
    queue.insert(zookeeper, log_entry);
}


void StorageReplicatedMergeTree::startBeingLeader()
{
    if (!getSettings()->replicated_can_become_leader)
    {
        LOG_INFO(log, "Will not enter leader election because replicated_can_become_leader=0");
        return;
    }

    zkutil::checkNoOldLeaders(log, *current_zookeeper, fs::path(zookeeper_path) / "leader_election");

    LOG_INFO(log, "Became leader");
    is_leader = true;
}

void StorageReplicatedMergeTree::stopBeingLeader()
{
    if (!is_leader)
        return;

    LOG_INFO(log, "Stopped being leader");
    is_leader = false;
}

ConnectionTimeouts StorageReplicatedMergeTree::getFetchPartHTTPTimeouts(ContextPtr local_context)
{
    auto timeouts = ConnectionTimeouts::getHTTPTimeouts(local_context);
    auto settings = getSettings();

    if (settings->replicated_fetches_http_connection_timeout.changed)
        timeouts.connection_timeout = settings->replicated_fetches_http_connection_timeout;

    if (settings->replicated_fetches_http_send_timeout.changed)
        timeouts.send_timeout = settings->replicated_fetches_http_send_timeout;

    if (settings->replicated_fetches_http_receive_timeout.changed)
        timeouts.receive_timeout = settings->replicated_fetches_http_receive_timeout;

    return timeouts;
}

bool StorageReplicatedMergeTree::checkReplicaHavePart(const String & replica, const String & part_name)
{
    auto zookeeper = getZooKeeper();
    return zookeeper->exists(fs::path(zookeeper_path) / "replicas" / replica / "parts" / part_name);
}

String StorageReplicatedMergeTree::findReplicaHavingPart(const String & part_name, bool active)
{
    auto zookeeper = getZooKeeper();
    Strings replicas = zookeeper->getChildren(fs::path(zookeeper_path) / "replicas");

    /// Select replicas in uniformly random order.
    std::shuffle(replicas.begin(), replicas.end(), thread_local_rng);

    LOG_TRACE(log, "Candidate replicas: {}", replicas.size());

    for (const String & replica : replicas)
    {
        /// We aren't interested in ourself.
        if (replica == replica_name)
            continue;

        LOG_TRACE(log, "Candidate replica: {}", replica);

        if (checkReplicaHavePart(replica, part_name) &&
            (!active || zookeeper->exists(fs::path(zookeeper_path) / "replicas" / replica / "is_active")))
            return replica;

        /// Obviously, replica could become inactive or even vanish after return from this method.
    }

    return {};
}

String StorageReplicatedMergeTree::findReplicaHavingCoveringPart(LogEntry & entry, bool active)
{
    auto zookeeper = getZooKeeper();
    Strings replicas = zookeeper->getChildren(fs::path(zookeeper_path) / "replicas");

    /// Select replicas in uniformly random order.
    std::shuffle(replicas.begin(), replicas.end(), thread_local_rng);

    for (const String & replica : replicas)
    {
        if (replica == replica_name)
            continue;

        if (active && !zookeeper->exists(fs::path(zookeeper_path) / "replicas" / replica / "is_active"))
            continue;

        String largest_part_found;
        Strings parts = zookeeper->getChildren(fs::path(zookeeper_path) / "replicas" / replica / "parts");
        for (const String & part_on_replica : parts)
        {
            if (part_on_replica == entry.new_part_name
                || MergeTreePartInfo::contains(part_on_replica, entry.new_part_name, format_version))
            {
                if (largest_part_found.empty()
                    || MergeTreePartInfo::contains(part_on_replica, largest_part_found, format_version))
                {
                    largest_part_found = part_on_replica;
                }
            }
        }

        if (!largest_part_found.empty())
        {
            bool the_same_part = largest_part_found == entry.new_part_name;

            /// Make a check in case if selected part differs from source part
            if (!the_same_part)
            {
                String reject_reason;
                if (!queue.addFuturePartIfNotCoveredByThem(largest_part_found, entry, reject_reason))
                {
                    LOG_INFO(log, "Will not fetch part {} covering {}. {}", largest_part_found, entry.new_part_name, reject_reason);
                    return {};
                }
            }

            return replica;
        }
    }

    return {};
}


String StorageReplicatedMergeTree::findReplicaHavingCoveringPart(
    const String & part_name, bool active, String & found_part_name)
{
    auto zookeeper = getZooKeeper();
    Strings replicas = zookeeper->getChildren(fs::path(zookeeper_path) / "replicas");

    /// Select replicas in uniformly random order.
    std::shuffle(replicas.begin(), replicas.end(), thread_local_rng);

    String largest_part_found;
    String largest_replica_found;

    for (const String & replica : replicas)
    {
        if (replica == replica_name)
            continue;

        if (active && !zookeeper->exists(fs::path(zookeeper_path) / "replicas" / replica / "is_active"))
            continue;

        Strings parts = zookeeper->getChildren(fs::path(zookeeper_path) / "replicas" / replica / "parts");
        for (const String & part_on_replica : parts)
        {
            if (part_on_replica == part_name
                || MergeTreePartInfo::contains(part_on_replica, part_name, format_version))
            {
                if (largest_part_found.empty()
                    || MergeTreePartInfo::contains(part_on_replica, largest_part_found, format_version))
                {
                    largest_part_found = part_on_replica;
                    largest_replica_found = replica;
                }
            }
        }
    }

    found_part_name = largest_part_found;
    return largest_replica_found;
}


/** If a quorum is tracked for a part, update information about it in ZK.
  */
void StorageReplicatedMergeTree::updateQuorum(const String & part_name, bool is_parallel)
{
    auto zookeeper = getZooKeeper();

    /// Information on which replicas a part has been added, if the quorum has not yet been reached.
    String quorum_status_path = fs::path(zookeeper_path) / "quorum" / "status";
    if (is_parallel)
        quorum_status_path = fs::path(zookeeper_path) / "quorum" / "parallel" / part_name;
    /// The name of the previous part for which the quorum was reached.
    const String quorum_last_part_path = fs::path(zookeeper_path) / "quorum" / "last_part";

    String value;
    Coordination::Stat stat;

    /// If there is no node, then all quorum INSERTs have already reached the quorum, and nothing is needed.
    while (zookeeper->tryGet(quorum_status_path, value, &stat))
    {
        ReplicatedMergeTreeQuorumEntry quorum_entry(value);
        if (quorum_entry.part_name != part_name)
        {
            LOG_TRACE(log, "Quorum {}, already achieved for part {} current part {}",
                      quorum_status_path, part_name, quorum_entry.part_name);
            /// The quorum has already been achieved. Moreover, another INSERT with a quorum has already started.
            break;
        }

        quorum_entry.replicas.insert(replica_name);

        if (quorum_entry.replicas.size() >= quorum_entry.required_number_of_replicas)
        {
            /// The quorum is reached. Delete the node, and update information about the last part that was successfully written with quorum.
            LOG_TRACE(log, "Got {} replicas confirmed quorum {}, going to remove node",
                      quorum_entry.replicas.size(), quorum_status_path);

            Coordination::Requests ops;
            Coordination::Responses responses;

            if (!is_parallel)
            {
                Coordination::Stat added_parts_stat;
                String old_added_parts = zookeeper->get(quorum_last_part_path, &added_parts_stat);

                ReplicatedMergeTreeQuorumAddedParts parts_with_quorum(format_version);

                if (!old_added_parts.empty())
                    parts_with_quorum.fromString(old_added_parts);

                auto part_info = MergeTreePartInfo::fromPartName(part_name, format_version);
                /// We store one last part which reached quorum for each partition.
                parts_with_quorum.added_parts[part_info.partition_id] = part_name;

                String new_added_parts = parts_with_quorum.toString();

                ops.emplace_back(zkutil::makeRemoveRequest(quorum_status_path, stat.version));
                ops.emplace_back(zkutil::makeSetRequest(quorum_last_part_path, new_added_parts, added_parts_stat.version));
            }
            else
                ops.emplace_back(zkutil::makeRemoveRequest(quorum_status_path, stat.version));

            auto code = zookeeper->tryMulti(ops, responses);

            if (code == Coordination::Error::ZOK)
            {
                break;
            }
            else if (code == Coordination::Error::ZNONODE)
            {
                /// The quorum has already been achieved.
                break;
            }
            else if (code == Coordination::Error::ZBADVERSION)
            {
                /// Node was updated meanwhile. We must re-read it and repeat all the actions.
                continue;
            }
            else
                throw Coordination::Exception(code, quorum_status_path);
        }
        else
        {
            LOG_TRACE(log, "Quorum {} still not satisfied (have only {} replicas), updating node",
                      quorum_status_path, quorum_entry.replicas.size());
            /// We update the node, registering there one more replica.
            auto code = zookeeper->trySet(quorum_status_path, quorum_entry.toString(), stat.version);

            if (code == Coordination::Error::ZOK)
            {
                break;
            }
            else if (code == Coordination::Error::ZNONODE)
            {
                /// The quorum has already been achieved.
                break;
            }
            else if (code == Coordination::Error::ZBADVERSION)
            {
                /// Node was updated meanwhile. We must re-read it and repeat all the actions.
                continue;
            }
            else
                throw Coordination::Exception(code, quorum_status_path);
        }
    }
}


void StorageReplicatedMergeTree::cleanLastPartNode(const String & partition_id)
{
    auto zookeeper = getZooKeeper();

    /// The name of the previous part for which the quorum was reached.
    const String quorum_last_part_path = fs::path(zookeeper_path) / "quorum" / "last_part";

    /// Delete information from "last_part" node.

    while (true)
    {
        Coordination::Stat added_parts_stat;
        String old_added_parts = zookeeper->get(quorum_last_part_path, &added_parts_stat);

        ReplicatedMergeTreeQuorumAddedParts parts_with_quorum(format_version);

        if (!old_added_parts.empty())
            parts_with_quorum.fromString(old_added_parts);

        /// Delete information about particular partition.
        if (!parts_with_quorum.added_parts.count(partition_id))
        {
            /// There is no information about interested part.
            break;
        }

        parts_with_quorum.added_parts.erase(partition_id);

        String new_added_parts = parts_with_quorum.toString();

        auto code = zookeeper->trySet(quorum_last_part_path, new_added_parts, added_parts_stat.version);

        if (code == Coordination::Error::ZOK)
        {
            break;
        }
        else if (code == Coordination::Error::ZNONODE)
        {
            /// Node is deleted. It is impossible, but it is Ok.
            break;
        }
        else if (code == Coordination::Error::ZBADVERSION)
        {
            /// Node was updated meanwhile. We must re-read it and repeat all the actions.
            continue;
        }
        else
            throw Coordination::Exception(code, quorum_last_part_path);
    }
}


bool StorageReplicatedMergeTree::partIsInsertingWithParallelQuorum(const MergeTreePartInfo & part_info) const
{
    auto zookeeper = getZooKeeper();
    return zookeeper->exists(fs::path(zookeeper_path) / "quorum" / "parallel" / part_info.getPartName());
}


bool StorageReplicatedMergeTree::partIsLastQuorumPart(const MergeTreePartInfo & part_info) const
{
    auto zookeeper = getZooKeeper();

    const String parts_with_quorum_path = fs::path(zookeeper_path) / "quorum" / "last_part";

    String parts_with_quorum_str = zookeeper->get(parts_with_quorum_path);

    if (parts_with_quorum_str.empty())
        return false;

    ReplicatedMergeTreeQuorumAddedParts parts_with_quorum(format_version);
    parts_with_quorum.fromString(parts_with_quorum_str);

    auto partition_it = parts_with_quorum.added_parts.find(part_info.partition_id);
    if (partition_it == parts_with_quorum.added_parts.end())
        return false;

    return partition_it->second == part_info.getPartName();
}


bool StorageReplicatedMergeTree::fetchPart(const String & part_name, const StorageMetadataPtr & metadata_snapshot,
    const String & source_replica_path, bool to_detached, size_t quorum, zkutil::ZooKeeper::Ptr zookeeper_)
{
    auto zookeeper = zookeeper_ ? zookeeper_ : getZooKeeper();
    const auto part_info = MergeTreePartInfo::fromPartName(part_name, format_version);

    if (!to_detached)
    {
        if (auto part = getPartIfExists(part_info, {IMergeTreeDataPart::State::Outdated, IMergeTreeDataPart::State::Deleting}))
        {
            LOG_DEBUG(log, "Part {} should be deleted after previous attempt before fetch", part->name);
            /// Force immediate parts cleanup to delete the part that was left from the previous fetch attempt.
            cleanup_thread.wakeup();
            return false;
        }
    }

    {
        std::lock_guard lock(currently_fetching_parts_mutex);
        if (!currently_fetching_parts.insert(part_name).second)
        {
            LOG_DEBUG(log, "Part {} is already fetching right now", part_name);
            return false;
        }
    }

    SCOPE_EXIT_MEMORY
    ({
        std::lock_guard lock(currently_fetching_parts_mutex);
        currently_fetching_parts.erase(part_name);
    });

    LOG_DEBUG(log, "Fetching part {} from {}", part_name, source_replica_path);

    TableLockHolder table_lock_holder;
    if (!to_detached)
        table_lock_holder = lockForShare(RWLockImpl::NO_QUERY, getSettings()->lock_acquire_timeout_for_background_operations);

    /// Logging
    Stopwatch stopwatch;
    MutableDataPartPtr part;
    DataPartsVector replaced_parts;

    auto write_part_log = [&] (const ExecutionStatus & execution_status)
    {
        writePartLog(
            PartLogElement::DOWNLOAD_PART, execution_status, stopwatch.elapsed(),
            part_name, part, replaced_parts, nullptr);
    };

    DataPartPtr part_to_clone;
    {
        /// If the desired part is a result of a part mutation, try to find the source part and compare
        /// its checksums to the checksums of the desired part. If they match, we can just clone the local part.

        /// If we have the source part, its part_info will contain covered_part_info.
        auto covered_part_info = part_info;
        covered_part_info.mutation = 0;
        auto source_part = getActiveContainingPart(covered_part_info);

        if (source_part)
        {
            auto source_part_header = ReplicatedMergeTreePartHeader::fromColumnsAndChecksums(
                source_part->getColumns(), source_part->checksums);

            String part_path = fs::path(source_replica_path) / "parts" / part_name;
            String part_znode = zookeeper->get(part_path);

            std::optional<ReplicatedMergeTreePartHeader> desired_part_header;
            if (!part_znode.empty())
            {
                desired_part_header = ReplicatedMergeTreePartHeader::fromString(part_znode);
            }
            else
            {
                String columns_str;
                String checksums_str;

                if (zookeeper->tryGet(fs::path(part_path) / "columns", columns_str) &&
                    zookeeper->tryGet(fs::path(part_path) / "checksums", checksums_str))
                {
                    desired_part_header = ReplicatedMergeTreePartHeader::fromColumnsAndChecksumsZNodes(columns_str, checksums_str);
                }
                else
                {
                    LOG_INFO(log, "Not checking checksums of part {} with replica {} because part was removed from ZooKeeper", part_name, source_replica_path);
                }
            }

            /// Checking both checksums and columns hash. For example we can have empty part
            /// with same checksums but different columns. And we attaching it exception will
            /// be thrown.
            if (desired_part_header
                && source_part_header.getColumnsHash() == desired_part_header->getColumnsHash()
                && source_part_header.getChecksums() == desired_part_header->getChecksums())
            {
                LOG_TRACE(log, "Found local part {} with the same checksums and columns hash as {}", source_part->name, part_name);
                part_to_clone = source_part;
            }
        }

    }

    ReplicatedMergeTreeAddress address;
    ConnectionTimeouts timeouts;
    String interserver_scheme;
    InterserverCredentialsPtr credentials;
    std::optional<CurrentlySubmergingEmergingTagger> tagger_ptr;
    std::function<MutableDataPartPtr()> get_part;

    if (part_to_clone)
    {
        get_part = [&, part_to_clone]()
        {
            return cloneAndLoadDataPartOnSameDisk(part_to_clone, "tmp_clone_", part_info, metadata_snapshot, nullptr);
        };
    }
    else
    {
        address.fromString(zookeeper->get(fs::path(source_replica_path) / "host"));
        timeouts = getFetchPartHTTPTimeouts(getContext());

        credentials = getContext()->getInterserverCredentials();
        interserver_scheme = getContext()->getInterserverScheme();

        get_part = [&, address, timeouts, credentials, interserver_scheme]()
        {
            if (interserver_scheme != address.scheme)
                throw Exception("Interserver schemes are different: '" + interserver_scheme
                    + "' != '" + address.scheme + "', can't fetch part from " + address.host,
                    ErrorCodes::INTERSERVER_SCHEME_DOESNT_MATCH);

            return fetcher.fetchPart(
                metadata_snapshot,
                getContext(),
                part_name,
                source_replica_path,
                address.host,
                address.replication_port,
                timeouts,
                credentials->getUser(),
                credentials->getPassword(),
                interserver_scheme,
                replicated_fetches_throttler,
                to_detached,
                "",
                &tagger_ptr,
                true);
        };
    }

    try
    {
        part = get_part();

        if (!to_detached)
        {
            Transaction transaction(*this, nullptr);
            renameTempPartAndReplace(part, nullptr, nullptr, &transaction);

            replaced_parts = checkPartChecksumsAndCommit(transaction, part);

            /** If a quorum is tracked for this part, you must update it.
              * If you do not have time, in case of losing the session, when you restart the server - see the `ReplicatedMergeTreeRestartingThread::updateQuorumIfWeHavePart` method.
              */
            if (quorum)
            {
                /// Check if this quorum insert is parallel or not
                if (zookeeper->exists(fs::path(zookeeper_path) / "quorum" / "parallel" / part_name))
                    updateQuorum(part_name, true);
                else if (zookeeper->exists(fs::path(zookeeper_path) / "quorum" / "status"))
                    updateQuorum(part_name, false);
            }

            /// merged parts that are still inserted with quorum. if it only contains one block, it hasn't been merged before
            if (part_info.level != 0 || part_info.mutation != 0)
            {
                Strings quorum_parts = zookeeper->getChildren(fs::path(zookeeper_path) / "quorum" / "parallel");
                for (const String & quorum_part : quorum_parts)
                {
                    auto quorum_part_info = MergeTreePartInfo::fromPartName(quorum_part, format_version);
                    if (part_info.contains(quorum_part_info))
                        updateQuorum(quorum_part, true);
                }
            }

            merge_selecting_task->schedule();

            for (const auto & replaced_part : replaced_parts)
            {
                LOG_DEBUG(log, "Part {} is rendered obsolete by fetching part {}", replaced_part->name, part_name);
                ProfileEvents::increment(ProfileEvents::ObsoleteReplicatedParts);
            }

            write_part_log({});
        }
        else
        {
            // The fetched part is valuable and should not be cleaned like a temp part.
            part->is_temp = false;
            part->renameTo(fs::path("detached") / part_name, true);
        }
    }
    catch (const Exception & e)
    {
        /// The same part is being written right now (but probably it's not committed yet).
        /// We will check the need for fetch later.
        if (e.code() == ErrorCodes::DIRECTORY_ALREADY_EXISTS)
            return false;

        throw;
    }
    catch (...)
    {
        if (!to_detached)
            write_part_log(ExecutionStatus::fromCurrentException());

        throw;
    }

    ProfileEvents::increment(ProfileEvents::ReplicatedPartFetches);

    if (part_to_clone)
        LOG_DEBUG(log, "Cloned part {} from {}{}", part_name, part_to_clone->name, to_detached ? " (to 'detached' directory)" : "");
    else
        LOG_DEBUG(log, "Fetched part {} from {}{}", part_name, source_replica_path, to_detached ? " (to 'detached' directory)" : "");

    return true;
}


bool StorageReplicatedMergeTree::fetchExistsPart(const String & part_name, const StorageMetadataPtr & metadata_snapshot,
    const String & source_replica_path, DiskPtr replaced_disk, String replaced_part_path)
{
    auto zookeeper = getZooKeeper();
    const auto part_info = MergeTreePartInfo::fromPartName(part_name, format_version);

    if (auto part = getPartIfExists(part_info, {IMergeTreeDataPart::State::Outdated, IMergeTreeDataPart::State::Deleting}))
    {
        LOG_DEBUG(log, "Part {} should be deleted after previous attempt before fetch", part->name);
        /// Force immediate parts cleanup to delete the part that was left from the previous fetch attempt.
        cleanup_thread.wakeup();
        return false;
    }

    {
        std::lock_guard lock(currently_fetching_parts_mutex);
        if (!currently_fetching_parts.insert(part_name).second)
        {
            LOG_DEBUG(log, "Part {} is already fetching right now", part_name);
            return false;
        }
    }

    SCOPE_EXIT_MEMORY
    ({
        std::lock_guard lock(currently_fetching_parts_mutex);
        currently_fetching_parts.erase(part_name);
    });

    LOG_DEBUG(log, "Fetching part {} from {}", part_name, source_replica_path);

    TableLockHolder table_lock_holder = lockForShare(RWLockImpl::NO_QUERY, getSettings()->lock_acquire_timeout_for_background_operations);

    /// Logging
    Stopwatch stopwatch;
    MutableDataPartPtr part;
    DataPartsVector replaced_parts;

    auto write_part_log = [&] (const ExecutionStatus & execution_status)
    {
        writePartLog(
            PartLogElement::DOWNLOAD_PART, execution_status, stopwatch.elapsed(),
            part_name, part, replaced_parts, nullptr);
    };

    std::function<MutableDataPartPtr()> get_part;

    ReplicatedMergeTreeAddress address(zookeeper->get(fs::path(source_replica_path) / "host"));
    auto timeouts = ConnectionTimeouts::getHTTPTimeouts(getContext());
    auto credentials = getContext()->getInterserverCredentials();
    String interserver_scheme = getContext()->getInterserverScheme();

    get_part = [&, address, timeouts, interserver_scheme, credentials]()
    {
        if (interserver_scheme != address.scheme)
            throw Exception("Interserver schemes are different: '" + interserver_scheme
                + "' != '" + address.scheme + "', can't fetch part from " + address.host,
                ErrorCodes::INTERSERVER_SCHEME_DOESNT_MATCH);

        return fetcher.fetchPart(
            metadata_snapshot, getContext(), part_name, source_replica_path,
            address.host, address.replication_port,
            timeouts, credentials->getUser(), credentials->getPassword(),
            interserver_scheme, replicated_fetches_throttler, false, "", nullptr, true,
            replaced_disk);
    };

    try
    {
        part = get_part();

        if (part->volume->getDisk()->getName() != replaced_disk->getName())
            throw Exception("Part " + part->name + " fetched on wrong disk " + part->volume->getDisk()->getName(), ErrorCodes::LOGICAL_ERROR);
        replaced_disk->removeFileIfExists(replaced_part_path);
        replaced_disk->moveDirectory(part->getFullRelativePath(), replaced_part_path);
    }
    catch (const Exception & e)
    {
        /// The same part is being written right now (but probably it's not committed yet).
        /// We will check the need for fetch later.
        if (e.code() == ErrorCodes::DIRECTORY_ALREADY_EXISTS)
            return false;

        throw;
    }
    catch (...)
    {
        write_part_log(ExecutionStatus::fromCurrentException());
        throw;
    }

    ProfileEvents::increment(ProfileEvents::ReplicatedPartFetches);

    LOG_DEBUG(log, "Fetched part {} from {}", part_name, source_replica_path);

    return true;
}


void StorageReplicatedMergeTree::startup()
{
    /// Do not start replication if ZooKeeper is not configured or there is no metadata in zookeeper
    if (!has_metadata_in_zookeeper.has_value() || !*has_metadata_in_zookeeper)
        return;

    try
    {
        InterserverIOEndpointPtr data_parts_exchange_ptr = std::make_shared<DataPartsExchange::Service>(*this);
        [[maybe_unused]] auto prev_ptr = std::atomic_exchange(&data_parts_exchange_endpoint, data_parts_exchange_ptr);
        assert(prev_ptr == nullptr);
        getContext()->getInterserverIOHandler().addEndpoint(data_parts_exchange_ptr->getId(replica_path), data_parts_exchange_ptr);

        startBeingLeader();

        /// In this thread replica will be activated.
        restarting_thread.start();

        /// Wait while restarting_thread finishing initialization.
        /// NOTE It does not mean that replication is actually started after receiving this event.
        /// It only means that an attempt to startup replication was made.
        /// Table may be still in readonly mode if this attempt failed for any reason.
        startup_event.wait();

        startBackgroundMovesIfNeeded();

        part_moves_between_shards_orchestrator.start();
    }
    catch (...)
    {
        /// Exception safety: failed "startup" does not require a call to "shutdown" from the caller.
        /// And it should be able to safely destroy table after exception in "startup" method.
        /// It means that failed "startup" must not create any background tasks that we will have to wait.
        try
        {
            shutdown();
        }
        catch (...)
        {
            std::terminate();
        }

        /// Note: after failed "startup", the table will be in a state that only allows to destroy the object.
        throw;
    }
}

void StorageReplicatedMergeTree::flush()
{
    if (flush_called.exchange(true))
        return;

    flushAllInMemoryPartsIfNeeded();
}

void StorageReplicatedMergeTree::shutdown()
{
    if (shutdown_called.exchange(true))
        return;

    /// Cancel fetches, merges and mutations to force the queue_task to finish ASAP.
    fetcher.blocker.cancelForever();
    merger_mutator.merges_blocker.cancelForever();
    parts_mover.moves_blocker.cancelForever();
    stopBeingLeader();

    restarting_thread.shutdown();
    background_operations_assignee.finish();
    part_moves_between_shards_orchestrator.shutdown();

    {
        auto lock = queue.lockQueue();
        /// Cancel logs pulling after background task were cancelled. It's still
        /// required because we can trigger pullLogsToQueue during manual OPTIMIZE,
        /// MUTATE, etc. query.
        queue.pull_log_blocker.cancelForever();
    }
    background_moves_assignee.finish();

    auto data_parts_exchange_ptr = std::atomic_exchange(&data_parts_exchange_endpoint, InterserverIOEndpointPtr{});
    if (data_parts_exchange_ptr)
    {
        getContext()->getInterserverIOHandler().removeEndpointIfExists(data_parts_exchange_ptr->getId(replica_path));
        /// Ask all parts exchange handlers to finish asap. New ones will fail to start
        data_parts_exchange_ptr->blocker.cancelForever();
        /// Wait for all of them
        std::unique_lock lock(data_parts_exchange_ptr->rwlock);
    }
}


StorageReplicatedMergeTree::~StorageReplicatedMergeTree()
{
    try
    {
        shutdown();
    }
    catch (...)
    {
        tryLogCurrentException(__PRETTY_FUNCTION__);
    }
}


ReplicatedMergeTreeQuorumAddedParts::PartitionIdToMaxBlock StorageReplicatedMergeTree::getMaxAddedBlocks() const
{
    ReplicatedMergeTreeQuorumAddedParts::PartitionIdToMaxBlock max_added_blocks;

    for (const auto & data_part : getDataPartsForInternalUsage())
    {
        max_added_blocks[data_part->info.partition_id]
            = std::max(max_added_blocks[data_part->info.partition_id], data_part->info.max_block);
    }

    auto zookeeper = getZooKeeper();

    const String quorum_status_path = fs::path(zookeeper_path) / "quorum" / "status";

    String value;
    Coordination::Stat stat;

    if (zookeeper->tryGet(quorum_status_path, value, &stat))
    {
        ReplicatedMergeTreeQuorumEntry quorum_entry;
        quorum_entry.fromString(value);

        auto part_info = MergeTreePartInfo::fromPartName(quorum_entry.part_name, format_version);

        max_added_blocks[part_info.partition_id] = part_info.max_block - 1;
    }

    String added_parts_str;
    if (zookeeper->tryGet(fs::path(zookeeper_path) / "quorum" / "last_part", added_parts_str))
    {
        if (!added_parts_str.empty())
        {
            ReplicatedMergeTreeQuorumAddedParts part_with_quorum(format_version);
            part_with_quorum.fromString(added_parts_str);

            auto added_parts = part_with_quorum.added_parts;

            for (const auto & added_part : added_parts)
                if (!getActiveContainingPart(added_part.second))
                    throw Exception(
                        "Replica doesn't have part " + added_part.second
                            + " which was successfully written to quorum of other replicas."
                              " Send query to another replica or disable 'select_sequential_consistency' setting.",
                        ErrorCodes::REPLICA_IS_NOT_IN_QUORUM);

            for (const auto & max_block : part_with_quorum.getMaxInsertedBlocks())
                max_added_blocks[max_block.first] = max_block.second;
        }
    }
    return max_added_blocks;
}


void StorageReplicatedMergeTree::read(
    QueryPlan & query_plan,
    const Names & column_names,
    const StorageMetadataPtr & metadata_snapshot,
    SelectQueryInfo & query_info,
    ContextPtr local_context,
    QueryProcessingStage::Enum processed_stage,
    const size_t max_block_size,
    const unsigned num_streams)
{
    /// If true, then we will ask initiator if we can read chosen ranges
    const bool enable_parallel_reading = local_context->getClientInfo().collaborate_with_initiator;

    /** The `select_sequential_consistency` setting has two meanings:
    * 1. To throw an exception if on a replica there are not all parts which have been written down on quorum of remaining replicas.
    * 2. Do not read parts that have not yet been written to the quorum of the replicas.
    * For this you have to synchronously go to ZooKeeper.
    */
    if (local_context->getSettingsRef().select_sequential_consistency)
    {
        auto max_added_blocks = std::make_shared<ReplicatedMergeTreeQuorumAddedParts::PartitionIdToMaxBlock>(getMaxAddedBlocks());
        if (auto plan = reader.read(
                column_names, metadata_snapshot, query_info, local_context,
                max_block_size, num_streams, processed_stage, std::move(max_added_blocks), enable_parallel_reading))
            query_plan = std::move(*plan);
        return;
    }

    if (auto plan = reader.read(
        column_names, metadata_snapshot, query_info, local_context,
        max_block_size, num_streams, processed_stage, nullptr, enable_parallel_reading))
    {
        query_plan = std::move(*plan);
    }
}

Pipe StorageReplicatedMergeTree::read(
    const Names & column_names,
    const StorageMetadataPtr & metadata_snapshot,
    SelectQueryInfo & query_info,
    ContextPtr local_context,
    QueryProcessingStage::Enum processed_stage,
    const size_t max_block_size,
    const unsigned num_streams)
{
    QueryPlan plan;
    read(plan, column_names, metadata_snapshot, query_info, local_context, processed_stage, max_block_size, num_streams);
    return plan.convertToPipe(
        QueryPlanOptimizationSettings::fromContext(local_context),
        BuildQueryPipelineSettings::fromContext(local_context));
}


template <class Func>
void StorageReplicatedMergeTree::foreachActiveParts(Func && func, bool select_sequential_consistency) const
{
    std::optional<ReplicatedMergeTreeQuorumAddedParts::PartitionIdToMaxBlock> max_added_blocks = {};

    /**
     * Synchronously go to ZooKeeper when select_sequential_consistency enabled
     */
    if (select_sequential_consistency)
        max_added_blocks = getMaxAddedBlocks();

    auto lock = lockParts();
    /// TODO Transactions: should we count visible parts only?
    for (const auto & part : getDataPartsStateRange(DataPartState::Active))
    {
        if (part->isEmpty())
            continue;

        if (max_added_blocks)
        {
            auto blocks_iterator = max_added_blocks->find(part->info.partition_id);
            if (blocks_iterator == max_added_blocks->end() || part->info.max_block > blocks_iterator->second)
                continue;
        }

        func(part);
    }
}

std::optional<UInt64> StorageReplicatedMergeTree::totalRows(const Settings & settings) const
{
    UInt64 res = 0;
    foreachActiveParts([&res](auto & part) { res += part->rows_count; }, settings.select_sequential_consistency);
    return res;
}

std::optional<UInt64> StorageReplicatedMergeTree::totalRowsByPartitionPredicate(const SelectQueryInfo & query_info, ContextPtr local_context) const
{
    DataPartsVector parts;
    foreachActiveParts([&](auto & part) { parts.push_back(part); }, local_context->getSettingsRef().select_sequential_consistency);
    return totalRowsByPartitionPredicateImpl(query_info, local_context, parts);
}

std::optional<UInt64> StorageReplicatedMergeTree::totalBytes(const Settings & settings) const
{
    UInt64 res = 0;
    foreachActiveParts([&res](auto & part) { res += part->getBytesOnDisk(); }, settings.select_sequential_consistency);
    return res;
}


void StorageReplicatedMergeTree::assertNotReadonly() const
{
    if (is_readonly)
        throw Exception(ErrorCodes::TABLE_IS_READ_ONLY, "Table is in readonly mode (zookeeper path: {})", zookeeper_path);
}


SinkToStoragePtr StorageReplicatedMergeTree::write(const ASTPtr & /*query*/, const StorageMetadataPtr & metadata_snapshot, ContextPtr local_context)
{
    const auto storage_settings_ptr = getSettings();
    assertNotReadonly();

    const Settings & query_settings = local_context->getSettingsRef();
    bool deduplicate = storage_settings_ptr->replicated_deduplication_window != 0 && query_settings.insert_deduplicate;

    // TODO: should we also somehow pass list of columns to deduplicate on to the ReplicatedMergeTreeBlockOutputStream ?
    return std::make_shared<ReplicatedMergeTreeSink>(
        *this, metadata_snapshot, query_settings.insert_quorum,
        query_settings.insert_quorum_timeout.totalMilliseconds(),
        query_settings.max_partitions_per_insert_block,
        query_settings.insert_quorum_parallel,
        deduplicate,
        local_context);
}


bool StorageReplicatedMergeTree::optimize(
    const ASTPtr &,
    const StorageMetadataPtr &,
    const ASTPtr & partition,
    bool final,
    bool deduplicate,
    const Names & deduplicate_by_columns,
    ContextPtr query_context)
{
    /// NOTE: exclusive lock cannot be used here, since this may lead to deadlock (see comments below),
    /// but it should be safe to use non-exclusive to avoid dropping parts that may be required for processing queue.
    auto table_lock = lockForShare(query_context->getCurrentQueryId(), query_context->getSettingsRef().lock_acquire_timeout);

    assertNotReadonly();

    if (!is_leader)
        throw Exception("OPTIMIZE cannot be done on this replica because it is not a leader", ErrorCodes::NOT_A_LEADER);

    auto handle_noop = [&] (const String & message)
    {
        if (query_context->getSettingsRef().optimize_throw_if_noop)
            throw Exception(message, ErrorCodes::CANNOT_ASSIGN_OPTIMIZE);
        return false;
    };

    auto zookeeper = getZooKeeperAndAssertNotReadonly();
    const auto storage_settings_ptr = getSettings();
    auto metadata_snapshot = getInMemoryMetadataPtr();
    std::vector<ReplicatedMergeTreeLogEntryData> merge_entries;

    auto try_assign_merge = [&](const String & partition_id) -> bool
    {
        constexpr size_t max_retries = 10;
        size_t try_no = 0;
        for (; try_no < max_retries; ++try_no)
        {
            /// We must select parts for merge under merge_selecting_mutex because other threads
            /// (merge_selecting_thread or OPTIMIZE queries) could assign new merges.
            std::lock_guard merge_selecting_lock(merge_selecting_mutex);
            ReplicatedMergeTreeMergePredicate can_merge = queue.getMergePredicate(zookeeper);

            auto future_merged_part = std::make_shared<FutureMergedMutatedPart>();
            if (storage_settings.get()->assign_part_uuids)
                future_merged_part->uuid = UUIDHelpers::generateV4();

            constexpr const char * unknown_disable_reason = "unknown reason";
            String disable_reason = unknown_disable_reason;
            SelectPartsDecision select_decision = SelectPartsDecision::CANNOT_SELECT;

            if (partition_id.empty())
            {
                select_decision = merger_mutator.selectPartsToMerge(
                    future_merged_part, /* aggressive */ true, storage_settings_ptr->max_bytes_to_merge_at_max_space_in_pool,
                    can_merge, /* merge_with_ttl_allowed */ false, nullptr, &disable_reason);
            }
            else
            {
                select_decision = merger_mutator.selectAllPartsToMergeWithinPartition(
<<<<<<< HEAD
                    future_merged_part, disk_space, can_merge, partition_id, final, metadata_snapshot, nullptr,
=======
                    future_merged_part, can_merge, partition_id, final, metadata_snapshot,
>>>>>>> 5343b7dc
                    &disable_reason, query_context->getSettingsRef().optimize_skip_merged_partitions);
            }

            /// If there is nothing to merge then we treat this merge as successful (needed for optimize final optimization)
            if (select_decision == SelectPartsDecision::NOTHING_TO_MERGE)
                return false;

            if (select_decision != SelectPartsDecision::SELECTED)
            {
                constexpr const char * message_fmt = "Cannot select parts for optimization: {}";
                assert(disable_reason != unknown_disable_reason);
                if (!partition_id.empty())
                    disable_reason += fmt::format(" (in partition {})", partition_id);
                String message = fmt::format(message_fmt, disable_reason);
                LOG_INFO(log, fmt::runtime(message));
                return handle_noop(message);
            }

            ReplicatedMergeTreeLogEntryData merge_entry;
            CreateMergeEntryResult create_result = createLogEntryToMergeParts(
                zookeeper, future_merged_part->parts,
                future_merged_part->name, future_merged_part->uuid, future_merged_part->type,
                deduplicate, deduplicate_by_columns,
                &merge_entry, can_merge.getVersion(), future_merged_part->merge_type);

            if (create_result == CreateMergeEntryResult::MissingPart)
            {
                String message = "Can't create merge queue node in ZooKeeper, because some parts are missing";
                LOG_TRACE(log, fmt::runtime(message));
                return handle_noop(message);
            }

            if (create_result == CreateMergeEntryResult::LogUpdated)
                continue;

            merge_entries.push_back(std::move(merge_entry));
            return true;
        }

        assert(try_no == max_retries);
        String message = fmt::format("Can't create merge queue node in ZooKeeper, because log was updated in every of {} tries", try_no);
        LOG_TRACE(log, fmt::runtime(message));
        return handle_noop(message);
    };

    bool assigned = false;
    if (!partition && final)
    {
        DataPartsVector data_parts = getVisibleDataPartsVector(query_context);
        std::unordered_set<String> partition_ids;

        for (const DataPartPtr & part : data_parts)
            partition_ids.emplace(part->info.partition_id);

        for (const String & partition_id : partition_ids)
        {
            assigned = try_assign_merge(partition_id);
            if (!assigned)
                break;
        }
    }
    else
    {
        String partition_id;
        if (partition)
            partition_id = getPartitionIDFromQuery(partition, query_context);
        assigned = try_assign_merge(partition_id);
    }

    table_lock.reset();

    for (auto & merge_entry : merge_entries)
        waitForLogEntryToBeProcessedIfNecessary(merge_entry, query_context);

    return assigned;
}

bool StorageReplicatedMergeTree::executeMetadataAlter(const StorageReplicatedMergeTree::LogEntry & entry)
{
    if (entry.alter_version < metadata_version)
    {
        /// TODO Can we replace it with LOGICAL_ERROR?
        /// As for now, it may rerely happen due to reordering of ALTER_METADATA entries in the queue of
        /// non-initial replica and also may happen after stale replica recovery.
        LOG_WARNING(log, "Attempt to update metadata of version {} "
                         "to older version {} when processing log entry {}: {}",
                         metadata_version, entry.alter_version, entry.znode_name, entry.toString());
        return true;
    }

    auto zookeeper = getZooKeeper();

    auto columns_from_entry = ColumnsDescription::parse(entry.columns_str);
    auto metadata_from_entry = ReplicatedMergeTreeTableMetadata::parse(entry.metadata_str);

    MergeTreeData::DataParts parts;

    /// If metadata nodes have changed, we will update table structure locally.
    Coordination::Requests requests;
    requests.emplace_back(zkutil::makeSetRequest(fs::path(replica_path) / "columns", entry.columns_str, -1));
    requests.emplace_back(zkutil::makeSetRequest(fs::path(replica_path) / "metadata", entry.metadata_str, -1));

    zookeeper->multi(requests);

    {
        auto table_lock_holder = lockForShare(RWLockImpl::NO_QUERY, getSettings()->lock_acquire_timeout_for_background_operations);
        auto alter_lock_holder = lockForAlter(getSettings()->lock_acquire_timeout_for_background_operations);
        LOG_INFO(log, "Metadata changed in ZooKeeper. Applying changes locally.");

        auto metadata_diff = ReplicatedMergeTreeTableMetadata(*this, getInMemoryMetadataPtr()).checkAndFindDiff(metadata_from_entry, getInMemoryMetadataPtr()->getColumns(), getContext());
        setTableStructure(std::move(columns_from_entry), metadata_diff);
        metadata_version = entry.alter_version;

        LOG_INFO(log, "Applied changes to the metadata of the table. Current metadata version: {}", metadata_version);
    }

    /// This transaction may not happen, but it's OK, because on the next retry we will eventually create/update this node
    zookeeper->createOrUpdate(fs::path(replica_path) / "metadata_version", std::to_string(metadata_version), zkutil::CreateMode::Persistent);

    return true;
}


PartitionBlockNumbersHolder StorageReplicatedMergeTree::allocateBlockNumbersInAffectedPartitions(
    const MutationCommands & commands, ContextPtr query_context, const zkutil::ZooKeeperPtr & zookeeper) const
{
    const std::set<String> mutation_affected_partition_ids = getPartitionIdsAffectedByCommands(commands, query_context);

    if (mutation_affected_partition_ids.size() == 1)
    {
        const auto & affected_partition_id = *mutation_affected_partition_ids.cbegin();
        auto block_number_holder = allocateBlockNumber(affected_partition_id, zookeeper);
        if (!block_number_holder.has_value())
            return {};
        auto block_number = block_number_holder->getNumber();  /// Avoid possible UB due to std::move
        return {{{affected_partition_id, block_number}}, std::move(block_number_holder)};
    }
    else
    {
        /// TODO: Implement optimal block number aqcuisition algorithm in multiple (but not all) partitions
        EphemeralLocksInAllPartitions lock_holder(
            fs::path(zookeeper_path) / "block_numbers", "block-", fs::path(zookeeper_path) / "temp", *zookeeper);

        PartitionBlockNumbersHolder::BlockNumbersType block_numbers;
        for (const auto & lock : lock_holder.getLocks())
        {
            if (mutation_affected_partition_ids.empty() || mutation_affected_partition_ids.count(lock.partition_id))
                block_numbers[lock.partition_id] = lock.number;
        }

        return {std::move(block_numbers), std::move(lock_holder)};
    }
}


void StorageReplicatedMergeTree::alter(
    const AlterCommands & commands, ContextPtr query_context, AlterLockHolder & table_lock_holder)
{
    assertNotReadonly();

    auto table_id = getStorageID();

    if (commands.isSettingsAlter())
    {
        /// We don't replicate storage_settings_ptr ALTER. It's local operation.
        /// Also we don't upgrade alter lock to table structure lock.
        StorageInMemoryMetadata future_metadata = getInMemoryMetadata();
        commands.apply(future_metadata, query_context);

        merge_strategy_picker.refreshState();

        changeSettings(future_metadata.settings_changes, table_lock_holder);

        DatabaseCatalog::instance().getDatabase(table_id.database_name)->alterTable(query_context, table_id, future_metadata);
        return;
    }

    auto ast_to_str = [](ASTPtr query) -> String
    {
        if (!query)
            return "";
        return queryToString(query);
    };

    const auto zookeeper = getZooKeeperAndAssertNotReadonly();

    std::optional<ReplicatedMergeTreeLogEntryData> alter_entry;
    std::optional<String> mutation_znode;

    while (true)
    {
        /// Clear nodes from previous iteration
        alter_entry.emplace();
        mutation_znode.reset();

        auto current_metadata = getInMemoryMetadataPtr();

        StorageInMemoryMetadata future_metadata = *current_metadata;
        commands.apply(future_metadata, query_context);

        ReplicatedMergeTreeTableMetadata future_metadata_in_zk(*this, current_metadata);
        if (ast_to_str(future_metadata.sorting_key.definition_ast) != ast_to_str(current_metadata->sorting_key.definition_ast))
        {
            /// We serialize definition_ast as list, because code which apply ALTER (setTableStructure) expect serialized non empty expression
            /// list here and we cannot change this representation for compatibility. Also we have preparsed AST `sorting_key.expression_list_ast`
            /// in KeyDescription, but it contain version column for VersionedCollapsingMergeTree, which shouldn't be defined as a part of key definition AST.
            /// So the best compatible way is just to convert definition_ast to list and serialize it. In all other places key.expression_list_ast should be used.
            future_metadata_in_zk.sorting_key = serializeAST(*extractKeyExpressionList(future_metadata.sorting_key.definition_ast));
        }

        if (ast_to_str(future_metadata.sampling_key.definition_ast) != ast_to_str(current_metadata->sampling_key.definition_ast))
            future_metadata_in_zk.sampling_expression = serializeAST(*extractKeyExpressionList(future_metadata.sampling_key.definition_ast));

        if (ast_to_str(future_metadata.partition_key.definition_ast) != ast_to_str(current_metadata->partition_key.definition_ast))
            future_metadata_in_zk.partition_key = serializeAST(*extractKeyExpressionList(future_metadata.partition_key.definition_ast));

        if (ast_to_str(future_metadata.table_ttl.definition_ast) != ast_to_str(current_metadata->table_ttl.definition_ast))
        {
            if (future_metadata.table_ttl.definition_ast)
                future_metadata_in_zk.ttl_table = serializeAST(*future_metadata.table_ttl.definition_ast);
            else /// TTL was removed
                future_metadata_in_zk.ttl_table = "";
        }

        String new_indices_str = future_metadata.secondary_indices.toString();
        if (new_indices_str != current_metadata->secondary_indices.toString())
            future_metadata_in_zk.skip_indices = new_indices_str;

        String new_projections_str = future_metadata.projections.toString();
        if (new_projections_str != current_metadata->projections.toString())
            future_metadata_in_zk.projections = new_projections_str;

        String new_constraints_str = future_metadata.constraints.toString();
        if (new_constraints_str != current_metadata->constraints.toString())
            future_metadata_in_zk.constraints = new_constraints_str;

        Coordination::Requests ops;
        size_t alter_path_idx = std::numeric_limits<size_t>::max();
        size_t mutation_path_idx = std::numeric_limits<size_t>::max();

        String new_metadata_str = future_metadata_in_zk.toString();
        ops.emplace_back(zkutil::makeSetRequest(fs::path(zookeeper_path) / "metadata", new_metadata_str, metadata_version));

        String new_columns_str = future_metadata.columns.toString();
        ops.emplace_back(zkutil::makeSetRequest(fs::path(zookeeper_path) / "columns", new_columns_str, -1));

        if (ast_to_str(current_metadata->settings_changes) != ast_to_str(future_metadata.settings_changes))
        {
            /// Just change settings
            StorageInMemoryMetadata metadata_copy = *current_metadata;
            metadata_copy.settings_changes = future_metadata.settings_changes;
            changeSettings(metadata_copy.settings_changes, table_lock_holder);
            DatabaseCatalog::instance().getDatabase(table_id.database_name)->alterTable(query_context, table_id, metadata_copy);
        }

        /// We can be sure, that in case of successful commit in zookeeper our
        /// version will increments by 1. Because we update with version check.
        int new_metadata_version = metadata_version + 1;

        alter_entry->type = LogEntry::ALTER_METADATA;
        alter_entry->source_replica = replica_name;
        alter_entry->metadata_str = new_metadata_str;
        alter_entry->columns_str = new_columns_str;
        alter_entry->alter_version = new_metadata_version;
        alter_entry->create_time = time(nullptr);

        auto maybe_mutation_commands = commands.getMutationCommands(
            *current_metadata, query_context->getSettingsRef().materialize_ttl_after_modify, query_context);
        bool have_mutation = !maybe_mutation_commands.empty();
        alter_entry->have_mutation = have_mutation;

        alter_path_idx = ops.size();
        ops.emplace_back(zkutil::makeCreateRequest(
            fs::path(zookeeper_path) / "log/log-", alter_entry->toString(), zkutil::CreateMode::PersistentSequential));

        PartitionBlockNumbersHolder partition_block_numbers_holder;
        if (have_mutation)
        {
            const String mutations_path(fs::path(zookeeper_path) / "mutations");

            ReplicatedMergeTreeMutationEntry mutation_entry;
            mutation_entry.alter_version = new_metadata_version;
            mutation_entry.source_replica = replica_name;
            mutation_entry.commands = std::move(maybe_mutation_commands);

            Coordination::Stat mutations_stat;
            zookeeper->get(mutations_path, &mutations_stat);

            partition_block_numbers_holder =
                allocateBlockNumbersInAffectedPartitions(mutation_entry.commands, query_context, zookeeper);

            mutation_entry.block_numbers = partition_block_numbers_holder.getBlockNumbers();
            mutation_entry.create_time = time(nullptr);

            ops.emplace_back(zkutil::makeSetRequest(mutations_path, String(), mutations_stat.version));
            mutation_path_idx = ops.size();
            ops.emplace_back(
                zkutil::makeCreateRequest(fs::path(mutations_path) / "", mutation_entry.toString(), zkutil::CreateMode::PersistentSequential));
        }

        if (auto txn = query_context->getZooKeeperMetadataTransaction())
        {
            /// It would be better to clone ops instead of moving, so we could retry on ZBADVERSION,
            /// but clone() is not implemented for Coordination::Request.
            txn->moveOpsTo(ops);
            /// NOTE: IDatabase::alterTable(...) is called when executing ALTER_METADATA queue entry without query context,
            /// so we have to update metadata of DatabaseReplicated here.
            String metadata_zk_path = fs::path(txn->getDatabaseZooKeeperPath()) / "metadata" / escapeForFileName(table_id.table_name);
            auto ast = DatabaseCatalog::instance().getDatabase(table_id.database_name)->getCreateTableQuery(table_id.table_name, query_context);
            applyMetadataChangesToCreateQuery(ast, future_metadata);
            ops.emplace_back(zkutil::makeSetRequest(metadata_zk_path, getObjectDefinitionFromCreateQuery(ast), -1));
        }

        Coordination::Responses results;
        Coordination::Error rc = zookeeper->tryMulti(ops, results);

        /// For the sake of constitency with mechanics of concurrent background process of assigning parts merge tasks
        /// this placeholder must be held up until the moment of committing into ZK of the mutation entry
        /// See ReplicatedMergeTreeMergePredicate::canMergeTwoParts() method
        partition_block_numbers_holder.reset();

        if (rc == Coordination::Error::ZOK)
        {
            if (have_mutation)
            {
                /// ALTER_METADATA record in replication /log
                String alter_path = dynamic_cast<const Coordination::CreateResponse &>(*results[alter_path_idx]).path_created;
                alter_entry->znode_name = alter_path.substr(alter_path.find_last_of('/') + 1);

                /// ReplicatedMergeTreeMutationEntry record in /mutations
                String mutation_path = dynamic_cast<const Coordination::CreateResponse &>(*results[mutation_path_idx]).path_created;
                mutation_znode = mutation_path.substr(mutation_path.find_last_of('/') + 1);
            }
            else
            {
                /// ALTER_METADATA record in replication /log
                String alter_path = dynamic_cast<const Coordination::CreateResponse &>(*results[alter_path_idx]).path_created;
                alter_entry->znode_name = alter_path.substr(alter_path.find_last_of('/') + 1);
            }
            break;
        }
        else if (rc == Coordination::Error::ZBADVERSION)
        {
            if (results[0]->error != Coordination::Error::ZOK)
                throw Exception("Metadata on replica is not up to date with common metadata in Zookeeper. It means that this replica still not applied some of previous alters."
                                " Probably too many alters executing concurrently (highly not recommended). You can retry this error",
                    ErrorCodes::CANNOT_ASSIGN_ALTER);

            /// Cannot retry automatically, because some zookeeper ops were lost on the first attempt. Will retry on DDLWorker-level.
            if (query_context->getZooKeeperMetadataTransaction())
                throw Exception("Cannot execute alter, because mutations version was suddenly changed due to concurrent alter",
                                ErrorCodes::CANNOT_ASSIGN_ALTER);

            continue;
        }
        else
        {
            throw Coordination::Exception("Alter cannot be assigned because of Zookeeper error", rc);
        }
    }

    table_lock_holder.unlock();

    LOG_DEBUG(log, "Updated shared metadata nodes in ZooKeeper. Waiting for replicas to apply changes.");
    waitForLogEntryToBeProcessedIfNecessary(*alter_entry, query_context, "Some replicas doesn't finish metadata alter: ");

    if (mutation_znode)
    {
        LOG_DEBUG(log, "Metadata changes applied. Will wait for data changes.");
        waitMutation(*mutation_znode, query_context->getSettingsRef().replication_alter_partitions_sync);
        LOG_DEBUG(log, "Data changes applied.");
    }
}

/// If new version returns ordinary name, else returns part name containing the first and last month of the month
/// NOTE: use it in pair with getFakePartCoveringAllPartsInPartition(...)
String getPartNamePossiblyFake(MergeTreeDataFormatVersion format_version, const MergeTreePartInfo & part_info)
{
    if (format_version < MERGE_TREE_DATA_MIN_FORMAT_VERSION_WITH_CUSTOM_PARTITIONING)
    {
        /// The date range is all month long.
        const auto & lut = DateLUT::instance();
        time_t start_time = lut.YYYYMMDDToDate(parse<UInt32>(part_info.partition_id + "01"));
        DayNum left_date = DayNum(lut.toDayNum(start_time).toUnderType());
        DayNum right_date = DayNum(static_cast<size_t>(left_date) + lut.daysInMonth(start_time) - 1);
        return part_info.getPartNameV0(left_date, right_date);
    }

    return part_info.getPartName();
}

bool StorageReplicatedMergeTree::getFakePartCoveringAllPartsInPartition(const String & partition_id, MergeTreePartInfo & part_info,
                                                                        std::optional<EphemeralLockInZooKeeper> & delimiting_block_lock, bool for_replace_range)
{
    /// Even if there is no data in the partition, you still need to mark the range for deletion.
    /// - Because before executing DETACH, tasks for downloading parts to this partition can be executed.
    Int64 left = 0;

    /** Let's skip one number in `block_numbers` for the partition being deleted, and we will only delete parts until this number.
      * This prohibits merges of deleted parts with the new inserted
      * Invariant: merges of deleted parts with other parts do not appear in the log.
      * NOTE: If you need to similarly support a `DROP PART` request, you will have to think of some new mechanism for it,
      *     to guarantee this invariant.
      */
    Int64 right;
    Int64 mutation_version;

    {
        auto zookeeper = getZooKeeper();
        delimiting_block_lock = allocateBlockNumber(partition_id, zookeeper);
        right = delimiting_block_lock->getNumber();
        /// Make sure we cover all parts in drop range.
        /// There might be parts with mutation version greater than current block number
        /// if some part mutation has been assigned after block number allocation, but before creation of DROP_RANGE entry.
        mutation_version = MergeTreePartInfo::MAX_BLOCK_NUMBER;
    }

    if (for_replace_range)
    {
        /// NOTE Do not decrement max block number for REPLACE_RANGE, because there are invariants:
        /// - drop range for REPLACE PARTITION must contain at least 2 blocks (1 skipped block and at least 1 real block)
        /// - drop range for MOVE PARTITION/ATTACH PARTITION FROM always contains 1 block

        /// NOTE UINT_MAX was previously used as max level for REPLACE/MOVE PARTITION (it was incorrect)
        part_info = MergeTreePartInfo(partition_id, left, right, MergeTreePartInfo::MAX_LEVEL, mutation_version);
        return right != 0;
    }

    /// Empty partition.
    if (right == 0)
        return false;

    --right;

    /// Artificial high level is chosen, to make this part "covering" all parts inside.
    part_info = MergeTreePartInfo(partition_id, left, right, MergeTreePartInfo::MAX_LEVEL, mutation_version);
    return true;
}

void StorageReplicatedMergeTree::restoreMetadataInZooKeeper()
{
    LOG_INFO(log, "Restoring replica metadata");
    if (!is_readonly)
        throw Exception(ErrorCodes::BAD_ARGUMENTS, "Replica must be readonly");

    if (getZooKeeper()->exists(replica_path))
        throw Exception(ErrorCodes::BAD_ARGUMENTS,
                        "Replica path is present at {} - nothing to restore. "
                        "If you are sure that metadata is lost and that replica path contains some garbage, "
                        "then use SYSTEM DROP REPLICA query first.", replica_path);

    if (has_metadata_in_zookeeper.has_value() && *has_metadata_in_zookeeper)
        throw Exception(ErrorCodes::LOGICAL_ERROR, "Replica has metadata in ZooKeeper: "
                                                   "it's either a bug or it's a result of manual intervention to ZooKeeper");

    if (are_restoring_replica.exchange(true))
        throw Exception(ErrorCodes::CONCURRENT_ACCESS_NOT_SUPPORTED, "Replica restoration in progress");
    SCOPE_EXIT({ are_restoring_replica.store(false); });

    auto metadata_snapshot = getInMemoryMetadataPtr();

    const DataPartsVector all_parts = getAllDataPartsVector();
    Strings active_parts_names;

    /// Why all parts (not only Active) are moved to detached/:
    /// After ZK metadata restoration ZK resets sequential counters (including block number counters), so one may
    /// potentially encounter a situation that a part we want to attach already exists.
    for (const auto & part : all_parts)
    {
        if (part->getState() == DataPartState::Active)
            active_parts_names.push_back(part->name);

        forgetPartAndMoveToDetached(part);
    }

    LOG_INFO(log, "Moved all parts to detached/");

    const bool is_first_replica = createTableIfNotExists(metadata_snapshot);

    LOG_INFO(log, "Created initial ZK nodes, replica is first: {}", is_first_replica);

    if (!is_first_replica)
        createReplica(metadata_snapshot);

    createNewZooKeeperNodes();

    LOG_INFO(log, "Created ZK nodes for table");

    has_metadata_in_zookeeper = true;

    if (is_first_replica)
        for (const String& part_name : active_parts_names)
            attachPartition(std::make_shared<ASTLiteral>(part_name), metadata_snapshot, true, getContext());

    LOG_INFO(log, "Attached all partitions, starting table");

    startup();
}

void StorageReplicatedMergeTree::dropPartNoWaitNoThrow(const String & part_name)
{
    assertNotReadonly();
    if (!is_leader)
        throw Exception("DROP PART cannot be done on this replica because it is not a leader", ErrorCodes::NOT_A_LEADER);

    zkutil::ZooKeeperPtr zookeeper = getZooKeeperAndAssertNotReadonly();
    LogEntry entry;

    dropPartImpl(zookeeper, part_name, entry, /*detach=*/ false, /*throw_if_noop=*/ false);
}

void StorageReplicatedMergeTree::dropPart(const String & part_name, bool detach, ContextPtr query_context)
{
    assertNotReadonly();
    if (!is_leader)
        throw Exception("DROP PART cannot be done on this replica because it is not a leader", ErrorCodes::NOT_A_LEADER);

    zkutil::ZooKeeperPtr zookeeper = getZooKeeperAndAssertNotReadonly();
    LogEntry entry;

    dropPartImpl(zookeeper, part_name, entry, detach, /*throw_if_noop=*/ true);

    waitForLogEntryToBeProcessedIfNecessary(entry, query_context);
}

void StorageReplicatedMergeTree::dropPartition(const ASTPtr & partition, bool detach, ContextPtr query_context)
{
    assertNotReadonly();
    if (!is_leader)
        throw Exception("DROP PARTITION cannot be done on this replica because it is not a leader", ErrorCodes::NOT_A_LEADER);

    zkutil::ZooKeeperPtr zookeeper = getZooKeeperAndAssertNotReadonly();
    LogEntry entry;

    String partition_id = getPartitionIDFromQuery(partition, query_context);
    bool did_drop = dropAllPartsInPartition(*zookeeper, partition_id, entry, query_context, detach);

    if (did_drop)
    {
        waitForLogEntryToBeProcessedIfNecessary(entry, query_context);
        cleanLastPartNode(partition_id);
    }
}


void StorageReplicatedMergeTree::truncate(
    const ASTPtr &, const StorageMetadataPtr &, ContextPtr query_context, TableExclusiveLockHolder & table_lock)
{
    table_lock.release();   /// Truncate is done asynchronously.

    assertNotReadonly();
    if (!is_leader)
        throw Exception("TRUNCATE cannot be done on this replica because it is not a leader", ErrorCodes::NOT_A_LEADER);

    zkutil::ZooKeeperPtr zookeeper = getZooKeeperAndAssertNotReadonly();

    Strings partitions = zookeeper->getChildren(fs::path(zookeeper_path) / "block_numbers");

    std::vector<std::unique_ptr<LogEntry>> entries_to_wait;
    entries_to_wait.reserve(partitions.size());
    for (String & partition_id : partitions)
    {
        auto entry = std::make_unique<LogEntry>();
        if (dropAllPartsInPartition(*zookeeper, partition_id, *entry, query_context, false))
            entries_to_wait.push_back(std::move(entry));
    }

    for (const auto & entry : entries_to_wait)
        waitForLogEntryToBeProcessedIfNecessary(*entry, query_context);
}


PartitionCommandsResultInfo StorageReplicatedMergeTree::attachPartition(
    const ASTPtr & partition,
    const StorageMetadataPtr & metadata_snapshot,
    bool attach_part,
    ContextPtr query_context)
{
    /// Allow ATTACH PARTITION on readonly replica when restoring it.
    if (!are_restoring_replica)
        assertNotReadonly();

    PartitionCommandsResultInfo results;
    PartsTemporaryRename renamed_parts(*this, "detached/");
    MutableDataPartsVector loaded_parts = tryLoadPartsToAttach(partition, attach_part, query_context, renamed_parts);

    /// TODO Allow to use quorum here.
    ReplicatedMergeTreeSink output(*this, metadata_snapshot, 0, 0, 0, false, false, query_context,
        /*is_attach*/true);

    for (size_t i = 0; i < loaded_parts.size(); ++i)
    {
        const String old_name = loaded_parts[i]->name;

        output.writeExistingPart(loaded_parts[i]);

        renamed_parts.old_and_new_names[i].old_name.clear();

        LOG_DEBUG(log, "Attached part {} as {}", old_name, loaded_parts[i]->name);

        results.push_back(PartitionCommandResultInfo{
            .partition_id = loaded_parts[i]->info.partition_id,
            .part_name = loaded_parts[i]->name,
            .old_part_name = old_name,
        });
    }
    return results;
}


void StorageReplicatedMergeTree::checkTableCanBeDropped() const
{
    auto table_id = getStorageID();
    getContext()->checkTableCanBeDropped(table_id.database_name, table_id.table_name, getTotalActiveSizeInBytes());
}

void StorageReplicatedMergeTree::checkTableCanBeRenamed() const
{
    if (!allow_renaming)
        throw Exception("Cannot rename Replicated table, because zookeeper_path contains implicit 'database' or 'table' macro. "
                        "We cannot rename path in ZooKeeper, so path may become inconsistent with table name. If you really want to rename table, "
                        "you should edit metadata file first and restart server or reattach the table.", ErrorCodes::NOT_IMPLEMENTED);
}

void StorageReplicatedMergeTree::rename(const String & new_path_to_table_data, const StorageID & new_table_id)
{
    checkTableCanBeRenamed();
    MergeTreeData::rename(new_path_to_table_data, new_table_id);

    /// Update table name in zookeeper
    if (!is_readonly)
    {
        /// We don't do it for readonly tables, because it will be updated on next table startup.
        /// It is also Ok to skip ZK error for the same reason.
        try
        {
            auto zookeeper = getZooKeeper();
            zookeeper->set(fs::path(replica_path) / "host", getReplicatedMergeTreeAddress().toString());
        }
        catch (Coordination::Exception & e)
        {
            LOG_WARNING(log, "Cannot update the value of 'host' node (replica address) in ZooKeeper: {}", e.displayText());
        }
    }

    /// TODO: You can update names of loggers.
}


bool StorageReplicatedMergeTree::existsNodeCached(const std::string & path) const
{
    {
        std::lock_guard lock(existing_nodes_cache_mutex);
        if (existing_nodes_cache.count(path))
            return true;
    }

    bool res = getZooKeeper()->exists(path);

    if (res)
    {
        std::lock_guard lock(existing_nodes_cache_mutex);
        existing_nodes_cache.insert(path);
    }

    return res;
}


std::optional<EphemeralLockInZooKeeper>
StorageReplicatedMergeTree::allocateBlockNumber(
    const String & partition_id, const zkutil::ZooKeeperPtr & zookeeper, const String & zookeeper_block_id_path, const String & zookeeper_path_prefix) const
{
    String zookeeper_table_path;
    if (zookeeper_path_prefix.empty())
        zookeeper_table_path = zookeeper_path;
    else
        zookeeper_table_path = zookeeper_path_prefix;

    /// Lets check for duplicates in advance, to avoid superfluous block numbers allocation
    Coordination::Requests deduplication_check_ops;
    if (!zookeeper_block_id_path.empty())
    {
        deduplication_check_ops.emplace_back(zkutil::makeCreateRequest(zookeeper_block_id_path, "", zkutil::CreateMode::Persistent));
        deduplication_check_ops.emplace_back(zkutil::makeRemoveRequest(zookeeper_block_id_path, -1));
    }

    String block_numbers_path = fs::path(zookeeper_table_path) / "block_numbers";
    String partition_path = fs::path(block_numbers_path) / partition_id;

    if (!existsNodeCached(partition_path))
    {
        Coordination::Requests ops;
        ops.push_back(zkutil::makeCreateRequest(partition_path, "", zkutil::CreateMode::Persistent));
        /// We increment data version of the block_numbers node so that it becomes possible
        /// to check in a ZK transaction that the set of partitions didn't change
        /// (unfortunately there is no CheckChildren op).
        ops.push_back(zkutil::makeSetRequest(block_numbers_path, "", -1));

        Coordination::Responses responses;
        Coordination::Error code = zookeeper->tryMulti(ops, responses);
        if (code != Coordination::Error::ZOK && code != Coordination::Error::ZNODEEXISTS)
            zkutil::KeeperMultiException::check(code, ops, responses);
    }

    EphemeralLockInZooKeeper lock;
    /// 2 RTT
    try
    {
        lock = EphemeralLockInZooKeeper(
            fs::path(partition_path) / "block-", fs::path(zookeeper_table_path) / "temp", *zookeeper, &deduplication_check_ops);
    }
    catch (const zkutil::KeeperMultiException & e)
    {
        if (e.code == Coordination::Error::ZNODEEXISTS && e.getPathForFirstFailedOp() == zookeeper_block_id_path)
            return {};

        throw Exception("Cannot allocate block number in ZooKeeper: " + e.displayText(), ErrorCodes::KEEPER_EXCEPTION);
    }
    catch (const Coordination::Exception & e)
    {
        throw Exception("Cannot allocate block number in ZooKeeper: " + e.displayText(), ErrorCodes::KEEPER_EXCEPTION);
    }

    return {std::move(lock)};
}


Strings StorageReplicatedMergeTree::tryWaitForAllReplicasToProcessLogEntry(
    const String & table_zookeeper_path, const ReplicatedMergeTreeLogEntryData & entry, Int64 wait_for_inactive_timeout)
{
    LOG_DEBUG(log, "Waiting for all replicas to process {}", entry.znode_name);

    auto zookeeper = getZooKeeper();
    Strings replicas = zookeeper->getChildren(fs::path(table_zookeeper_path) / "replicas");
    Strings unwaited;
    bool wait_for_inactive = wait_for_inactive_timeout != 0;
    for (const String & replica : replicas)
    {
        if (wait_for_inactive || zookeeper->exists(fs::path(table_zookeeper_path) / "replicas" / replica / "is_active"))
        {
            if (!tryWaitForReplicaToProcessLogEntry(table_zookeeper_path, replica, entry, wait_for_inactive_timeout))
                unwaited.push_back(replica);
        }
        else
        {
            unwaited.push_back(replica);
        }
    }

    LOG_DEBUG(log, "Finished waiting for all replicas to process {}", entry.znode_name);
    return unwaited;
}

void StorageReplicatedMergeTree::waitForAllReplicasToProcessLogEntry(
    const String & table_zookeeper_path, const ReplicatedMergeTreeLogEntryData & entry, Int64 wait_for_inactive_timeout, const String & error_context)
{
    Strings unfinished_replicas = tryWaitForAllReplicasToProcessLogEntry(table_zookeeper_path, entry, wait_for_inactive_timeout);
    if (unfinished_replicas.empty())
        return;

    throw Exception(ErrorCodes::UNFINISHED, "{}Timeout exceeded while waiting for replicas {} to process entry {}. "
                    "Probably some replicas are inactive", error_context, fmt::join(unfinished_replicas, ", "), entry.znode_name);
}

void StorageReplicatedMergeTree::waitForLogEntryToBeProcessedIfNecessary(const ReplicatedMergeTreeLogEntryData & entry, ContextPtr query_context, const String & error_context)
{
    /// If necessary, wait until the operation is performed on itself or on all replicas.
    Int64 wait_for_inactive_timeout = query_context->getSettingsRef().replication_wait_for_inactive_replica_timeout;
    if (query_context->getSettingsRef().replication_alter_partitions_sync == 1)
    {
        bool finished = tryWaitForReplicaToProcessLogEntry(zookeeper_path, replica_name, entry, wait_for_inactive_timeout);
        if (!finished)
        {
            throw Exception(ErrorCodes::UNFINISHED, "{}Log entry {} is not precessed on local replica, "
                            "most likely because the replica was shut down.", error_context, entry.znode_name);
        }
    }
    else if (query_context->getSettingsRef().replication_alter_partitions_sync == 2)
    {
        waitForAllReplicasToProcessLogEntry(zookeeper_path, entry, wait_for_inactive_timeout, error_context);
    }
}

bool StorageReplicatedMergeTree::tryWaitForReplicaToProcessLogEntry(
    const String & table_zookeeper_path, const String & replica, const ReplicatedMergeTreeLogEntryData & entry, Int64 wait_for_inactive_timeout)
{
    String entry_str = entry.toString();
    String log_node_name;

    /** Wait for entries from `log` directory (a common log, from where replicas copy entries to their queue) to be processed.
      *
      * The problem is that the numbers (`sequential` node) of the queue elements in `log` and in `queue` do not match.
      * (And the numbers of the same log element for different replicas do not match in the `queue`.)
      */

    /** First, you need to wait until replica takes `queue` element from the `log` to its queue,
      *  if it has not been done already (see the `pullLogsToQueue` function).
      *
      * To do this, check its node `log_pointer` - the maximum number of the element taken from `log` + 1.
      */

    bool waiting_itself = replica == replica_name;
    /// Do not wait if timeout is zero
    bool wait_for_inactive = wait_for_inactive_timeout != 0;
    /// Wait for unlimited time if timeout is negative
    bool check_timeout = wait_for_inactive_timeout > 0;
    Stopwatch time_waiting;

    const auto & stop_waiting = [&]()
    {
        bool stop_waiting_itself = waiting_itself && partial_shutdown_called;
        bool timeout_exceeded = check_timeout && wait_for_inactive_timeout < time_waiting.elapsedSeconds();
        bool stop_waiting_inactive = (!wait_for_inactive || timeout_exceeded)
            && !getZooKeeper()->exists(fs::path(table_zookeeper_path) / "replicas" / replica / "is_active");
        return is_dropped || stop_waiting_itself || stop_waiting_inactive;
    };

    /// Don't recheck ZooKeeper too often
    constexpr auto event_wait_timeout_ms = 3000;

    LOG_DEBUG(log, "Waiting for {} to process log entry", replica);

    if (startsWith(entry.znode_name, "log-"))
    {
        /// Take the number from the node name `log-xxxxxxxxxx`.
        UInt64 log_index = parse<UInt64>(entry.znode_name.substr(entry.znode_name.size() - 10));
        log_node_name = entry.znode_name;

        LOG_DEBUG(log, "Waiting for {} to pull {} to queue", replica, log_node_name);

        /// Let's wait until entry gets into the replica queue.
        bool pulled_to_queue = false;
        do
        {
            zkutil::EventPtr event = std::make_shared<Poco::Event>();

            String log_pointer = getZooKeeper()->get(fs::path(table_zookeeper_path) / "replicas" / replica / "log_pointer", nullptr, event);
            if (!log_pointer.empty() && parse<UInt64>(log_pointer) > log_index)
            {
                pulled_to_queue = true;
                break;
            }

            /// Wait with timeout because we can be already shut down, but not dropped.
            /// So log_pointer node will exist, but we will never update it because all background threads already stopped.
            /// It can lead to query hung because table drop query can wait for some query (alter, optimize, etc) which called this method,
            /// but the query will never finish because the drop already shut down the table.
            if (!stop_waiting())
                event->tryWait(event_wait_timeout_ms);
        } while (!stop_waiting());

        if (!pulled_to_queue)
            return false;

        LOG_DEBUG(log, "Looking for node corresponding to {} in {} queue", log_node_name, replica);
    }
    else if (!entry.log_entry_id.empty())
    {
        /// First pass, check the table log.
        /// If found in the log, wait for replica to fetch it to the queue.
        /// If not found in the log, it is already in the queue.
        LOG_DEBUG(log, "Looking for log entry with id `{}` in the log", entry.log_entry_id);

        String log_pointer = getZooKeeper()->get(fs::path(table_zookeeper_path) / "replicas" / replica / "log_pointer");

        Strings log_entries = getZooKeeper()->getChildren(fs::path(table_zookeeper_path) / "log");
        UInt64 log_index = 0;
        bool found = false;

        for (const String & log_entry_name : log_entries)
        {
            log_index = parse<UInt64>(log_entry_name.substr(log_entry_name.size() - 10));

            if (!log_pointer.empty() && log_index < parse<UInt64>(log_pointer))
                continue;

            String log_entry_str;
            Coordination::Stat log_entry_stat;
            bool exists = getZooKeeper()->tryGet(fs::path(table_zookeeper_path) / "log" / log_entry_name, log_entry_str, &log_entry_stat);
            ReplicatedMergeTreeLogEntryData log_entry = *ReplicatedMergeTreeLogEntry::parse(log_entry_str, log_entry_stat);
            if (exists && entry.log_entry_id == log_entry.log_entry_id)
            {
                LOG_DEBUG(log, "Found log entry with id `{}` in the log", entry.log_entry_id);

                found = true;
                log_node_name = log_entry_name;
                break;
            }
        }

        if (found)
        {
            LOG_DEBUG(log, "Waiting for {} to pull {} to queue", replica, log_node_name);

            /// Let's wait until entry gets into the replica queue.
            bool pulled_to_queue = false;
            do
            {
                zkutil::EventPtr event = std::make_shared<Poco::Event>();

                log_pointer = getZooKeeper()->get(fs::path(table_zookeeper_path) / "replicas" / replica / "log_pointer", nullptr, event);
                if (!log_pointer.empty() && parse<UInt64>(log_pointer) > log_index)
                {
                    pulled_to_queue = true;
                    break;
                }

                /// Wait with timeout because we can be already shut down, but not dropped.
                /// So log_pointer node will exist, but we will never update it because all background threads already stopped.
                /// It can lead to query hung because table drop query can wait for some query (alter, optimize, etc) which called this method,
                /// but the query will never finish because the drop already shut down the table.
                if (!stop_waiting())
                    event->tryWait(event_wait_timeout_ms);
            } while (!stop_waiting());

            if (!pulled_to_queue)
                return false;
        }
    }
    else
    {
        throw Exception("Logical error: unexpected name of log node: " + entry.znode_name, ErrorCodes::LOGICAL_ERROR);
    }

    /** Second - find the corresponding entry in the queue of the specified replica.
      * Its number may not match the `log` node. Therefore, we search by comparing the content.
      */

    Strings queue_entries = getZooKeeper()->getChildren(fs::path(table_zookeeper_path) / "replicas" / replica / "queue");
    String queue_entry_to_wait_for;

    for (const String & entry_name : queue_entries)
    {
        String queue_entry_str;
        Coordination::Stat queue_entry_stat;
        bool exists = getZooKeeper()->tryGet(fs::path(table_zookeeper_path) / "replicas" / replica / "queue" / entry_name, queue_entry_str, &queue_entry_stat);
        if (exists && queue_entry_str == entry_str)
        {
            queue_entry_to_wait_for = entry_name;
            break;
        }
        else if (!entry.log_entry_id.empty())
        {
            /// Check if the id matches rather than just contents. This entry
            /// might have been written by different ClickHouse versions and
            /// it is hard to guarantee same text representation.
            ReplicatedMergeTreeLogEntryData queue_entry = *ReplicatedMergeTreeLogEntry::parse(queue_entry_str, queue_entry_stat);
            if (entry.log_entry_id == queue_entry.log_entry_id)
            {
                queue_entry_to_wait_for = entry_name;
                break;
            }
        }
    }

    /// While looking for the record, it has already been executed and deleted.
    if (queue_entry_to_wait_for.empty())
    {
        LOG_DEBUG(log, "No corresponding node found. Assuming it has been already processed. Found {} nodes", queue_entries.size());
        return true;
    }

    LOG_DEBUG(log, "Waiting for {} to disappear from {} queue", queue_entry_to_wait_for, replica);

    /// Third - wait until the entry disappears from the replica queue or replica become inactive.
    String path_to_wait_on = fs::path(table_zookeeper_path) / "replicas" / replica / "queue" / queue_entry_to_wait_for;

    return getZooKeeper()->waitForDisappear(path_to_wait_on, stop_waiting);
}


void StorageReplicatedMergeTree::getStatus(Status & res, bool with_zk_fields)
{
    auto zookeeper = tryGetZooKeeper();
    const auto storage_settings_ptr = getSettings();

    res.is_leader = is_leader;
    res.can_become_leader = storage_settings_ptr->replicated_can_become_leader;
    res.is_readonly = is_readonly;
    res.is_session_expired = !zookeeper || zookeeper->expired();

    res.queue = queue.getStatus();
    res.absolute_delay = getAbsoluteDelay(); /// NOTE: may be slightly inconsistent with queue status.

    res.parts_to_check = part_check_thread.size();

    res.zookeeper_path = zookeeper_path;
    res.replica_name = replica_name;
    res.replica_path = replica_path;
    res.columns_version = -1;

    res.log_max_index = 0;
    res.log_pointer = 0;
    res.total_replicas = 0;
    res.active_replicas = 0;
    res.last_queue_update_exception = getLastQueueUpdateException();

    if (with_zk_fields && !res.is_session_expired)
    {
        try
        {
            auto log_entries = zookeeper->getChildren(fs::path(zookeeper_path) / "log");

            if (!log_entries.empty())
            {
                const String & last_log_entry = *std::max_element(log_entries.begin(), log_entries.end());
                res.log_max_index = parse<UInt64>(last_log_entry.substr(strlen("log-")));
            }

            String log_pointer_str = zookeeper->get(fs::path(replica_path) / "log_pointer");
            res.log_pointer = log_pointer_str.empty() ? 0 : parse<UInt64>(log_pointer_str);

            auto all_replicas = zookeeper->getChildren(fs::path(zookeeper_path) / "replicas");
            res.total_replicas = all_replicas.size();

            for (const String & replica : all_replicas)
            {
                bool is_replica_active = zookeeper->exists(fs::path(zookeeper_path) / "replicas" / replica / "is_active");
                res.active_replicas += static_cast<UInt8>(is_replica_active);
                res.replica_is_active.emplace(replica, is_replica_active);
            }
        }
        catch (const Coordination::Exception &)
        {
            res.zookeeper_exception = getCurrentExceptionMessage(false);
        }
    }
}


void StorageReplicatedMergeTree::getQueue(LogEntriesData & res, String & replica_name_)
{
    replica_name_ = replica_name;
    queue.getEntries(res);
}

std::vector<PartMovesBetweenShardsOrchestrator::Entry> StorageReplicatedMergeTree::getPartMovesBetweenShardsEntries()
{
    return part_moves_between_shards_orchestrator.getEntries();
}

time_t StorageReplicatedMergeTree::getAbsoluteDelay() const
{
    time_t min_unprocessed_insert_time = 0;
    time_t max_processed_insert_time = 0;
    queue.getInsertTimes(min_unprocessed_insert_time, max_processed_insert_time);

    /// Load start time, then finish time to avoid reporting false delay when start time is updated
    /// between loading of two variables.
    time_t queue_update_start_time = last_queue_update_start_time.load();
    time_t queue_update_finish_time = last_queue_update_finish_time.load();

    time_t current_time = time(nullptr);

    if (!queue_update_finish_time)
    {
        /// We have not updated queue even once yet (perhaps replica is readonly).
        /// As we have no info about the current state of replication log, return effectively infinite delay.
        return current_time;
    }
    else if (min_unprocessed_insert_time)
    {
        /// There are some unprocessed insert entries in queue.
        return (current_time > min_unprocessed_insert_time) ? (current_time - min_unprocessed_insert_time) : 0;
    }
    else if (queue_update_start_time > queue_update_finish_time)
    {
        /// Queue is empty, but there are some in-flight or failed queue update attempts
        /// (likely because of problems with connecting to ZooKeeper).
        /// Return the time passed since last attempt.
        return (current_time > queue_update_start_time) ? (current_time - queue_update_start_time) : 0;
    }
    else
    {
        /// Everything is up-to-date.
        return 0;
    }
}

void StorageReplicatedMergeTree::getReplicaDelays(time_t & out_absolute_delay, time_t & out_relative_delay)
{
    assertNotReadonly();

    time_t current_time = time(nullptr);

    out_absolute_delay = getAbsoluteDelay();
    out_relative_delay = 0;
    const auto storage_settings_ptr = getSettings();

    /** Relative delay is the maximum difference of absolute delay from any other replica,
      *  (if this replica lags behind any other live replica, or zero, otherwise).
      * Calculated only if the absolute delay is large enough.
      */

    if (out_absolute_delay < static_cast<time_t>(storage_settings_ptr->min_relative_delay_to_measure))
        return;

    auto zookeeper = getZooKeeper();

    time_t max_replicas_unprocessed_insert_time = 0;
    bool have_replica_with_nothing_unprocessed = false;

    Strings replicas = zookeeper->getChildren(fs::path(zookeeper_path) / "replicas");

    for (const auto & replica : replicas)
    {
        if (replica == replica_name)
            continue;

        /// Skip dead replicas.
        if (!zookeeper->exists(fs::path(zookeeper_path) / "replicas" / replica / "is_active"))
            continue;

        String value;
        if (!zookeeper->tryGet(fs::path(zookeeper_path) / "replicas" / replica / "min_unprocessed_insert_time", value))
            continue;

        time_t replica_time = value.empty() ? 0 : parse<time_t>(value);

        if (replica_time == 0)
        {
            /** Note
              * The conclusion that the replica does not lag may be incorrect,
              *  because the information about `min_unprocessed_insert_time` is taken
              *  only from that part of the log that has been moved to the queue.
              * If the replica for some reason has stalled `queueUpdatingTask`,
              *  then `min_unprocessed_insert_time` will be incorrect.
              */

            have_replica_with_nothing_unprocessed = true;
            break;
        }

        if (replica_time > max_replicas_unprocessed_insert_time)
            max_replicas_unprocessed_insert_time = replica_time;
    }

    if (have_replica_with_nothing_unprocessed)
        out_relative_delay = out_absolute_delay;
    else
    {
        max_replicas_unprocessed_insert_time = std::min(current_time, max_replicas_unprocessed_insert_time);
        time_t min_replicas_delay = current_time - max_replicas_unprocessed_insert_time;
        if (out_absolute_delay > min_replicas_delay)
            out_relative_delay = out_absolute_delay - min_replicas_delay;
    }
}

void StorageReplicatedMergeTree::fetchPartition(
    const ASTPtr & partition,
    const StorageMetadataPtr & metadata_snapshot,
    const String & from_,
    bool fetch_part,
    ContextPtr query_context)
{
    Macros::MacroExpansionInfo info;
    info.expand_special_macros_only = false; //-V1048
    info.table_id = getStorageID();
    info.table_id.uuid = UUIDHelpers::Nil;
    auto expand_from = query_context->getMacros()->expand(from_, info);
    String auxiliary_zookeeper_name = zkutil::extractZooKeeperName(expand_from);
    String from = zkutil::extractZooKeeperPath(expand_from, /* check_starts_with_slash */ true);
    if (from.empty())
        throw Exception("ZooKeeper path should not be empty", ErrorCodes::ILLEGAL_TYPE_OF_ARGUMENT);

    zkutil::ZooKeeperPtr zookeeper;
    if (auxiliary_zookeeper_name != default_zookeeper_name)
        zookeeper = getContext()->getAuxiliaryZooKeeper(auxiliary_zookeeper_name);
    else
        zookeeper = getZooKeeper();

    if (from.back() == '/')
        from.resize(from.size() - 1);

    if (fetch_part)
    {
        String part_name = partition->as<ASTLiteral &>().value.safeGet<String>();
        auto part_path = findReplicaHavingPart(part_name, from, zookeeper);

        if (part_path.empty())
            throw Exception(ErrorCodes::NO_REPLICA_HAS_PART, "Part {} does not exist on any replica", part_name);
        /** Let's check that there is no such part in the `detached` directory (where we will write the downloaded parts).
          * Unreliable (there is a race condition) - such a part may appear a little later.
          */
        if (checkIfDetachedPartExists(part_name))
            throw Exception(ErrorCodes::DUPLICATE_DATA_PART, "Detached part " + part_name + " already exists.");
        LOG_INFO(log, "Will fetch part {} from shard {} (zookeeper '{}')", part_name, from_, auxiliary_zookeeper_name);

        try
        {
            /// part name , metadata, part_path , true, 0, zookeeper
            if (!fetchPart(part_name, metadata_snapshot, part_path, true, 0, zookeeper))
                throw Exception(ErrorCodes::UNFINISHED, "Failed to fetch part {} from {}", part_name, from_);
        }
        catch (const DB::Exception & e)
        {
            if (e.code() != ErrorCodes::RECEIVED_ERROR_FROM_REMOTE_IO_SERVER && e.code() != ErrorCodes::RECEIVED_ERROR_TOO_MANY_REQUESTS
                && e.code() != ErrorCodes::CANNOT_READ_ALL_DATA)
                throw;

            LOG_INFO(log, fmt::runtime(e.displayText()));
        }
        return;
    }

    String partition_id = getPartitionIDFromQuery(partition, query_context);
    LOG_INFO(log, "Will fetch partition {} from shard {} (zookeeper '{}')", partition_id, from_, auxiliary_zookeeper_name);

    /** Let's check that there is no such partition in the `detached` directory (where we will write the downloaded parts).
      * Unreliable (there is a race condition) - such a partition may appear a little later.
      */
    if (checkIfDetachedPartitionExists(partition_id))
        throw Exception("Detached partition " + partition_id + " already exists.", ErrorCodes::PARTITION_ALREADY_EXISTS);

    zkutil::Strings replicas;
    zkutil::Strings active_replicas;
    String best_replica;

    {

        /// List of replicas of source shard.
        replicas = zookeeper->getChildren(fs::path(from) / "replicas");

        /// Leave only active replicas.
        active_replicas.reserve(replicas.size());

        for (const String & replica : replicas)
            if (zookeeper->exists(fs::path(from) / "replicas" / replica / "is_active"))
                active_replicas.push_back(replica);

        if (active_replicas.empty())
            throw Exception("No active replicas for shard " + from, ErrorCodes::NO_ACTIVE_REPLICAS);

        /** You must select the best (most relevant) replica.
        * This is a replica with the maximum `log_pointer`, then with the minimum `queue` size.
        * NOTE This is not exactly the best criteria. It does not make sense to download old partitions,
        *  and it would be nice to be able to choose the replica closest by network.
        * NOTE Of course, there are data races here. You can solve it by retrying.
        */
        Int64 max_log_pointer = -1;
        UInt64 min_queue_size = std::numeric_limits<UInt64>::max();

        for (const String & replica : active_replicas)
        {
            String current_replica_path = fs::path(from) / "replicas" / replica;

            String log_pointer_str = zookeeper->get(fs::path(current_replica_path) / "log_pointer");
            Int64 log_pointer = log_pointer_str.empty() ? 0 : parse<UInt64>(log_pointer_str);

            Coordination::Stat stat;
            zookeeper->get(fs::path(current_replica_path) / "queue", &stat);
            size_t queue_size = stat.numChildren;

            if (log_pointer > max_log_pointer
                || (log_pointer == max_log_pointer && queue_size < min_queue_size))
            {
                max_log_pointer = log_pointer;
                min_queue_size = queue_size;
                best_replica = replica;
            }
        }
    }

    if (best_replica.empty())
        throw Exception("Logical error: cannot choose best replica.", ErrorCodes::LOGICAL_ERROR);

    LOG_INFO(log, "Found {} replicas, {} of them are active. Selected {} to fetch from.", replicas.size(), active_replicas.size(), best_replica);

    String best_replica_path = fs::path(from) / "replicas" / best_replica;

    /// Let's find out which parts are on the best replica.

    /** Trying to download these parts.
      * Some of them could be deleted due to the merge.
      * In this case, update the information about the available parts and try again.
      */

    unsigned try_no = 0;
    Strings missing_parts;
    do
    {
        if (try_no)
            LOG_INFO(log, "Some of parts ({}) are missing. Will try to fetch covering parts.", missing_parts.size());

        if (try_no >= query_context->getSettings().max_fetch_partition_retries_count)
            throw Exception("Too many retries to fetch parts from " + best_replica_path, ErrorCodes::TOO_MANY_RETRIES_TO_FETCH_PARTS);

        Strings parts = zookeeper->getChildren(fs::path(best_replica_path) / "parts");
        ActiveDataPartSet active_parts_set(format_version, parts);
        Strings parts_to_fetch;

        if (missing_parts.empty())
        {
            parts_to_fetch = active_parts_set.getParts();

            /// Leaving only the parts of the desired partition.
            Strings parts_to_fetch_partition;
            for (const String & part : parts_to_fetch)
            {
                if (MergeTreePartInfo::fromPartName(part, format_version).partition_id == partition_id)
                    parts_to_fetch_partition.push_back(part);
            }

            parts_to_fetch = std::move(parts_to_fetch_partition);

            if (parts_to_fetch.empty())
                throw Exception("Partition " + partition_id + " on " + best_replica_path + " doesn't exist", ErrorCodes::PARTITION_DOESNT_EXIST);
        }
        else
        {
            for (const String & missing_part : missing_parts)
            {
                String containing_part = active_parts_set.getContainingPart(missing_part);
                if (!containing_part.empty())
                    parts_to_fetch.push_back(containing_part);
                else
                    LOG_WARNING(log, "Part {} on replica {} has been vanished.", missing_part, best_replica_path);
            }
        }

        LOG_INFO(log, "Parts to fetch: {}", parts_to_fetch.size());

        missing_parts.clear();
        for (const String & part : parts_to_fetch)
        {
            bool fetched = false;

            try
            {
                fetched = fetchPart(part, metadata_snapshot, best_replica_path, true, 0, zookeeper);
            }
            catch (const DB::Exception & e)
            {
                if (e.code() != ErrorCodes::RECEIVED_ERROR_FROM_REMOTE_IO_SERVER && e.code() != ErrorCodes::RECEIVED_ERROR_TOO_MANY_REQUESTS
                    && e.code() != ErrorCodes::CANNOT_READ_ALL_DATA)
                    throw;

                LOG_INFO(log, fmt::runtime(e.displayText()));
            }

            if (!fetched)
                missing_parts.push_back(part);
        }

        ++try_no;
    } while (!missing_parts.empty());
}


void StorageReplicatedMergeTree::mutate(const MutationCommands & commands, ContextPtr query_context)
{
    /// Overview of the mutation algorithm.
    ///
    /// When the client executes a mutation, this method is called. It acquires block numbers in all
    /// partitions, saves them in the mutation entry and writes the mutation entry to a new ZK node in
    /// the /mutations folder. This block numbers are needed to determine which parts should be mutated and
    /// which shouldn't (parts inserted after the mutation will have the block number higher than the
    /// block number acquired by the mutation in that partition and so will not be mutatied).
    /// This block number is called "mutation version" in that partition.
    ///
    /// Mutation versions are acquired atomically in all partitions, so the case when an insert in some
    /// partition has the block number higher than the mutation version but the following insert into another
    /// partition acquires the block number lower than the mutation version in that partition is impossible.
    /// Another important invariant: mutation entries appear in /mutations in the order of their mutation
    /// versions (in any partition). This means that mutations form a sequence and we can execute them in
    /// the order of their mutation versions and not worry that some mutation with the smaller version
    /// will suddenly appear.
    ///
    /// During mutations individual parts are immutable - when we want to change the contents of a part
    /// we prepare the new part and add it to MergeTreeData (the original part gets replaced). The fact that
    /// we have mutated the part is recorded in the part->info.mutation field of MergeTreePartInfo.
    /// The relation with the original part is preserved because the new part covers the same block range
    /// as the original one.
    ///
    /// We then can for each part determine its "mutation version": the version of the last mutation in
    /// the mutation sequence that we regard as already applied to that part. All mutations with the greater
    /// version number will still need to be applied to that part.
    ///
    /// Execution of mutations is done asynchronously. All replicas watch the /mutations directory and
    /// load new mutation entries as they appear (see mutationsUpdatingTask()). Next we need to determine
    /// how to mutate individual parts consistently with part merges. This is done by the leader replica
    /// (see mergeSelectingTask() and class ReplicatedMergeTreeMergePredicate for details). Important
    /// invariants here are that a) all source parts for a single merge must have the same mutation version
    /// and b) any part can be mutated only once or merged only once (e.g. once we have decided to mutate
    /// a part then we need to execute that mutation and can assign merges only to the new part and not to the
    /// original part). Multiple consecutive mutations can be executed at once (without writing the
    /// intermediate result to a part).
    ///
    /// Leader replica records its decisions to the replication log (/log directory in ZK) in the form of
    /// MUTATE_PART entries and all replicas then execute them in the background pool
    /// (see MutateTask class). When a replica encounters a MUTATE_PART command, it is
    /// guaranteed that the corresponding mutation entry is already loaded (when we pull entries from
    /// replication log into the replica queue, we also load mutation entries). Note that just as with merges
    /// the replica can decide not to do the mutation locally and fetch the mutated part from another replica
    /// instead.
    ///
    /// Mutations of individual parts are in fact pretty similar to merges, e.g. their assignment and execution
    /// is governed by the same storage_settings. TODO: support a single "merge-mutation" operation when the data
    /// read from the the source parts is first mutated on the fly to some uniform mutation version and then
    /// merged to a resulting part.
    ///
    /// After all needed parts are mutated (i.e. all active parts have the mutation version greater than
    /// the version of this mutation), the mutation is considered done and can be deleted.

    ReplicatedMergeTreeMutationEntry mutation_entry;
    mutation_entry.source_replica = replica_name;
    mutation_entry.commands = commands;

    const String mutations_path = fs::path(zookeeper_path) / "mutations";
    const auto zookeeper = getZooKeeper();

    /// Update the mutations_path node when creating the mutation and check its version to ensure that
    /// nodes for mutations are created in the same order as the corresponding block numbers.
    /// Should work well if the number of concurrent mutation requests is small.
    while (true)
    {
        Coordination::Stat mutations_stat;
        zookeeper->get(mutations_path, &mutations_stat);

        PartitionBlockNumbersHolder partition_block_numbers_holder =
                allocateBlockNumbersInAffectedPartitions(mutation_entry.commands, query_context, zookeeper);

        mutation_entry.block_numbers = partition_block_numbers_holder.getBlockNumbers();
        mutation_entry.create_time = time(nullptr);

        /// The following version check guarantees the linearizability property for any pair of mutations:
        /// mutation with higher sequence number is guaranteed to have higher block numbers in every partition
        /// (and thus will be applied strictly according to sequence numbers of mutations)
        Coordination::Requests requests;
        requests.emplace_back(zkutil::makeSetRequest(mutations_path, String(), mutations_stat.version));
        requests.emplace_back(zkutil::makeCreateRequest(
            fs::path(mutations_path) / "", mutation_entry.toString(), zkutil::CreateMode::PersistentSequential));

        if (auto txn = query_context->getZooKeeperMetadataTransaction())
            txn->moveOpsTo(requests);

        Coordination::Responses responses;
        Coordination::Error rc = zookeeper->tryMulti(requests, responses);

        partition_block_numbers_holder.reset();

        if (rc == Coordination::Error::ZOK)
        {
            const String & path_created =
                dynamic_cast<const Coordination::CreateResponse *>(responses[1].get())->path_created;
            mutation_entry.znode_name = path_created.substr(path_created.find_last_of('/') + 1);
            LOG_TRACE(log, "Created mutation with ID {}", mutation_entry.znode_name);
            break;
        }
        else if (rc == Coordination::Error::ZBADVERSION)
        {
            /// Cannot retry automatically, because some zookeeper ops were lost on the first attempt. Will retry on DDLWorker-level.
            if (query_context->getZooKeeperMetadataTransaction())
                throw Exception("Cannot execute alter, because mutations version was suddenly changed due to concurrent alter",
                                ErrorCodes::CANNOT_ASSIGN_ALTER);
            LOG_TRACE(log, "Version conflict when trying to create a mutation node, retrying...");
            continue;
        }
        else
            throw Coordination::Exception("Unable to create a mutation znode", rc);
    }

    waitMutation(mutation_entry.znode_name, query_context->getSettingsRef().mutations_sync);
}

void StorageReplicatedMergeTree::waitMutation(const String & znode_name, size_t mutations_sync) const
{
    if (!mutations_sync)
        return;

    /// we have to wait
    auto zookeeper = getZooKeeper();
    Strings replicas;
    if (mutations_sync == 2) /// wait for all replicas
    {
        replicas = zookeeper->getChildren(fs::path(zookeeper_path) / "replicas");
        /// This replica should be first, to ensure that the mutation will be loaded into memory
        for (auto it = replicas.begin(); it != replicas.end(); ++it)
        {
            if (*it == replica_name)
            {
                std::iter_swap(it, replicas.rbegin());
                break;
            }
        }
    }
    else if (mutations_sync == 1) /// just wait for ourself
        replicas.push_back(replica_name);

    waitMutationToFinishOnReplicas(replicas, znode_name);
}

std::vector<MergeTreeMutationStatus> StorageReplicatedMergeTree::getMutationsStatus() const
{
    return queue.getMutationsStatus();
}

CancellationCode StorageReplicatedMergeTree::killMutation(const String & mutation_id)
{
    assertNotReadonly();

    zkutil::ZooKeeperPtr zookeeper = getZooKeeperAndAssertNotReadonly();

    LOG_INFO(log, "Killing mutation {}", mutation_id);

    auto mutation_entry = queue.removeMutation(zookeeper, mutation_id);
    if (!mutation_entry)
        return CancellationCode::NotFound;

    /// After this point no new part mutations will start and part mutations that still exist
    /// in the queue will be skipped.

    /// Cancel already running part mutations.
    for (const auto & pair : mutation_entry->block_numbers)
    {
        const String & partition_id = pair.first;
        Int64 block_number = pair.second;
        getContext()->getMergeList().cancelPartMutations(getStorageID(), partition_id, block_number);
    }
    return CancellationCode::CancelSent;
}

void StorageReplicatedMergeTree::clearOldPartsAndRemoveFromZK()
{
    auto table_lock = lockForShare(
            RWLockImpl::NO_QUERY, getSettings()->lock_acquire_timeout_for_background_operations);
    auto zookeeper = getZooKeeper();

    DataPartsVector parts = grabOldParts();
    if (parts.empty())
        return;

    DataPartsVector parts_to_delete_only_from_filesystem;    // Only duplicates
    DataPartsVector parts_to_delete_completely;              // All parts except duplicates
    DataPartsVector parts_to_retry_deletion;                 // Parts that should be retried due to network problems
    DataPartsVector parts_to_remove_from_filesystem;         // Parts removed from ZK

    for (const auto & part : parts)
    {
        if (!part->is_duplicate)
            parts_to_delete_completely.emplace_back(part);
        else
            parts_to_delete_only_from_filesystem.emplace_back(part);
    }
    parts.clear();

    /// Delete duplicate parts from filesystem
    if (!parts_to_delete_only_from_filesystem.empty())
    {
        clearPartsFromFilesystem(parts_to_delete_only_from_filesystem);
        removePartsFinally(parts_to_delete_only_from_filesystem);

        LOG_DEBUG(log, "Removed {} old duplicate parts", parts_to_delete_only_from_filesystem.size());
    }

    /// Delete normal parts from ZooKeeper
    NameSet part_names_to_retry_deletion;
    try
    {
        Strings part_names_to_delete_completely;
        for (const auto & part : parts_to_delete_completely)
            part_names_to_delete_completely.emplace_back(part->name);

        LOG_DEBUG(log, "Removing {} old parts from ZooKeeper", parts_to_delete_completely.size());
        removePartsFromZooKeeper(zookeeper, part_names_to_delete_completely, &part_names_to_retry_deletion);
    }
    catch (...)
    {
        LOG_ERROR(log, "There is a problem with deleting parts from ZooKeeper: {}", getCurrentExceptionMessage(true));
    }

    /// Part names that were reliably deleted from ZooKeeper should be deleted from filesystem
    auto num_reliably_deleted_parts = parts_to_delete_completely.size() - part_names_to_retry_deletion.size();
    LOG_DEBUG(log, "Removed {} old parts from ZooKeeper. Removing them from filesystem.", num_reliably_deleted_parts);

    /// Delete normal parts on two sets
    for (auto & part : parts_to_delete_completely)
    {
        if (part_names_to_retry_deletion.count(part->name) == 0)
            parts_to_remove_from_filesystem.emplace_back(part);
        else
            parts_to_retry_deletion.emplace_back(part);
    }

    /// Will retry deletion
    if (!parts_to_retry_deletion.empty())
    {
        rollbackDeletingParts(parts_to_retry_deletion);
        LOG_DEBUG(log, "Will retry deletion of {} parts in the next time", parts_to_retry_deletion.size());
    }

    /// Remove parts from filesystem and finally from data_parts
    if (!parts_to_remove_from_filesystem.empty())
    {
        clearPartsFromFilesystem(parts_to_remove_from_filesystem);
        removePartsFinally(parts_to_remove_from_filesystem);

        LOG_DEBUG(log, "Removed {} old parts", parts_to_remove_from_filesystem.size());
    }
}


bool StorageReplicatedMergeTree::tryRemovePartsFromZooKeeperWithRetries(DataPartsVector & parts, size_t max_retries)
{
    Strings part_names_to_remove;
    for (const auto & part : parts)
        part_names_to_remove.emplace_back(part->name);

    return tryRemovePartsFromZooKeeperWithRetries(part_names_to_remove, max_retries);
}

bool StorageReplicatedMergeTree::tryRemovePartsFromZooKeeperWithRetries(const Strings & part_names, size_t max_retries)
{
    size_t num_tries = 0;
    bool success = false;

    while (!success && (max_retries == 0 || num_tries < max_retries))
    {
        try
        {
            ++num_tries;
            success = true;

            auto zookeeper = getZooKeeper();

            std::vector<std::future<Coordination::ExistsResponse>> exists_futures;
            exists_futures.reserve(part_names.size());
            for (const String & part_name : part_names)
            {
                String part_path = fs::path(replica_path) / "parts" / part_name;
                exists_futures.emplace_back(zookeeper->asyncExists(part_path));
            }

            std::vector<std::future<Coordination::MultiResponse>> remove_futures;
            remove_futures.reserve(part_names.size());
            for (size_t i = 0; i < part_names.size(); ++i)
            {
                Coordination::ExistsResponse exists_resp = exists_futures[i].get();
                if (exists_resp.error == Coordination::Error::ZOK)
                {
                    Coordination::Requests ops;
                    removePartFromZooKeeper(part_names[i], ops, exists_resp.stat.numChildren > 0);
                    remove_futures.emplace_back(zookeeper->asyncTryMultiNoThrow(ops));
                }
            }

            for (auto & future : remove_futures)
            {
                auto response = future.get();

                if (response.error == Coordination::Error::ZOK || response.error == Coordination::Error::ZNONODE)
                    continue;

                if (Coordination::isHardwareError(response.error))
                {
                    success = false;
                    continue;
                }

                throw Coordination::Exception(response.error);
            }
        }
        catch (Coordination::Exception & e)
        {
            success = false;

            if (Coordination::isHardwareError(e.code))
                tryLogCurrentException(log, __PRETTY_FUNCTION__);
            else
                throw;
        }

        if (!success && num_tries < max_retries)
            std::this_thread::sleep_for(std::chrono::milliseconds(1000));
    }

    return success;
}

void StorageReplicatedMergeTree::removePartsFromZooKeeper(
    zkutil::ZooKeeperPtr & zookeeper, const Strings & part_names, NameSet * parts_should_be_retried)
{
    std::vector<std::future<Coordination::ExistsResponse>> exists_futures;
    std::vector<std::future<Coordination::MultiResponse>> remove_futures;
    exists_futures.reserve(part_names.size());
    remove_futures.reserve(part_names.size());
    try
    {
        /// Exception can be thrown from loop
        /// if zk session will be dropped
        for (const String & part_name : part_names)
        {
            String part_path = fs::path(replica_path) / "parts" / part_name;
            exists_futures.emplace_back(zookeeper->asyncExists(part_path));
        }

        for (size_t i = 0; i < part_names.size(); ++i)
        {
            Coordination::ExistsResponse exists_resp = exists_futures[i].get();
            if (exists_resp.error == Coordination::Error::ZOK)
            {
                Coordination::Requests ops;
                removePartFromZooKeeper(part_names[i], ops, exists_resp.stat.numChildren > 0);
                remove_futures.emplace_back(zookeeper->asyncTryMultiNoThrow(ops));
            }
            else
            {
                LOG_DEBUG(log, "There is no part {} in ZooKeeper, it was only in filesystem", part_names[i]);
                // emplace invalid future so that the total number of futures is the same as part_names.size();
                remove_futures.emplace_back();
            }
        }
    }
    catch (const Coordination::Exception & e)
    {
        if (parts_should_be_retried && Coordination::isHardwareError(e.code))
            parts_should_be_retried->insert(part_names.begin(), part_names.end());
        throw;
    }

    for (size_t i = 0; i < remove_futures.size(); ++i)
    {
        auto & future = remove_futures[i];

        if (!future.valid())
            continue;

        auto response = future.get();
        if (response.error == Coordination::Error::ZOK)
            continue;
        else if (response.error == Coordination::Error::ZNONODE)
        {
            LOG_DEBUG(log, "There is no part {} in ZooKeeper, it was only in filesystem", part_names[i]);
            continue;
        }
        else if (Coordination::isHardwareError(response.error))
        {
            if (parts_should_be_retried)
                parts_should_be_retried->insert(part_names[i]);
            continue;
        }
        else
            LOG_WARNING(log, "Cannot remove part {} from ZooKeeper: {}", part_names[i], Coordination::errorMessage(response.error));
    }
}


void StorageReplicatedMergeTree::getClearBlocksInPartitionOps(
    Coordination::Requests & ops, zkutil::ZooKeeper & zookeeper, const String & partition_id, Int64 min_block_num, Int64 max_block_num)
{
    Strings blocks;
    if (Coordination::Error::ZOK != zookeeper.tryGetChildren(fs::path(zookeeper_path) / "blocks", blocks))
        throw Exception(zookeeper_path + "/blocks doesn't exist", ErrorCodes::NOT_FOUND_NODE);

    String partition_prefix = partition_id + "_";
    zkutil::AsyncResponses<Coordination::GetResponse> get_futures;

    for (const String & block_id : blocks)
    {
        if (startsWith(block_id, partition_prefix))
        {
            String path = fs::path(zookeeper_path) / "blocks" / block_id;
            get_futures.emplace_back(path, zookeeper.asyncTryGet(path));
        }
    }

    for (auto & pair : get_futures)
    {
        const String & path = pair.first;
        auto result = pair.second.get();

        if (result.error == Coordination::Error::ZNONODE)
            continue;

        ReadBufferFromString buf(result.data);

        const auto part_info = MergeTreePartInfo::tryParsePartName(result.data, format_version);

        if (!part_info || (min_block_num <= part_info->min_block && part_info->max_block <= max_block_num))
            ops.emplace_back(zkutil::makeRemoveRequest(path, -1));
    }
}

void StorageReplicatedMergeTree::clearBlocksInPartition(
    zkutil::ZooKeeper & zookeeper, const String & partition_id, Int64 min_block_num, Int64 max_block_num)
{
    Coordination::Requests delete_requests;
    getClearBlocksInPartitionOps(delete_requests, zookeeper, partition_id, min_block_num, max_block_num);
    Coordination::Responses delete_responses;
    auto code = zookeeper.tryMulti(delete_requests, delete_responses);
    if (code != Coordination::Error::ZOK)
    {
        for (size_t i = 0; i < delete_requests.size(); ++i)
            if (delete_responses[i]->error != Coordination::Error::ZOK)
                LOG_WARNING(log, "Error while deleting ZooKeeper path `{}`: {}, ignoring.", delete_requests[i]->getPath(), Coordination::errorMessage(delete_responses[i]->error));
    }

    LOG_TRACE(log, "Deleted {} deduplication block IDs in partition ID {}", delete_requests.size(), partition_id);
}

void StorageReplicatedMergeTree::replacePartitionFrom(
    const StoragePtr & source_table, const ASTPtr & partition, bool replace, ContextPtr query_context)
{
    /// First argument is true, because we possibly will add new data to current table.
    auto lock1 = lockForShare(query_context->getCurrentQueryId(), query_context->getSettingsRef().lock_acquire_timeout);
    auto lock2 = source_table->lockForShare(query_context->getCurrentQueryId(), query_context->getSettingsRef().lock_acquire_timeout);

    auto source_metadata_snapshot = source_table->getInMemoryMetadataPtr();
    auto metadata_snapshot = getInMemoryMetadataPtr();

    Stopwatch watch;
    MergeTreeData & src_data = checkStructureAndGetMergeTreeData(source_table, source_metadata_snapshot, metadata_snapshot);
    String partition_id = getPartitionIDFromQuery(partition, query_context);

    /// NOTE: Some covered parts may be missing in src_all_parts if corresponding log entries are not executed yet.
    DataPartsVector src_all_parts = src_data.getVisibleDataPartsVectorInPartition(query_context, partition_id);

    LOG_DEBUG(log, "Cloning {} parts", src_all_parts.size());

    static const String TMP_PREFIX = "tmp_replace_from_";
    auto zookeeper = getZooKeeper();

    /// Retry if alter_partition_version changes
    for (size_t retry = 0; retry < 1000; ++retry)
    {
        DataPartsVector src_parts;
        MutableDataPartsVector dst_parts;
        Strings block_id_paths;
        Strings part_checksums;
        std::vector<EphemeralLockInZooKeeper> ephemeral_locks;
        String alter_partition_version_path = zookeeper_path + "/alter_partition_version";
        Coordination::Stat alter_partition_version_stat;
        zookeeper->get(alter_partition_version_path, &alter_partition_version_stat);

        /// Firstly, generate last block number and compute drop_range
        /// NOTE: Even if we make ATTACH PARTITION instead of REPLACE PARTITION drop_range will not be empty, it will contain a block.
        /// So, such case has special meaning, if drop_range contains only one block it means that nothing to drop.
        /// TODO why not to add normal DROP_RANGE entry to replication queue if `replace` is true?
        MergeTreePartInfo drop_range;
        std::optional<EphemeralLockInZooKeeper> delimiting_block_lock;
        bool partition_was_empty = !getFakePartCoveringAllPartsInPartition(partition_id, drop_range, delimiting_block_lock, true);
        if (replace && partition_was_empty)
        {
            /// Nothing to drop, will just attach new parts
            LOG_INFO(log, "Partition {} was empty, REPLACE PARTITION will work as ATTACH PARTITION FROM", drop_range.partition_id);
            replace = false;
        }

        if (!replace)
        {
            /// It's ATTACH PARTITION FROM, not REPLACE PARTITION. We have to reset drop range
            drop_range = makeDummyDropRangeForMovePartitionOrAttachPartitionFrom(partition_id);
        }

        assert(replace == !LogEntry::ReplaceRangeEntry::isMovePartitionOrAttachFrom(drop_range));

        String drop_range_fake_part_name = getPartNamePossiblyFake(format_version, drop_range);

        for (const auto & src_part : src_all_parts)
        {
            /// We also make some kind of deduplication to avoid duplicated parts in case of ATTACH PARTITION
            /// Assume that merges in the partition are quite rare
            /// Save deduplication block ids with special prefix replace_partition

            if (!canReplacePartition(src_part))
                throw Exception(
                    "Cannot replace partition '" + partition_id + "' because part '" + src_part->name + "' has inconsistent granularity with table",
                    ErrorCodes::LOGICAL_ERROR);

            String hash_hex = src_part->checksums.getTotalChecksumHex();

            if (replace)
                LOG_INFO(log, "Trying to replace {} with hash_hex {}", src_part->name, hash_hex);
            else
                LOG_INFO(log, "Trying to attach {} with hash_hex {}", src_part->name, hash_hex);

            String block_id_path = replace ? "" : (fs::path(zookeeper_path) / "blocks" / (partition_id + "_replace_from_" + hash_hex));

            auto lock = allocateBlockNumber(partition_id, zookeeper, block_id_path);
            if (!lock)
            {
                LOG_INFO(log, "Part {} (hash {}) has been already attached", src_part->name, hash_hex);
                continue;
            }

            UInt64 index = lock->getNumber();
            MergeTreePartInfo dst_part_info(partition_id, index, index, src_part->info.level);
            auto dst_part = cloneAndLoadDataPartOnSameDisk(src_part, TMP_PREFIX, dst_part_info, metadata_snapshot, nullptr);

            src_parts.emplace_back(src_part);
            dst_parts.emplace_back(dst_part);
            ephemeral_locks.emplace_back(std::move(*lock));
            block_id_paths.emplace_back(block_id_path);
            part_checksums.emplace_back(hash_hex);
        }

        ReplicatedMergeTreeLogEntryData entry;
        {
            auto src_table_id = src_data.getStorageID();
            entry.type = ReplicatedMergeTreeLogEntryData::REPLACE_RANGE;
            entry.source_replica = replica_name;
            entry.create_time = time(nullptr);
            entry.replace_range_entry = std::make_shared<ReplicatedMergeTreeLogEntryData::ReplaceRangeEntry>();

            auto & entry_replace = *entry.replace_range_entry;
            entry_replace.drop_range_part_name = drop_range_fake_part_name;
            entry_replace.from_database = src_table_id.database_name;
            entry_replace.from_table = src_table_id.table_name;
            for (const auto & part : src_parts)
                entry_replace.src_part_names.emplace_back(part->name);
            for (const auto & part : dst_parts)
                entry_replace.new_part_names.emplace_back(part->name);
            for (const String & checksum : part_checksums)
                entry_replace.part_names_checksums.emplace_back(checksum);
            entry_replace.columns_version = -1;
        }

        /// Remove deduplication block_ids of replacing parts
        if (replace)
            clearBlocksInPartition(*zookeeper, drop_range.partition_id, drop_range.max_block, drop_range.max_block);

        DataPartsVector parts_to_remove;
        Coordination::Responses op_results;

        try
        {
            Coordination::Requests ops;
            for (size_t i = 0; i < dst_parts.size(); ++i)
            {
                getCommitPartOps(ops, dst_parts[i], block_id_paths[i]);
                ephemeral_locks[i].getUnlockOps(ops);
            }

            if (auto txn = query_context->getZooKeeperMetadataTransaction())
                txn->moveOpsTo(ops);

            delimiting_block_lock->getUnlockOps(ops);
            /// Check and update version to avoid race with DROP_RANGE
            ops.emplace_back(zkutil::makeSetRequest(alter_partition_version_path, "", alter_partition_version_stat.version));
            /// Just update version, because merges assignment relies on it
            ops.emplace_back(zkutil::makeSetRequest(fs::path(zookeeper_path) / "log", "", -1));
            ops.emplace_back(zkutil::makeCreateRequest(fs::path(zookeeper_path) / "log/log-", entry.toString(), zkutil::CreateMode::PersistentSequential));

            Transaction transaction(*this, nullptr);
            {
                auto data_parts_lock = lockParts();

                for (MutableDataPartPtr & part : dst_parts)
                    renameTempPartAndReplace(part, query_context->getCurrentTransaction().get(), nullptr, &transaction, data_parts_lock);
            }

            Coordination::Error code = zookeeper->tryMulti(ops, op_results);
            if (code == Coordination::Error::ZOK)
                delimiting_block_lock->assumeUnlocked();
            else if (code == Coordination::Error::ZBADVERSION)
            {
                /// Cannot retry automatically, because some zookeeper ops were lost on the first attempt. Will retry on DDLWorker-level.
                if (query_context->getZooKeeperMetadataTransaction())
                    throw Exception(
                        "Cannot execute alter, because alter partition version was suddenly changed due to concurrent alter",
                        ErrorCodes::CANNOT_ASSIGN_ALTER);
                continue;
            }
            else
                zkutil::KeeperMultiException::check(code, ops, op_results);

            {
                auto data_parts_lock = lockParts();
                transaction.commit(&data_parts_lock);
                if (replace)
                    parts_to_remove = removePartsInRangeFromWorkingSet(nullptr, drop_range, true, data_parts_lock);
            }

            PartLog::addNewParts(getContext(), dst_parts, watch.elapsed());
        }
        catch (...)
        {
            PartLog::addNewParts(getContext(), dst_parts, watch.elapsed(), ExecutionStatus::fromCurrentException());
            throw;
        }

        String log_znode_path = dynamic_cast<const Coordination::CreateResponse &>(*op_results.back()).path_created;
        entry.znode_name = log_znode_path.substr(log_znode_path.find_last_of('/') + 1);

        for (auto & lock : ephemeral_locks)
            lock.assumeUnlocked();

        /// Forcibly remove replaced parts from ZooKeeper
        tryRemovePartsFromZooKeeperWithRetries(parts_to_remove);

        /// Speedup removing of replaced parts from filesystem
        parts_to_remove.clear();
        cleanup_thread.wakeup();

        lock2.reset();
        lock1.reset();

        waitForLogEntryToBeProcessedIfNecessary(entry, query_context);

        return;
    }

    throw Exception(
        ErrorCodes::CANNOT_ASSIGN_ALTER, "Cannot assign ALTER PARTITION, because another ALTER PARTITION query was concurrently executed");
}

void StorageReplicatedMergeTree::movePartitionToTable(const StoragePtr & dest_table, const ASTPtr & partition, ContextPtr query_context)
{
    auto lock1 = lockForShare(query_context->getCurrentQueryId(), query_context->getSettingsRef().lock_acquire_timeout);
    auto lock2 = dest_table->lockForShare(query_context->getCurrentQueryId(), query_context->getSettingsRef().lock_acquire_timeout);

    auto dest_table_storage = std::dynamic_pointer_cast<StorageReplicatedMergeTree>(dest_table);
    if (!dest_table_storage)
        throw Exception("Table " + getStorageID().getNameForLogs() + " supports movePartitionToTable only for ReplicatedMergeTree family of table engines."
                        " Got " + dest_table->getName(), ErrorCodes::NOT_IMPLEMENTED);
    if (dest_table_storage->getStoragePolicy() != this->getStoragePolicy())
        throw Exception("Destination table " + dest_table_storage->getStorageID().getNameForLogs() +
                        " should have the same storage policy of source table " + getStorageID().getNameForLogs() + ". " +
                        getStorageID().getNameForLogs() + ": " + this->getStoragePolicy()->getName() + ", " +
                        getStorageID().getNameForLogs() + ": " + dest_table_storage->getStoragePolicy()->getName(), ErrorCodes::UNKNOWN_POLICY);

    auto dest_metadata_snapshot = dest_table->getInMemoryMetadataPtr();
    auto metadata_snapshot = getInMemoryMetadataPtr();

    Stopwatch watch;
    MergeTreeData & src_data = dest_table_storage->checkStructureAndGetMergeTreeData(*this, metadata_snapshot, dest_metadata_snapshot);
    auto src_data_id = src_data.getStorageID();
    String partition_id = getPartitionIDFromQuery(partition, query_context);

    /// A range for log entry to remove parts from the source table (myself).
    auto zookeeper = getZooKeeper();
    /// Retry if alter_partition_version changes
    for (size_t retry = 0; retry < 1000; ++retry)
    {
        String alter_partition_version_path = zookeeper_path + "/alter_partition_version";
        Coordination::Stat alter_partition_version_stat;
        zookeeper->get(alter_partition_version_path, &alter_partition_version_stat);

        MergeTreePartInfo drop_range;
        std::optional<EphemeralLockInZooKeeper> delimiting_block_lock;
        getFakePartCoveringAllPartsInPartition(partition_id, drop_range, delimiting_block_lock, true);
        String drop_range_fake_part_name = getPartNamePossiblyFake(format_version, drop_range);

        DataPartPtr covering_part;
        DataPartsVector src_all_parts;
        {
            /// NOTE: Some covered parts may be missing in src_all_parts if corresponding log entries are not executed yet.
            auto parts_lock = src_data.lockParts();
            src_all_parts = src_data.getActivePartsToReplace(drop_range, drop_range_fake_part_name, covering_part, parts_lock);
        }

        if (covering_part)
            throw Exception(ErrorCodes::LOGICAL_ERROR, "Got part {} covering drop range {}, it's a bug",
                            covering_part->name, drop_range_fake_part_name);

        /// After allocating block number for drop_range we must ensure that it does not intersect block numbers
        /// allocated by concurrent REPLACE query.
        /// We could check it in multi-request atomically with creation of DROP_RANGE entry in source table log,
        /// but it's better to check it here and fail as early as possible (before we have done something to destination table).
        Coordination::Error version_check_code = zookeeper->trySet(alter_partition_version_path, "", alter_partition_version_stat.version);
        if (version_check_code != Coordination::Error::ZOK)
            throw Exception(ErrorCodes::CANNOT_ASSIGN_ALTER, "Cannot DROP PARTITION in {} after copying partition to {}, "
                            "because another ALTER PARTITION query was concurrently executed",
                            getStorageID().getFullTableName(), dest_table_storage->getStorageID().getFullTableName());

        DataPartsVector src_parts;
        MutableDataPartsVector dst_parts;
        Strings block_id_paths;
        Strings part_checksums;
        std::vector<EphemeralLockInZooKeeper> ephemeral_locks;

        LOG_DEBUG(log, "Cloning {} parts", src_all_parts.size());

        static const String TMP_PREFIX = "tmp_move_from_";

        /// Clone parts into destination table.
        String dest_alter_partition_version_path = dest_table_storage->zookeeper_path + "/alter_partition_version";
        Coordination::Stat dest_alter_partition_version_stat;
        zookeeper->get(dest_alter_partition_version_path, &dest_alter_partition_version_stat);
        for (const auto & src_part : src_all_parts)
        {
            if (!dest_table_storage->canReplacePartition(src_part))
                throw Exception(
                    "Cannot move partition '" + partition_id + "' because part '" + src_part->name + "' has inconsistent granularity with table",
                    ErrorCodes::LOGICAL_ERROR);

            String hash_hex = src_part->checksums.getTotalChecksumHex();
            String block_id_path;

            auto lock = dest_table_storage->allocateBlockNumber(partition_id, zookeeper, block_id_path);
            if (!lock)
            {
                LOG_INFO(log, "Part {} (hash {}) has been already attached", src_part->name, hash_hex);
                continue;
            }

            UInt64 index = lock->getNumber();
            MergeTreePartInfo dst_part_info(partition_id, index, index, src_part->info.level);
            auto dst_part = dest_table_storage->cloneAndLoadDataPartOnSameDisk(src_part, TMP_PREFIX, dst_part_info, dest_metadata_snapshot, nullptr);

            src_parts.emplace_back(src_part);
            dst_parts.emplace_back(dst_part);
            ephemeral_locks.emplace_back(std::move(*lock));
            block_id_paths.emplace_back(block_id_path);
            part_checksums.emplace_back(hash_hex);
        }

        ReplicatedMergeTreeLogEntryData entry_delete;
        {
            entry_delete.type = LogEntry::DROP_RANGE;
            entry_delete.source_replica = replica_name;
            entry_delete.new_part_name = drop_range_fake_part_name;
            entry_delete.detach = false; //-V1048
            entry_delete.create_time = time(nullptr);
        }

        ReplicatedMergeTreeLogEntryData entry;
        {
            MergeTreePartInfo drop_range_dest = makeDummyDropRangeForMovePartitionOrAttachPartitionFrom(partition_id);

            entry.type = ReplicatedMergeTreeLogEntryData::REPLACE_RANGE;
            entry.source_replica = dest_table_storage->replica_name;
            entry.create_time = time(nullptr);
            entry.replace_range_entry = std::make_shared<ReplicatedMergeTreeLogEntryData::ReplaceRangeEntry>();

            auto & entry_replace = *entry.replace_range_entry;
            entry_replace.drop_range_part_name = getPartNamePossiblyFake(format_version, drop_range_dest);
            entry_replace.from_database = src_data_id.database_name;
            entry_replace.from_table = src_data_id.table_name;
            for (const auto & part : src_parts)
                entry_replace.src_part_names.emplace_back(part->name);
            for (const auto & part : dst_parts)
                entry_replace.new_part_names.emplace_back(part->name);
            for (const String & checksum : part_checksums)
                entry_replace.part_names_checksums.emplace_back(checksum);
            entry_replace.columns_version = -1;
        }

        clearBlocksInPartition(*zookeeper, drop_range.partition_id, drop_range.max_block, drop_range.max_block);

        DataPartsVector parts_to_remove;
        Coordination::Responses op_results;

        try
        {
            Coordination::Requests ops;
            for (size_t i = 0; i < dst_parts.size(); ++i)
            {
                dest_table_storage->getCommitPartOps(ops, dst_parts[i], block_id_paths[i]);
                ephemeral_locks[i].getUnlockOps(ops);
            }

            /// Check and update version to avoid race with DROP_RANGE
            ops.emplace_back(zkutil::makeSetRequest(dest_alter_partition_version_path, "", dest_alter_partition_version_stat.version));
            /// Just update version, because merges assignment relies on it
            ops.emplace_back(zkutil::makeSetRequest(fs::path(dest_table_storage->zookeeper_path) / "log", "", -1));
            ops.emplace_back(zkutil::makeCreateRequest(fs::path(dest_table_storage->zookeeper_path) / "log/log-",
                                                       entry.toString(), zkutil::CreateMode::PersistentSequential));

            {
                Transaction transaction(*dest_table_storage, nullptr);

                auto src_data_parts_lock = lockParts();
                auto dest_data_parts_lock = dest_table_storage->lockParts();

                std::mutex mutex;
                DataPartsLock lock(mutex);

                for (MutableDataPartPtr & part : dst_parts)
                    dest_table_storage->renameTempPartAndReplace(part, query_context->getCurrentTransaction().get(), nullptr, &transaction, lock);

                Coordination::Error code = zookeeper->tryMulti(ops, op_results);
                if (code == Coordination::Error::ZBADVERSION)
                    continue;
                else
                    zkutil::KeeperMultiException::check(code, ops, op_results);

                parts_to_remove = removePartsInRangeFromWorkingSet(nullptr, drop_range, true, lock);
                transaction.commit(&lock);
            }

            PartLog::addNewParts(getContext(), dst_parts, watch.elapsed());
        }
        catch (...)
        {
            PartLog::addNewParts(getContext(), dst_parts, watch.elapsed(), ExecutionStatus::fromCurrentException());
            throw;
        }

        String log_znode_path = dynamic_cast<const Coordination::CreateResponse &>(*op_results.back()).path_created;
        entry.znode_name = log_znode_path.substr(log_znode_path.find_last_of('/') + 1);

        for (auto & lock : ephemeral_locks)
            lock.assumeUnlocked();

        tryRemovePartsFromZooKeeperWithRetries(parts_to_remove);

        parts_to_remove.clear();
        cleanup_thread.wakeup();
        lock2.reset();

        dest_table_storage->waitForLogEntryToBeProcessedIfNecessary(entry, query_context);

        /// Create DROP_RANGE for the source table
        Coordination::Requests ops_src;
        ops_src.emplace_back(zkutil::makeCreateRequest(
            fs::path(zookeeper_path) / "log/log-", entry_delete.toString(), zkutil::CreateMode::PersistentSequential));
        /// Just update version, because merges assignment relies on it
        ops_src.emplace_back(zkutil::makeSetRequest(fs::path(zookeeper_path) / "log", "", -1));
        delimiting_block_lock->getUnlockOps(ops_src);

        op_results = zookeeper->multi(ops_src);

        log_znode_path = dynamic_cast<const Coordination::CreateResponse &>(*op_results.front()).path_created;
        entry_delete.znode_name = log_znode_path.substr(log_znode_path.find_last_of('/') + 1);

        lock1.reset();
        waitForLogEntryToBeProcessedIfNecessary(entry_delete, query_context);

        /// Cleaning possibly stored information about parts from /quorum/last_part node in ZooKeeper.
        cleanLastPartNode(partition_id);

        return;
    }

    throw Exception(ErrorCodes::CANNOT_ASSIGN_ALTER, "Cannot assign ALTER PARTITION, because another ALTER PARTITION query was concurrently executed");
}

void StorageReplicatedMergeTree::movePartitionToShard(
    const ASTPtr & partition, bool move_part, const String & to, ContextPtr /*query_context*/)
{
    /// This is a lightweight operation that only optimistically checks if it could succeed and queues tasks.

    if (!move_part)
        throw Exception("MOVE PARTITION TO SHARD is not supported, use MOVE PART instead", ErrorCodes::NOT_IMPLEMENTED);

    if (zkutil::normalizeZooKeeperPath(zookeeper_path, /* check_starts_with_slash */ true) == zkutil::normalizeZooKeeperPath(to, /* check_starts_with_slash */ true))
        throw Exception("Source and destination are the same", ErrorCodes::BAD_ARGUMENTS);

    auto zookeeper = getZooKeeperAndAssertNotReadonly();

    String part_name = partition->as<ASTLiteral &>().value.safeGet<String>();
    auto part_info = MergeTreePartInfo::fromPartName(part_name, format_version);

    auto part = getPartIfExists(part_info, {MergeTreeDataPartState::Active});
    if (!part)
        throw Exception(ErrorCodes::NO_SUCH_DATA_PART, "Part {} not found locally", part_name);

    if (part->uuid == UUIDHelpers::Nil)
        throw Exception(ErrorCodes::NOT_IMPLEMENTED, "Part {} does not have an uuid assigned and it can't be moved between shards", part_name);


    ReplicatedMergeTreeMergePredicate merge_pred = queue.getMergePredicate(zookeeper);

    /// The following block is pretty much copy & paste from StorageReplicatedMergeTree::dropPart to avoid conflicts while this is WIP.
    /// Extract it to a common method and re-use it before merging.
    {
        if (partIsLastQuorumPart(part->info))
        {
            throw Exception(ErrorCodes::NOT_IMPLEMENTED, "Part {} is last inserted part with quorum in partition. Would not be able to drop", part_name);
        }

        /// canMergeSinglePart is overlapping with dropPart, let's try to use the same code.
        String out_reason;
        if (!merge_pred.canMergeSinglePart(part, &out_reason))
            throw Exception(ErrorCodes::PART_IS_TEMPORARILY_LOCKED, "Part is busy, reason: " + out_reason);
    }

    {
        /// Optimistic check that for compatible destination table structure.
        checkTableStructure(to, getInMemoryMetadataPtr());
    }

    PinnedPartUUIDs src_pins;
    PinnedPartUUIDs dst_pins;

    {
        String s = zookeeper->get(zookeeper_path + "/pinned_part_uuids", &src_pins.stat);
        src_pins.fromString(s);
    }

    {
        String s = zookeeper->get(to + "/pinned_part_uuids", &dst_pins.stat);
        dst_pins.fromString(s);
    }

    if (src_pins.part_uuids.contains(part->uuid) || dst_pins.part_uuids.contains(part->uuid))
        throw Exception(ErrorCodes::PART_IS_TEMPORARILY_LOCKED, "Part {} has it's uuid ({}) already pinned.", part_name, toString(part->uuid));

    src_pins.part_uuids.insert(part->uuid);
    dst_pins.part_uuids.insert(part->uuid);

    PartMovesBetweenShardsOrchestrator::Entry part_move_entry;
    part_move_entry.state = PartMovesBetweenShardsOrchestrator::EntryState::SYNC_SOURCE;
    part_move_entry.create_time = std::time(nullptr);
    part_move_entry.update_time = part_move_entry.create_time;
    part_move_entry.task_uuid = UUIDHelpers::generateV4();
    part_move_entry.part_name = part->name;
    part_move_entry.part_uuid = part->uuid;
    part_move_entry.to_shard = to;

    Coordination::Requests ops;
    ops.emplace_back(zkutil::makeCheckRequest(zookeeper_path + "/log", merge_pred.getVersion())); /// Make sure no new events were added to the log.
    ops.emplace_back(zkutil::makeSetRequest(zookeeper_path + "/pinned_part_uuids", src_pins.toString(), src_pins.stat.version));
    ops.emplace_back(zkutil::makeSetRequest(to + "/pinned_part_uuids", dst_pins.toString(), dst_pins.stat.version));
    ops.emplace_back(zkutil::makeCreateRequest(
        part_moves_between_shards_orchestrator.entries_znode_path + "/task-",
        part_move_entry.toString(),
        zkutil::CreateMode::PersistentSequential));

    Coordination::Responses responses;
    Coordination::Error rc = zookeeper->tryMulti(ops, responses);
    zkutil::KeeperMultiException::check(rc, ops, responses);

    String task_znode_path = dynamic_cast<const Coordination::CreateResponse &>(*responses.back()).path_created;
    LOG_DEBUG(log, "Created task for part movement between shards at {}", task_znode_path);

    /// TODO(nv): Nice to have support for `replication_alter_partitions_sync`.
    ///     For now use the system.part_moves_between_shards table for status.
}

CancellationCode StorageReplicatedMergeTree::killPartMoveToShard(const UUID & task_uuid)
{
    return part_moves_between_shards_orchestrator.killPartMoveToShard(task_uuid);
}

void StorageReplicatedMergeTree::getCommitPartOps(
    Coordination::Requests & ops,
    MutableDataPartPtr & part,
    const String & block_id_path) const
{
    const String & part_name = part->name;
    const auto storage_settings_ptr = getSettings();

    if (!block_id_path.empty())
    {
        /// Make final duplicate check and commit block_id
        ops.emplace_back(
            zkutil::makeCreateRequest(
                block_id_path,
                part_name,  /// We will be able to know original part number for duplicate blocks, if we want.
                zkutil::CreateMode::Persistent));
    }

    /// Information about the part, in the replica
    if (storage_settings_ptr->use_minimalistic_part_header_in_zookeeper)
    {
        ops.emplace_back(zkutil::makeCreateRequest(
            fs::path(replica_path) / "parts" / part->name,
            ReplicatedMergeTreePartHeader::fromColumnsAndChecksums(part->getColumns(), part->checksums).toString(),
            zkutil::CreateMode::Persistent));
    }
    else
    {
        ops.emplace_back(zkutil::makeCreateRequest(
            fs::path(replica_path) / "parts" / part->name,
            "",
            zkutil::CreateMode::Persistent));
        ops.emplace_back(zkutil::makeCreateRequest(
            fs::path(replica_path) / "parts" / part->name / "columns",
            part->getColumns().toString(),
            zkutil::CreateMode::Persistent));
        ops.emplace_back(zkutil::makeCreateRequest(
            fs::path(replica_path) / "parts" / part->name / "checksums",
            getChecksumsForZooKeeper(part->checksums),
            zkutil::CreateMode::Persistent));
    }
}

ReplicatedMergeTreeAddress StorageReplicatedMergeTree::getReplicatedMergeTreeAddress() const
{
    auto host_port = getContext()->getInterserverIOAddress();
    auto table_id = getStorageID();

    ReplicatedMergeTreeAddress res;
    res.host = host_port.first;
    res.replication_port = host_port.second;
    res.queries_port = getContext()->getTCPPort();
    res.database = table_id.database_name;
    res.table = table_id.table_name;
    res.scheme = getContext()->getInterserverScheme();
    return res;
}

ActionLock StorageReplicatedMergeTree::getActionLock(StorageActionBlockType action_type)
{
    if (action_type == ActionLocks::PartsMerge)
        return merger_mutator.merges_blocker.cancel();

    if (action_type == ActionLocks::PartsTTLMerge)
        return merger_mutator.ttl_merges_blocker.cancel();

    if (action_type == ActionLocks::PartsFetch)
        return fetcher.blocker.cancel();

    if (action_type == ActionLocks::PartsSend)
    {
        auto data_parts_exchange_ptr = std::atomic_load(&data_parts_exchange_endpoint);
        return data_parts_exchange_ptr ? data_parts_exchange_ptr->blocker.cancel() : ActionLock();
    }

    if (action_type == ActionLocks::ReplicationQueue)
        return queue.actions_blocker.cancel();

    if (action_type == ActionLocks::PartsMove)
        return parts_mover.moves_blocker.cancel();

    return {};
}

void StorageReplicatedMergeTree::onActionLockRemove(StorageActionBlockType action_type)
{
    if (action_type == ActionLocks::PartsMerge || action_type == ActionLocks::PartsTTLMerge
        || action_type == ActionLocks::PartsFetch || action_type == ActionLocks::PartsSend
        || action_type == ActionLocks::ReplicationQueue)
        background_operations_assignee.trigger();
    else if (action_type == ActionLocks::PartsMove)
        background_moves_assignee.trigger();
}

bool StorageReplicatedMergeTree::waitForShrinkingQueueSize(size_t queue_size, UInt64 max_wait_milliseconds)
{
    Stopwatch watch;

    /// Let's fetch new log entries firstly
    queue.pullLogsToQueue(getZooKeeperAndAssertNotReadonly(), {}, ReplicatedMergeTreeQueue::SYNC);

    /// This is significant, because the execution of this task could be delayed at BackgroundPool.
    /// And we force it to be executed.
    background_operations_assignee.trigger();

    Poco::Event target_size_event;
    auto callback = [&target_size_event, queue_size] (size_t new_queue_size)
    {
        if (new_queue_size <= queue_size)
            target_size_event.set();
    };
    const auto handler = queue.addSubscriber(std::move(callback));

    while (!target_size_event.tryWait(50))
    {
        if (max_wait_milliseconds && watch.elapsedMilliseconds() > max_wait_milliseconds)
            return false;

        if (partial_shutdown_called)
            throw Exception("Shutdown is called for table", ErrorCodes::ABORTED);
    }

    return true;
}

bool StorageReplicatedMergeTree::dropPartImpl(
    zkutil::ZooKeeperPtr & zookeeper, String part_name, LogEntry & entry, bool detach, bool throw_if_noop)
{
    LOG_TRACE(log, "Will try to insert a log entry to DROP_RANGE for part {}", part_name);

    auto part_info = MergeTreePartInfo::fromPartName(part_name, format_version);

    while (true)
    {
        ReplicatedMergeTreeMergePredicate merge_pred = queue.getMergePredicate(zookeeper);

        auto part = getPartIfExists(part_info, {MergeTreeDataPartState::Active});

        if (!part)
        {
            if (throw_if_noop)
                throw Exception("Part " + part_name + " not found locally, won't try to drop it.", ErrorCodes::NO_SUCH_DATA_PART);
            return false;
        }

        if (merge_pred.hasDropRange(part->info))
        {
            if (throw_if_noop)
                throw Exception("Already has DROP RANGE for part " + part_name + " in queue.", ErrorCodes::PART_IS_TEMPORARILY_LOCKED);

            return false;
        }

        /// There isn't a lot we can do otherwise. Can't cancel merges because it is possible that a replica already
        /// finished the merge.
        if (partIsAssignedToBackgroundOperation(part))
        {
            if (throw_if_noop)
                throw Exception("Part " + part_name
                                + " is currently participating in a background operation (mutation/merge)"
                                + ", try again later", ErrorCodes::PART_IS_TEMPORARILY_LOCKED);
            return false;
        }

        if (partIsLastQuorumPart(part->info))
        {
            if (throw_if_noop)
                throw Exception("Part " + part_name + " is last inserted part with quorum in partition. Cannot drop",
                                ErrorCodes::NOT_IMPLEMENTED);
            return false;
        }

        if (partIsInsertingWithParallelQuorum(part->info))
        {
            if (throw_if_noop)
                throw Exception("Part " + part_name + " is inserting with parallel quorum. Cannot drop",
                                ErrorCodes::NOT_IMPLEMENTED);
            return false;
        }

        Coordination::Requests ops;
        getClearBlocksInPartitionOps(ops, *zookeeper, part_info.partition_id, part_info.min_block, part_info.max_block);
        size_t clear_block_ops_size = ops.size();

        /// If `part_name` is result of a recent merge and source parts are still available then
        /// DROP_RANGE with detach will move this part together with source parts to `detached/` dir.
        entry.type = LogEntry::DROP_RANGE;
        entry.source_replica = replica_name;
        /// We don't set fake drop level (999999999) for the single part DROP_RANGE.
        /// First of all we don't guarantee anything other than the part will not be
        /// active after DROP PART, but covering part (without data of dropped part) can exist.
        /// If we add part with 9999999 level than we can break invariant in virtual_parts of
        /// the queue.
        entry.new_part_name = getPartNamePossiblyFake(format_version, part->info);
        entry.detach = detach;
        entry.create_time = time(nullptr);

        ops.emplace_back(zkutil::makeCheckRequest(fs::path(zookeeper_path) / "log", merge_pred.getVersion())); /// Make sure no new events were added to the log.
        ops.emplace_back(zkutil::makeCreateRequest(fs::path(zookeeper_path) / "log/log-", entry.toString(), zkutil::CreateMode::PersistentSequential));
        /// Just update version, because merges assignment relies on it
        ops.emplace_back(zkutil::makeSetRequest(fs::path(zookeeper_path) / "log", "", -1));
        Coordination::Responses responses;
        Coordination::Error rc = zookeeper->tryMulti(ops, responses);

        if (rc == Coordination::Error::ZBADVERSION)
        {
            LOG_TRACE(log, "A new log entry appeared while trying to commit DROP RANGE. Retry.");
            continue;
        }
        else if (rc == Coordination::Error::ZNONODE)
        {
            LOG_TRACE(log, "Other replica already removing same part {} or part deduplication node was removed by background thread. Retry.", part_name);
            continue;
        }
        else
            zkutil::KeeperMultiException::check(rc, ops, responses);

        String log_znode_path = dynamic_cast<const Coordination::CreateResponse &>(*responses[clear_block_ops_size + 1]).path_created;
        entry.znode_name = log_znode_path.substr(log_znode_path.find_last_of('/') + 1);

        return true;
    }
}

bool StorageReplicatedMergeTree::dropAllPartsInPartition(
    zkutil::ZooKeeper & zookeeper, String & partition_id, LogEntry & entry, ContextPtr query_context, bool detach)
{
    /// Retry if alter_partition_version changes
    for (size_t retry = 0; retry < 1000; ++retry)
    {
        String alter_partition_version_path = zookeeper_path + "/alter_partition_version";
        Coordination::Stat alter_partition_version_stat;
        zookeeper.get(alter_partition_version_path, &alter_partition_version_stat);

        MergeTreePartInfo drop_range_info;

        /// It would prevent other replicas from assigning merges which intersect locked block number.
        std::optional<EphemeralLockInZooKeeper> delimiting_block_lock;

        if (!getFakePartCoveringAllPartsInPartition(partition_id, drop_range_info, delimiting_block_lock))
        {
            LOG_INFO(log, "Will not drop partition {}, it is empty.", partition_id);
            return false;
        }

        clearBlocksInPartition(zookeeper, partition_id, drop_range_info.min_block, drop_range_info.max_block);

        String drop_range_fake_part_name = getPartNamePossiblyFake(format_version, drop_range_info);

        LOG_DEBUG(log, "Disabled merges covered by range {}", drop_range_fake_part_name);

        /// Finally, having achieved the necessary invariants, you can put an entry in the log.
        entry.type = LogEntry::DROP_RANGE;
        entry.source_replica = replica_name;
        entry.new_part_name = drop_range_fake_part_name;
        entry.detach = detach;
        entry.create_time = time(nullptr);

        Coordination::Requests ops;

        ops.emplace_back(zkutil::makeCreateRequest(fs::path(zookeeper_path) / "log/log-", entry.toString(),
            zkutil::CreateMode::PersistentSequential));

        /// Check and update version to avoid race with REPLACE_RANGE.
        /// Otherwise new parts covered by drop_range_info may appear after execution of current DROP_RANGE entry
        /// as a result of execution of concurrently created REPLACE_RANGE entry.
        ops.emplace_back(zkutil::makeSetRequest(alter_partition_version_path, "", alter_partition_version_stat.version));

        /// Just update version, because merges assignment relies on it
        ops.emplace_back(zkutil::makeSetRequest(fs::path(zookeeper_path) / "log", "", -1));
        delimiting_block_lock->getUnlockOps(ops);

        if (auto txn = query_context->getZooKeeperMetadataTransaction())
            txn->moveOpsTo(ops);

        Coordination::Responses responses;
        Coordination::Error code = zookeeper.tryMulti(ops, responses);

        if (code == Coordination::Error::ZOK)
            delimiting_block_lock->assumeUnlocked();
        else if (code == Coordination::Error::ZBADVERSION)
        {
            /// Cannot retry automatically, because some zookeeper ops were lost on the first attempt. Will retry on DDLWorker-level.
            if (query_context->getZooKeeperMetadataTransaction())
                throw Exception(
                    "Cannot execute alter, because alter partition version was suddenly changed due to concurrent alter",
                    ErrorCodes::CANNOT_ASSIGN_ALTER);
            continue;
        }
        else
            zkutil::KeeperMultiException::check(code, ops, responses);

        String log_znode_path = dynamic_cast<const Coordination::CreateResponse &>(*responses.front()).path_created;
        entry.znode_name = log_znode_path.substr(log_znode_path.find_last_of('/') + 1);

        getContext()->getMergeList().cancelInPartition(getStorageID(), partition_id, drop_range_info.max_block);

        return true;
    }
    throw Exception(ErrorCodes::CANNOT_ASSIGN_ALTER,
        "Cannot assign ALTER PARTITION because another ALTER PARTITION query was concurrently executed");
}


CheckResults StorageReplicatedMergeTree::checkData(const ASTPtr & query, ContextPtr local_context)
{
    CheckResults results;
    DataPartsVector data_parts;
    if (const auto & check_query = query->as<ASTCheckQuery &>(); check_query.partition)
    {
        String partition_id = getPartitionIDFromQuery(check_query.partition, local_context);
        data_parts = getVisibleDataPartsVectorInPartition(local_context, partition_id);
    }
    else
        data_parts = getVisibleDataPartsVector(local_context);

    for (auto & part : data_parts)
    {
        try
        {
            results.push_back(part_check_thread.checkPart(part->name));
        }
        catch (const Exception & ex)
        {
            results.emplace_back(part->name, false, "Check of part finished with error: '" + ex.message() + "'");
        }
    }
    return results;
}


void StorageReplicatedMergeTree::checkBrokenDisks()
{
    auto disks = getStoragePolicy()->getDisks();
    std::unique_ptr<DataPartsVector> parts;

    for (auto disk_it = disks.rbegin(); disk_it != disks.rend(); ++disk_it)
    {
        auto disk_ptr = *disk_it;
        if (disk_ptr->isBroken())
        {
            {
                std::unique_lock lock(last_broken_disks_mutex);
                if (!last_broken_disks.insert(disk_ptr->getName()).second)
                    continue;
            }

            LOG_INFO(log, "Scanning parts to recover on broken disk {} with path {}", disk_ptr->getName(), disk_ptr->getPath());

            if (!parts)
                parts = std::make_unique<DataPartsVector>(getDataPartsVectorForInternalUsage());

            for (auto & part : *parts)
            {
                if (part->volume && part->volume->getDisk()->getName() == disk_ptr->getName())
                    broken_part_callback(part->name);
            }
            continue;
        }
        else
        {
            {
                std::unique_lock lock(last_broken_disks_mutex);
                if (last_broken_disks.erase(disk_ptr->getName()) > 0)
                    LOG_INFO(
                        log,
                        "Disk {} with path {} is recovered. Exclude it from last_broken_disks",
                        disk_ptr->getName(),
                        disk_ptr->getPath());
            }
        }
    }
}


bool StorageReplicatedMergeTree::canUseAdaptiveGranularity() const
{
    const auto storage_settings_ptr = getSettings();
    return storage_settings_ptr->index_granularity_bytes != 0 &&
        (storage_settings_ptr->enable_mixed_granularity_parts ||
            (!has_non_adaptive_index_granularity_parts && !other_replicas_fixed_granularity));
}


MutationCommands StorageReplicatedMergeTree::getFirstAlterMutationCommandsForPart(const DataPartPtr & part) const
{
    return queue.getFirstAlterMutationCommandsForPart(part);
}


void StorageReplicatedMergeTree::startBackgroundMovesIfNeeded()
{
    if (areBackgroundMovesNeeded())
        background_moves_assignee.start();
}


std::unique_ptr<MergeTreeSettings> StorageReplicatedMergeTree::getDefaultSettings() const
{
    return std::make_unique<MergeTreeSettings>(getContext()->getReplicatedMergeTreeSettings());
}


String StorageReplicatedMergeTree::getTableSharedID() const
{
    return toString(table_shared_id);
}


void StorageReplicatedMergeTree::createTableSharedID()
{
    if (table_shared_id != UUIDHelpers::Nil)
        throw Exception(ErrorCodes::LOGICAL_ERROR, "Table shared id already initialized");

    zkutil::ZooKeeperPtr zookeeper = getZooKeeper();
    String zookeeper_table_id_path = fs::path(zookeeper_path) / "table_shared_id";
    String id;
    if (!zookeeper->tryGet(zookeeper_table_id_path, id))
    {
        UUID table_id_candidate;
        auto storage_id = getStorageID();
        if (storage_id.uuid != UUIDHelpers::Nil)
            table_id_candidate = storage_id.uuid;
        else
            table_id_candidate = UUIDHelpers::generateV4();

        id = toString(table_id_candidate);

        auto code = zookeeper->tryCreate(zookeeper_table_id_path, id, zkutil::CreateMode::Persistent);
        if (code == Coordination::Error::ZNODEEXISTS)
        { /// Other replica create node early
            id = zookeeper->get(zookeeper_table_id_path);
        }
        else if (code != Coordination::Error::ZOK)
        {
            throw zkutil::KeeperException(code, zookeeper_table_id_path);
        }
    }

    table_shared_id = parseFromString<UUID>(id);
}


void StorageReplicatedMergeTree::lockSharedDataTemporary(const String & part_name, const String & part_id, const DiskPtr & disk) const
{
    if (!disk || !disk->supportZeroCopyReplication())
        return;

    zkutil::ZooKeeperPtr zookeeper = tryGetZooKeeper();
    if (!zookeeper)
        return;

    String id = part_id;
    boost::replace_all(id, "/", "_");

    Strings zc_zookeeper_paths = getZeroCopyPartPath(*getSettings(), disk->getType(), getTableSharedID(),
        part_name, zookeeper_path);

    for (const auto & zc_zookeeper_path : zc_zookeeper_paths)
    {
        String zookeeper_node = fs::path(zc_zookeeper_path) / id / replica_name;

        LOG_TRACE(log, "Set zookeeper temporary ephemeral lock {}", zookeeper_node);
        createZeroCopyLockNode(zookeeper, zookeeper_node, zkutil::CreateMode::Ephemeral, false);
    }
}

void StorageReplicatedMergeTree::lockSharedData(const IMergeTreeDataPart & part, bool replace_existing_lock) const
{
    if (!part.volume || !part.isStoredOnDisk())
        return;

    DiskPtr disk = part.volume->getDisk();
    if (!disk || !disk->supportZeroCopyReplication())
        return;

    zkutil::ZooKeeperPtr zookeeper = tryGetZooKeeper();
    if (!zookeeper)
        return;

    String id = part.getUniqueId();
    boost::replace_all(id, "/", "_");

    Strings zc_zookeeper_paths = getZeroCopyPartPath(*getSettings(), disk->getType(), getTableSharedID(),
        part.name, zookeeper_path);
    for (const auto & zc_zookeeper_path : zc_zookeeper_paths)
    {
        String zookeeper_node = fs::path(zc_zookeeper_path) / id / replica_name;

        LOG_TRACE(log, "Set zookeeper persistent lock {}", zookeeper_node);

        createZeroCopyLockNode(zookeeper, zookeeper_node, zkutil::CreateMode::Persistent, replace_existing_lock);
    }
}


bool StorageReplicatedMergeTree::unlockSharedData(const IMergeTreeDataPart & part) const
{
    return unlockSharedData(part, part.name);
}


bool StorageReplicatedMergeTree::unlockSharedData(const IMergeTreeDataPart & part, const String & name) const
{
    if (!part.volume || !part.isStoredOnDisk())
        return true;

    DiskPtr disk = part.volume->getDisk();
    if (!disk || !disk->supportZeroCopyReplication())
        return true;

    /// If part is temporary refcount file may be absent
    auto ref_count_path = fs::path(part.getFullRelativePath()) / IMergeTreeDataPart::FILE_FOR_REFERENCES_CHECK;
    if (disk->exists(ref_count_path))
    {
        auto ref_count = disk->getRefCount(ref_count_path);
        if (ref_count > 0) /// Keep part shard info for frozen backups
            return false;
    }
    else
    {
        /// Temporary part with some absent file cannot be locked in shared mode
        return true;
    }

    return unlockSharedDataByID(part.getUniqueId(), getTableSharedID(), name, replica_name, disk, getZooKeeper(), *getSettings(), log,
        zookeeper_path);
}


bool StorageReplicatedMergeTree::unlockSharedDataByID(String part_id, const String & table_uuid, const String & part_name,
        const String & replica_name_, DiskPtr disk, zkutil::ZooKeeperPtr zookeeper_ptr, const MergeTreeSettings & settings,
        Poco::Logger * logger, const String & zookeeper_path_old)
{
    boost::replace_all(part_id, "/", "_");

    Strings zc_zookeeper_paths = getZeroCopyPartPath(settings, disk->getType(), table_uuid, part_name, zookeeper_path_old);

    bool part_has_no_more_locks = true;

    for (const auto & zc_zookeeper_path : zc_zookeeper_paths)
    {
        String zookeeper_part_uniq_node = fs::path(zc_zookeeper_path) / part_id;

        /// Delete our replica node for part from zookeeper (we are not interested in it anymore)
        String zookeeper_part_replica_node = fs::path(zookeeper_part_uniq_node) / replica_name_;

        LOG_TRACE(logger, "Remove zookeeper lock {}", zookeeper_part_replica_node);

        zookeeper_ptr->tryRemove(zookeeper_part_replica_node);

        /// Check, maybe we were the last replica and can remove part forever
        Strings children;
        zookeeper_ptr->tryGetChildren(zookeeper_part_uniq_node, children);

        if (!children.empty())
        {
            LOG_TRACE(logger, "Found zookeper locks for {}", zookeeper_part_uniq_node);
            part_has_no_more_locks = false;
            continue;
        }

        auto error_code = zookeeper_ptr->tryRemove(zookeeper_part_uniq_node);

        LOG_TRACE(logger, "Remove parent zookeeper lock {} : {}", zookeeper_part_uniq_node, error_code != Coordination::Error::ZNOTEMPTY);

        /// Even when we have lock with same part name, but with different uniq, we can remove files on S3
        children.clear();
        String zookeeper_part_node = fs::path(zookeeper_part_uniq_node).parent_path();
        zookeeper_ptr->tryGetChildren(zookeeper_part_node, children);
        if (children.empty())
        {
            /// Cleanup after last uniq removing
            error_code = zookeeper_ptr->tryRemove(zookeeper_part_node);

            LOG_TRACE(logger, "Remove parent zookeeper lock {} : {}", zookeeper_part_node, error_code != Coordination::Error::ZNOTEMPTY);
        }
        else
        {
            LOG_TRACE(logger, "Can't remove parent zookeeper lock {} : {}", zookeeper_part_node, children.size());
            for (auto & c : children)
            {
                LOG_TRACE(logger, "Child node {}", c);
            }
        }
    }

    return part_has_no_more_locks;
}


bool StorageReplicatedMergeTree::tryToFetchIfShared(
    const IMergeTreeDataPart & part,
    const DiskPtr & disk,
    const String & path)
{
    const auto settings = getSettings();
    auto disk_type = disk->getType();
    if (!(disk->supportZeroCopyReplication() && settings->allow_remote_fs_zero_copy_replication))
        return false;

    String replica = getSharedDataReplica(part, disk_type);

    /// We can't fetch part when none replicas have this part on a same type remote disk
    if (replica.empty())
        return false;

    return executeFetchShared(replica, part.name, disk, path);
}


String StorageReplicatedMergeTree::getSharedDataReplica(
    const IMergeTreeDataPart & part, DiskType disk_type) const
{
    String best_replica;

    zkutil::ZooKeeperPtr zookeeper = tryGetZooKeeper();
    if (!zookeeper)
        return "";

    Strings zc_zookeeper_paths = getZeroCopyPartPath(*getSettings(), disk_type, getTableSharedID(), part.name,
            zookeeper_path);

    std::set<String> replicas;

    for (const auto & zc_zookeeper_path : zc_zookeeper_paths)
    {
        Strings ids;
        zookeeper->tryGetChildren(zc_zookeeper_path, ids);

        for (const auto & id : ids)
        {
            String zookeeper_part_uniq_node = fs::path(zc_zookeeper_path) / id;
            Strings id_replicas;
            zookeeper->tryGetChildren(zookeeper_part_uniq_node, id_replicas);
            LOG_TRACE(log, "Found zookeper replicas for {}: {}", zookeeper_part_uniq_node, id_replicas.size());
            replicas.insert(id_replicas.begin(), id_replicas.end());
        }
    }

    LOG_TRACE(log, "Found zookeper replicas for part {}: {}", part.name, replicas.size());

    Strings active_replicas;

    /// TODO: Move best replica choose in common method (here is the same code as in StorageReplicatedMergeTree::fetchPartition)

    /// Leave only active replicas.
    active_replicas.reserve(replicas.size());

    for (const String & replica : replicas)
        if ((replica != replica_name) && (zookeeper->exists(fs::path(zookeeper_path) / "replicas" / replica / "is_active")))
            active_replicas.push_back(replica);

    LOG_TRACE(log, "Found zookeper active replicas for part {}: {}", part.name, active_replicas.size());

    if (active_replicas.empty())
        return "";

    /** You must select the best (most relevant) replica.
    * This is a replica with the maximum `log_pointer`, then with the minimum `queue` size.
    * NOTE This is not exactly the best criteria. It does not make sense to download old partitions,
    *  and it would be nice to be able to choose the replica closest by network.
    * NOTE Of course, there are data races here. You can solve it by retrying.
    */
    Int64 max_log_pointer = -1;
    UInt64 min_queue_size = std::numeric_limits<UInt64>::max();

    for (const String & replica : active_replicas)
    {
        String current_replica_path = fs::path(zookeeper_path) / "replicas" / replica;

        String log_pointer_str = zookeeper->get(fs::path(current_replica_path) / "log_pointer");
        Int64 log_pointer = log_pointer_str.empty() ? 0 : parse<UInt64>(log_pointer_str);

        Coordination::Stat stat;
        zookeeper->get(fs::path(current_replica_path) / "queue", &stat);
        size_t queue_size = stat.numChildren;

        if (log_pointer > max_log_pointer
            || (log_pointer == max_log_pointer && queue_size < min_queue_size))
        {
            max_log_pointer = log_pointer;
            min_queue_size = queue_size;
            best_replica = replica;
        }
    }

    return best_replica;
}


Strings StorageReplicatedMergeTree::getZeroCopyPartPath(const MergeTreeSettings & settings, DiskType disk_type, const String & table_uuid,
    const String & part_name, const String & zookeeper_path_old)
{
    Strings res;

    String zero_copy = fmt::format("zero_copy_{}", toString(disk_type));

    String new_path = fs::path(settings.remote_fs_zero_copy_zookeeper_path.toString()) / zero_copy / table_uuid / part_name;
    res.push_back(new_path);
    if (settings.remote_fs_zero_copy_path_compatible_mode && !zookeeper_path_old.empty())
    { /// Compatibility mode for cluster with old and new versions
        String old_path = fs::path(zookeeper_path_old) / zero_copy / "shared" / part_name;
        res.push_back(old_path);
    }

    return res;
}

bool StorageReplicatedMergeTree::checkZeroCopyLockExists(const String & part_name, const DiskPtr & disk)
{
    auto path = getZeroCopyPartPath(part_name, disk);
    if (path)
    {
        /// FIXME
        auto lock_path = fs::path(*path) / "part_exclusive_lock";
        if (getZooKeeper()->exists(lock_path))
        {
            return true;
        }
    }

    return false;
}

std::optional<String> StorageReplicatedMergeTree::getZeroCopyPartPath(const String & part_name, const DiskPtr & disk)
{
    if (!disk || !disk->supportZeroCopyReplication())
        return std::nullopt;

    return getZeroCopyPartPath(*getSettings(), disk->getType(), getTableSharedID(), part_name, zookeeper_path)[0];
}

std::optional<ZeroCopyLock> StorageReplicatedMergeTree::tryCreateZeroCopyExclusiveLock(const String & part_name, const DiskPtr & disk)
{
    if (!disk || !disk->supportZeroCopyReplication())
        return std::nullopt;

    zkutil::ZooKeeperPtr zookeeper = tryGetZooKeeper();
    if (!zookeeper)
        return std::nullopt;

    String zc_zookeeper_path = *getZeroCopyPartPath(part_name, disk);

    /// Just recursively create ancestors for lock
    zookeeper->createAncestors(zc_zookeeper_path);
    zookeeper->createIfNotExists(zc_zookeeper_path, "");

    /// Create actual lock
    ZeroCopyLock lock(zookeeper, zc_zookeeper_path);
    if (lock.lock->tryLock())
        return lock;
    else
        return std::nullopt;
}

String StorageReplicatedMergeTree::findReplicaHavingPart(
    const String & part_name, const String & zookeeper_path_, zkutil::ZooKeeper::Ptr zookeeper_ptr)
{
    Strings replicas = zookeeper_ptr->getChildren(fs::path(zookeeper_path_) / "replicas");

    /// Select replicas in uniformly random order.
    std::shuffle(replicas.begin(), replicas.end(), thread_local_rng);

    for (const String & replica : replicas)
    {
        if (zookeeper_ptr->exists(fs::path(zookeeper_path_) / "replicas" / replica / "parts" / part_name)
            && zookeeper_ptr->exists(fs::path(zookeeper_path_) / "replicas" / replica / "is_active"))
            return fs::path(zookeeper_path_) / "replicas" / replica;
    }

    return {};
}


bool StorageReplicatedMergeTree::checkIfDetachedPartExists(const String & part_name)
{
    fs::directory_iterator dir_end;
    for (const std::string & path : getDataPaths())
        for (fs::directory_iterator dir_it{fs::path(path) / "detached/"}; dir_it != dir_end; ++dir_it)
            if (dir_it->path().filename().string() == part_name)
                return true;
    return false;
}


bool StorageReplicatedMergeTree::checkIfDetachedPartitionExists(const String & partition_name)
{
    fs::directory_iterator dir_end;

    for (const std::string & path : getDataPaths())
    {
        for (fs::directory_iterator dir_it{fs::path(path) / "detached/"}; dir_it != dir_end; ++dir_it)
        {
            const String file_name = dir_it->path().filename().string();
            auto part_info = MergeTreePartInfo::tryParsePartName(file_name, format_version);

            if (part_info && part_info->partition_id == partition_name)
                return true;
        }
    }
    return false;
}


bool StorageReplicatedMergeTree::createEmptyPartInsteadOfLost(zkutil::ZooKeeperPtr zookeeper, const String & lost_part_name)
{
    LOG_INFO(log, "Going to replace lost part {} with empty part", lost_part_name);
    auto metadata_snapshot = getInMemoryMetadataPtr();
    auto settings = getSettings();

    constexpr static auto TMP_PREFIX = "tmp_empty_";

    auto new_part_info = MergeTreePartInfo::fromPartName(lost_part_name, format_version);
    auto block = metadata_snapshot->getSampleBlock();

    DB::IMergeTreeDataPart::TTLInfos move_ttl_infos;

    NamesAndTypesList columns = metadata_snapshot->getColumns().getAllPhysical().filter(block.getNames());
    ReservationPtr reservation = reserveSpacePreferringTTLRules(metadata_snapshot, 0, move_ttl_infos, time(nullptr), 0, true);
    VolumePtr volume = getStoragePolicy()->getVolume(0);

    auto minmax_idx = std::make_shared<IMergeTreeDataPart::MinMaxIndex>();
    minmax_idx->update(block, getMinMaxColumnsNames(metadata_snapshot->getPartitionKey()));

    auto new_data_part = createPart(
        lost_part_name,
        choosePartType(0, block.rows()),
        new_part_info,
        createVolumeFromReservation(reservation, volume),
        TMP_PREFIX + lost_part_name);

    if (settings->assign_part_uuids)
        new_data_part->uuid = UUIDHelpers::generateV4();

    new_data_part->setColumns(columns);
    new_data_part->rows_count = block.rows();

    {
        auto lock = lockParts();
        auto parts_in_partition = getDataPartsPartitionRange(new_part_info.partition_id);
        if (!parts_in_partition.empty())
        {
            new_data_part->partition = (*parts_in_partition.begin())->partition;
        }
        else if (auto parsed_partition = MergeTreePartition::tryParseValueFromID(
                     new_part_info.partition_id,
                     metadata_snapshot->getPartitionKey().sample_block))
        {
            new_data_part->partition = MergeTreePartition(*parsed_partition);
        }
        else
        {
            LOG_WARNING(log, "Empty part {} is not created instead of lost part because there are no parts in partition {} (it's empty), "
                             "resolve this manually using DROP/DETACH PARTITION.", lost_part_name, new_part_info.partition_id);
            return false;
        }

    }

    new_data_part->minmax_idx = std::move(minmax_idx);
    new_data_part->is_temp = true;

    SyncGuardPtr sync_guard;
    if (new_data_part->isStoredOnDisk())
    {
        /// The name could be non-unique in case of stale files from previous runs.
        String full_path = new_data_part->getFullRelativePath();

        if (new_data_part->volume->getDisk()->exists(full_path))
        {
            LOG_WARNING(log, "Removing old temporary directory {}", fullPath(new_data_part->volume->getDisk(), full_path));
            new_data_part->volume->getDisk()->removeRecursive(full_path);
        }

        const auto disk = new_data_part->volume->getDisk();
        disk->createDirectories(full_path);

        if (getSettings()->fsync_part_directory)
            sync_guard = disk->getDirectorySyncGuard(full_path);
    }

    /// This effectively chooses minimal compression method:
    ///  either default lz4 or compression method with zero thresholds on absolute and relative part size.
    auto compression_codec = getContext()->chooseCompressionCodec(0, 0);

    const auto & index_factory = MergeTreeIndexFactory::instance();
    MergedBlockOutputStream out(new_data_part, metadata_snapshot, columns,
        index_factory.getMany(metadata_snapshot->getSecondaryIndices()), compression_codec, nullptr);

    bool sync_on_insert = settings->fsync_after_insert;

    out.write(block);
    /// TODO(ab): What projections should we add to the empty part? How can we make sure that it
    /// won't block future merges? Perhaps we should also check part emptiness when selecting parts
    /// to merge.
    out.finalizePart(new_data_part, sync_on_insert);

    try
    {
        MergeTreeData::Transaction transaction(*this, nullptr);
        auto replaced_parts = renameTempPartAndReplace(new_data_part, nullptr, nullptr, &transaction);

        if (!replaced_parts.empty())
        {
            Strings part_names;
            for (const auto & part : replaced_parts)
                part_names.emplace_back(part->name);

            /// Why this exception is not a LOGICAL_ERROR? Because it's possible
            /// to have some source parts for the lost part if replica currently
            /// cloning from another replica, but source replica lost covering
            /// part and finished MERGE_PARTS before clone. It's an extremely
            /// rare case and it's unclear how to resolve it better. Eventually
            /// source replica will replace lost part with empty part and we
            /// will fetch this empty part instead of our source parts. This
            /// will make replicas consistent, but some data will be lost.
            throw Exception(ErrorCodes::INCORRECT_DATA, "Tried to create empty part {}, but it replaces existing parts {}.", lost_part_name, fmt::join(part_names, ", "));
        }

        while (true)
        {

            Coordination::Requests ops;
            Coordination::Stat replicas_stat;
            auto replicas_path = fs::path(zookeeper_path) / "replicas";
            Strings replicas = zookeeper->getChildren(replicas_path, &replicas_stat);

            /// In rare cases new replica can appear during check
            ops.emplace_back(zkutil::makeCheckRequest(replicas_path, replicas_stat.version));

            for (const String & replica : replicas)
            {
                String current_part_path = fs::path(zookeeper_path) / "replicas" / replica / "parts" / lost_part_name;

                /// We must be sure that this part doesn't exist on other replicas
                if (!zookeeper->exists(current_part_path))
                {
                    ops.emplace_back(zkutil::makeCreateRequest(current_part_path, "", zkutil::CreateMode::Persistent));
                    ops.emplace_back(zkutil::makeRemoveRequest(current_part_path, -1));
                }
                else
                {
                    throw Exception(ErrorCodes::DUPLICATE_DATA_PART, "Part {} already exists on replica {} on path {}", lost_part_name, replica, current_part_path);
                }
            }

            getCommitPartOps(ops, new_data_part);

            Coordination::Responses responses;
            if (auto code = zookeeper->tryMulti(ops, responses); code == Coordination::Error::ZOK)
            {
                transaction.commit();
                break;
            }
            else if (code == Coordination::Error::ZBADVERSION)
            {
                LOG_INFO(log, "Looks like new replica appearead while creating new empty part, will retry");
            }
            else
            {
                zkutil::KeeperMultiException::check(code, ops, responses);
            }
        }
    }
    catch (const Exception & ex)
    {
        LOG_WARNING(log, "Cannot commit empty part {} with error {}", lost_part_name, ex.displayText());
        return false;
    }

    LOG_INFO(log, "Created empty part {} instead of lost part", lost_part_name);

    return true;
}


void StorageReplicatedMergeTree::createZeroCopyLockNode(const zkutil::ZooKeeperPtr & zookeeper, const String & zookeeper_node, int32_t mode, bool replace_existing_lock)
{
    /// In rare case other replica can remove path between createAncestors and createIfNotExists
    /// So we make up to 5 attempts

    for (int attempts = 5; attempts > 0; --attempts)
    {
        try
        {
            zookeeper->createAncestors(zookeeper_node);
            if (replace_existing_lock && zookeeper->exists(zookeeper_node))
            {
                Coordination::Requests ops;
                ops.emplace_back(zkutil::makeRemoveRequest(zookeeper_node, -1));
                ops.emplace_back(zkutil::makeCreateRequest(zookeeper_node, "", mode));
                Coordination::Responses responses;
                auto error = zookeeper->tryMulti(ops, responses);
                if (error == Coordination::Error::ZOK)
                    break;
            }
            else
            {
                auto error = zookeeper->tryCreate(zookeeper_node, "", mode);
                if (error == Coordination::Error::ZOK || error == Coordination::Error::ZNODEEXISTS)
                    break;
            }
        }
        catch (const zkutil::KeeperException & e)
        {
            if (e.code == Coordination::Error::ZNONODE)
                continue;
            throw;
        }
    }
}


namespace
{

/// Special metadata used during freeze table. Required for zero-copy
/// replication.
struct FreezeMetaData
{
public:
    void fill(const StorageReplicatedMergeTree & storage)
    {
        is_replicated = storage.supportsReplication();
        is_remote = storage.isRemote();
        replica_name = storage.getReplicaName();
        zookeeper_name = storage.getZooKeeperName();
        table_shared_id = storage.getTableSharedID();
    }

    void save(DiskPtr data_disk, const String & path) const
    {
        auto metadata_disk = data_disk->getMetadataDiskIfExistsOrSelf();

        auto file_path = getFileName(path);
        auto buffer = metadata_disk->writeFile(file_path, DBMS_DEFAULT_BUFFER_SIZE, WriteMode::Rewrite);
        writeIntText(version, *buffer);
        buffer->write("\n", 1);
        writeBoolText(is_replicated, *buffer);
        buffer->write("\n", 1);
        writeBoolText(is_remote, *buffer);
        buffer->write("\n", 1);
        writeString(replica_name, *buffer);
        buffer->write("\n", 1);
        writeString(zookeeper_name, *buffer);
        buffer->write("\n", 1);
        writeString(table_shared_id, *buffer);
        buffer->write("\n", 1);
    }

    bool load(DiskPtr data_disk, const String & path)
    {
        auto metadata_disk = data_disk->getMetadataDiskIfExistsOrSelf();
        auto file_path = getFileName(path);

        if (!metadata_disk->exists(file_path))
            return false;
        auto buffer = metadata_disk->readFile(file_path, ReadSettings(), {});
        readIntText(version, *buffer);
        if (version != 1)
        {
            LOG_ERROR(&Poco::Logger::get("FreezeMetaData"), "Unknown freezed metadata version: {}", version);
            return false;
        }
        DB::assertChar('\n', *buffer);
        readBoolText(is_replicated, *buffer);
        DB::assertChar('\n', *buffer);
        readBoolText(is_remote, *buffer);
        DB::assertChar('\n', *buffer);
        readString(replica_name, *buffer);
        DB::assertChar('\n', *buffer);
        readString(zookeeper_name, *buffer);
        DB::assertChar('\n', *buffer);
        readString(table_shared_id, *buffer);
        DB::assertChar('\n', *buffer);
        return true;
    }

    static void clean(DiskPtr data_disk, const String & path)
    {
        auto metadata_disk = data_disk->getMetadataDiskIfExistsOrSelf();
        metadata_disk->removeFileIfExists(getFileName(path));
    }

private:
    static String getFileName(const String & path)
    {
        return fs::path(path) / "frozen_metadata.txt";
    }

public:
    int version = 1;
    bool is_replicated;
    bool is_remote;
    String replica_name;
    String zookeeper_name;
    String table_shared_id;
};

}

bool StorageReplicatedMergeTree::removeDetachedPart(DiskPtr disk, const String & path, const String & part_name, bool is_freezed)
{
    if (disk->supportZeroCopyReplication())
    {
        if (is_freezed)
        {
            FreezeMetaData meta;
            if (meta.load(disk, path))
            {
                FreezeMetaData::clean(disk, path);
                return removeSharedDetachedPart(disk, path, part_name, meta.table_shared_id, meta.zookeeper_name, meta.replica_name, "");
            }
        }
        else
        {
            String table_id = getTableSharedID();

            return removeSharedDetachedPart(disk, path, part_name, table_id, zookeeper_name, replica_name, zookeeper_path);
        }
    }

    disk->removeRecursive(path);

    return false;
}


bool StorageReplicatedMergeTree::removeSharedDetachedPart(DiskPtr disk, const String & path, const String & part_name, const String & table_uuid,
    const String &, const String & detached_replica_name, const String & detached_zookeeper_path)
{
    bool keep_shared = false;

    zkutil::ZooKeeperPtr zookeeper = getZooKeeper();

    fs::path checksums = fs::path(path) / IMergeTreeDataPart::FILE_FOR_REFERENCES_CHECK;
    if (disk->exists(checksums))
    {
        if (disk->getRefCount(checksums) == 0)
        {
            String id = disk->getUniqueId(checksums);
            keep_shared = !StorageReplicatedMergeTree::unlockSharedDataByID(id, table_uuid, part_name,
                detached_replica_name, disk, zookeeper, getContext()->getReplicatedMergeTreeSettings(), log,
                detached_zookeeper_path);
        }
        else
            keep_shared = true;
    }

    disk->removeSharedRecursive(path, keep_shared);

    return keep_shared;
}


void StorageReplicatedMergeTree::createAndStoreFreezeMetadata(DiskPtr disk, DataPartPtr, String backup_part_path) const
{
    if (disk->supportZeroCopyReplication())
    {
        FreezeMetaData meta;
        meta.fill(*this);
        meta.save(disk, backup_part_path);
    }
}


}<|MERGE_RESOLUTION|>--- conflicted
+++ resolved
@@ -4401,11 +4401,7 @@
             else
             {
                 select_decision = merger_mutator.selectAllPartsToMergeWithinPartition(
-<<<<<<< HEAD
-                    future_merged_part, disk_space, can_merge, partition_id, final, metadata_snapshot, nullptr,
-=======
-                    future_merged_part, can_merge, partition_id, final, metadata_snapshot,
->>>>>>> 5343b7dc
+                    future_merged_part, can_merge, partition_id, final, metadata_snapshot, nullptr,
                     &disable_reason, query_context->getSettingsRef().optimize_skip_merged_partitions);
             }
 
