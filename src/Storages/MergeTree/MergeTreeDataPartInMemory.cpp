#include "MergeTreeDataPartInMemory.h"
#include <Storages/MergeTree/MergeTreeReaderInMemory.h>
#include <Storages/MergeTree/MergedBlockOutputStream.h>
#include <Storages/MergeTree/MergeTreeDataPartWriterInMemory.h>
#include <Storages/MergeTree/IMergeTreeReader.h>
#include <DataTypes/NestedUtils.h>
#include <Interpreters/Context.h>
#include <Poco/Logger.h>
#include <base/logger_useful.h>

namespace DB
{

namespace ErrorCodes
{
    extern const int DIRECTORY_ALREADY_EXISTS;
}


MergeTreeDataPartInMemory::MergeTreeDataPartInMemory(
       MergeTreeData & storage_,
        const String & name_,
        const VolumePtr & volume_,
        const std::optional<String> & relative_path_,
        const IMergeTreeDataPart * parent_part_)
    : IMergeTreeDataPart(storage_, name_, volume_, relative_path_, Type::IN_MEMORY, parent_part_)
{
    default_codec = CompressionCodecFactory::instance().get("NONE", {});
}

MergeTreeDataPartInMemory::MergeTreeDataPartInMemory(
        const MergeTreeData & storage_,
        const String & name_,
        const MergeTreePartInfo & info_,
        const VolumePtr & volume_,
        const std::optional<String> & relative_path_,
        const IMergeTreeDataPart * parent_part_)
    : IMergeTreeDataPart(storage_, name_, info_, volume_, relative_path_, Type::IN_MEMORY, parent_part_)
{
    default_codec = CompressionCodecFactory::instance().get("NONE", {});
}

IMergeTreeDataPart::MergeTreeReaderPtr MergeTreeDataPartInMemory::getReader(
    const NamesAndTypesList & columns_to_read,
    const StorageMetadataPtr & metadata_snapshot,
    const MarkRanges & mark_ranges,
    UncompressedCache * /* uncompressed_cache */,
    MarkCache * /* mark_cache */,
    const MergeTreeReaderSettings & reader_settings,
    const ValueSizeMap & /* avg_value_size_hints */,
    const ReadBufferFromFileBase::ProfileCallback & /* profile_callback */) const
{
    auto ptr = std::static_pointer_cast<const MergeTreeDataPartInMemory>(shared_from_this());
    return std::make_unique<MergeTreeReaderInMemory>(
        ptr, columns_to_read, metadata_snapshot, mark_ranges, reader_settings);
}

IMergeTreeDataPart::MergeTreeWriterPtr MergeTreeDataPartInMemory::getWriter(
    const NamesAndTypesList & columns_list,
    const StorageMetadataPtr & metadata_snapshot,
    const std::vector<MergeTreeIndexPtr> & /* indices_to_recalc */,
    const CompressionCodecPtr & /* default_codec */,
    const SerializationInfoPtr & /* serialization_info */,
    const MergeTreeWriterSettings & writer_settings,
    const MergeTreeIndexGranularity & /* computed_index_granularity */) const
{
    auto ptr = std::static_pointer_cast<const MergeTreeDataPartInMemory>(shared_from_this());
    return std::make_unique<MergeTreeDataPartWriterInMemory>(
        ptr, columns_list, metadata_snapshot, writer_settings);
}

void MergeTreeDataPartInMemory::flushToDisk(const String & base_path, const String & new_relative_path, const StorageMetadataPtr & metadata_snapshot) const
{
    const auto & disk = volume->getDisk();
    String destination_path = base_path + new_relative_path;

    auto new_type = storage.choosePartTypeOnDisk(block.bytes(), rows_count);
    auto new_data_part = storage.createPart(name, new_type, info, volume, new_relative_path);

    new_data_part->uuid = uuid;
    new_data_part->setColumns(columns);
    new_data_part->partition.value = partition.value;
    new_data_part->minmax_idx = minmax_idx;

    if (disk->exists(destination_path))
    {
        throw Exception("Could not flush part " + quoteString(getFullPath())
            + ". Part in " + fullPath(disk, destination_path) + " already exists", ErrorCodes::DIRECTORY_ALREADY_EXISTS);
    }

    disk->createDirectories(destination_path);

    auto compression_codec = storage.getContext()->chooseCompressionCodec(0, 0);
    auto indices = MergeTreeIndexFactory::instance().getMany(metadata_snapshot->getSecondaryIndices());
<<<<<<< HEAD
    MergedBlockOutputStream out(new_data_part, metadata_snapshot, columns, indices, compression_codec, new_data_part->serialization_info);
    out.writePrefix();
=======
    MergedBlockOutputStream out(new_data_part, metadata_snapshot, columns, indices, compression_codec);
>>>>>>> 746964af
    out.write(block);
    const auto & projections = metadata_snapshot->getProjections();
    for (const auto & [projection_name, projection] : projection_parts)
    {
        if (projections.has(projection_name))
        {
            String projection_destination_path = fs::path(destination_path) / projection_name / ".proj";
            if (disk->exists(projection_destination_path))
            {
                throw Exception(
                    ErrorCodes::DIRECTORY_ALREADY_EXISTS,
                    "Could not flush projection part {}. Projection part in {} already exists",
                    projection_name,
                    fullPath(disk, projection_destination_path));
            }

            auto projection_part = asInMemoryPart(projection);
            auto projection_type = storage.choosePartTypeOnDisk(projection_part->block.bytes(), rows_count);
            MergeTreePartInfo projection_info("all", 0, 0, 0);
            auto projection_data_part
                = storage.createPart(projection_name, projection_type, projection_info, volume, projection_name + ".proj", parent_part);
            projection_data_part->is_temp = false; // clean up will be done on parent part
            projection_data_part->setColumns(projection->getColumns());

            disk->createDirectories(projection_destination_path);
            const auto & desc = projections.get(name);
            auto projection_compression_codec = storage.getContext()->chooseCompressionCodec(0, 0);
            auto projection_indices = MergeTreeIndexFactory::instance().getMany(desc.metadata->getSecondaryIndices());
            MergedBlockOutputStream projection_out(
<<<<<<< HEAD
                projection_data_part, desc.metadata, projection_part->columns, projection_indices,
                projection_compression_codec, new_data_part->serialization_info);
            projection_out.writePrefix();
=======
                projection_data_part, desc.metadata, projection_part->columns, projection_indices, projection_compression_codec);
>>>>>>> 746964af
            projection_out.write(projection_part->block);
            projection_out.writeSuffixAndFinalizePart(projection_data_part);
            new_data_part->addProjectionPart(projection_name, std::move(projection_data_part));
        }
    }

    out.writeSuffixAndFinalizePart(new_data_part);
}

void MergeTreeDataPartInMemory::makeCloneInDetached(const String & prefix, const StorageMetadataPtr & metadata_snapshot) const
{
    String detached_path = getRelativePathForDetachedPart(prefix);
    flushToDisk(storage.getRelativeDataPath(), detached_path, metadata_snapshot);
}

void MergeTreeDataPartInMemory::renameTo(const String & new_relative_path, bool /* remove_new_dir_if_exists */) const
{
    relative_path = new_relative_path;
}

void MergeTreeDataPartInMemory::calculateEachColumnSizes(ColumnSizeByName & each_columns_size, ColumnSize & total_size) const
{
    auto it = checksums.files.find("data.bin");
    if (it != checksums.files.end())
        total_size.data_uncompressed += it->second.uncompressed_size;

    for (const auto & column : columns)
        each_columns_size[column.name].data_uncompressed += block.getByName(column.name).column->byteSize();
}

IMergeTreeDataPart::Checksum MergeTreeDataPartInMemory::calculateBlockChecksum() const
{
    SipHash hash;
    IMergeTreeDataPart::Checksum checksum;
    for (const auto & column : block)
        column.column->updateHashFast(hash);

    checksum.uncompressed_size = block.bytes();
    hash.get128(checksum.uncompressed_hash);
    return checksum;
}

DataPartInMemoryPtr asInMemoryPart(const MergeTreeDataPartPtr & part)
{
    return std::dynamic_pointer_cast<const MergeTreeDataPartInMemory>(part);
}
}<|MERGE_RESOLUTION|>--- conflicted
+++ resolved
@@ -92,12 +92,7 @@
 
     auto compression_codec = storage.getContext()->chooseCompressionCodec(0, 0);
     auto indices = MergeTreeIndexFactory::instance().getMany(metadata_snapshot->getSecondaryIndices());
-<<<<<<< HEAD
     MergedBlockOutputStream out(new_data_part, metadata_snapshot, columns, indices, compression_codec, new_data_part->serialization_info);
-    out.writePrefix();
-=======
-    MergedBlockOutputStream out(new_data_part, metadata_snapshot, columns, indices, compression_codec);
->>>>>>> 746964af
     out.write(block);
     const auto & projections = metadata_snapshot->getProjections();
     for (const auto & [projection_name, projection] : projection_parts)
@@ -127,13 +122,9 @@
             auto projection_compression_codec = storage.getContext()->chooseCompressionCodec(0, 0);
             auto projection_indices = MergeTreeIndexFactory::instance().getMany(desc.metadata->getSecondaryIndices());
             MergedBlockOutputStream projection_out(
-<<<<<<< HEAD
                 projection_data_part, desc.metadata, projection_part->columns, projection_indices,
                 projection_compression_codec, new_data_part->serialization_info);
-            projection_out.writePrefix();
-=======
-                projection_data_part, desc.metadata, projection_part->columns, projection_indices, projection_compression_codec);
->>>>>>> 746964af
+
             projection_out.write(projection_part->block);
             projection_out.writeSuffixAndFinalizePart(projection_data_part);
             new_data_part->addProjectionPart(projection_name, std::move(projection_data_part));
