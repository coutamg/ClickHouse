#include <Storages/MergeTree/MergeTreeData.h>

#include <Backups/BackupEntriesCollector.h>
#include <Backups/BackupEntryFromSmallFile.h>
#include <Backups/BackupEntryWrappedWith.h>
#include <Backups/IBackup.h>
#include <Backups/RestorerFromBackup.h>
#include <Compression/CompressedReadBuffer.h>
#include <DataTypes/DataTypeEnum.h>
#include <DataTypes/DataTypeLowCardinality.h>
#include <DataTypes/DataTypeUUID.h>
#include <DataTypes/DataTypeTuple.h>
#include <DataTypes/NestedUtils.h>
#include <DataTypes/ObjectUtils.h>
#include <DataTypes/hasNullable.h>
#include <Disks/createVolume.h>
#include <Disks/ObjectStorages/DiskObjectStorage.h>
#include <Functions/IFunction.h>
#include <IO/Operators.h>
#include <IO/WriteBufferFromString.h>
#include <Interpreters/Aggregator.h>
#include <Interpreters/ExpressionAnalyzer.h>
#include <Interpreters/PartLog.h>
#include <Interpreters/TreeRewriter.h>
#include <Interpreters/inplaceBlockConversions.h>
#include <Interpreters/MergeTreeTransaction.h>
#include <Interpreters/Context.h>
#include <Interpreters/InterpreterSelectQuery.h>
#include <Interpreters/TransactionLog.h>
#include <Interpreters/evaluateConstantExpression.h>
#include <Interpreters/convertFieldToType.h>
#include <Parsers/ASTFunction.h>
#include <Parsers/ASTLiteral.h>
#include <Parsers/ASTNameTypePair.h>
#include <Parsers/ASTPartition.h>
#include <Parsers/ASTSetQuery.h>
#include <Parsers/ASTTablesInSelectQuery.h>
#include <Parsers/ExpressionListParsers.h>
#include <Parsers/parseQuery.h>
#include <Parsers/queryToString.h>
#include <Storages/AlterCommands.h>
#include <Storages/MergeTree/MergeTreeBaseSelectProcessor.h>
#include <Storages/MergeTree/MergeTreeDataPartCompact.h>
#include <Storages/MergeTree/MergeTreeDataPartInMemory.h>
#include <Storages/MergeTree/MergeTreeDataPartWide.h>
#include <Storages/MergeTree/DataPartStorageOnDisk.h>
#include <Storages/MergeTree/checkDataPart.h>
#include <Storages/StorageMergeTree.h>
#include <Storages/StorageReplicatedMergeTree.h>
#include <Storages/VirtualColumnUtils.h>
#include <Storages/Freeze.h>
#include <Common/Increment.h>
#include <Common/SimpleIncrement.h>
#include <Common/Stopwatch.h>
#include <Common/StringUtils/StringUtils.h>
#include <Disks/TemporaryFileOnDisk.h>
#include <Common/escapeForFileName.h>
#include <Common/quoteString.h>
#include <Common/typeid_cast.h>
#include <Common/noexcept_scope.h>
#include <Processors/Formats/IInputFormat.h>
#include <AggregateFunctions/AggregateFunctionCount.h>
#include <Common/scope_guard_safe.h>

#include <boost/range/algorithm_ext/erase.hpp>
#include <boost/algorithm/string/join.hpp>

#include <base/insertAtEnd.h>

#include <algorithm>
#include <atomic>
#include <optional>
#include <set>
#include <thread>
#include <typeinfo>
#include <typeindex>
#include <unordered_set>
#include <filesystem>

#include <fmt/format.h>

template <>
struct fmt::formatter<DB::DataPartPtr> : fmt::formatter<std::string>
{
    template <typename FormatCtx>
    auto format(const DB::DataPartPtr & part, FormatCtx & ctx) const
    {
        return fmt::formatter<std::string>::format(part->name, ctx);
    }
};


namespace fs = std::filesystem;

namespace ProfileEvents
{
    extern const Event RejectedInserts;
    extern const Event DelayedInserts;
    extern const Event DelayedInsertsMilliseconds;
    extern const Event InsertedWideParts;
    extern const Event InsertedCompactParts;
    extern const Event InsertedInMemoryParts;
    extern const Event MergedIntoWideParts;
    extern const Event MergedIntoCompactParts;
    extern const Event MergedIntoInMemoryParts;
}

namespace CurrentMetrics
{
    extern const Metric DelayedInserts;
}


namespace
{
    constexpr UInt64 RESERVATION_MIN_ESTIMATION_SIZE = 1u * 1024u * 1024u; /// 1MB
}


namespace DB
{

namespace ErrorCodes
{
    extern const int NO_SUCH_DATA_PART;
    extern const int NOT_IMPLEMENTED;
    extern const int DIRECTORY_ALREADY_EXISTS;
    extern const int TOO_MANY_UNEXPECTED_DATA_PARTS;
    extern const int DUPLICATE_DATA_PART;
    extern const int NO_SUCH_COLUMN_IN_TABLE;
    extern const int LOGICAL_ERROR;
    extern const int ILLEGAL_COLUMN;
    extern const int ILLEGAL_TYPE_OF_COLUMN_FOR_FILTER;
    extern const int CORRUPTED_DATA;
    extern const int BAD_TYPE_OF_FIELD;
    extern const int BAD_ARGUMENTS;
    extern const int INVALID_PARTITION_VALUE;
    extern const int METADATA_MISMATCH;
    extern const int PART_IS_TEMPORARILY_LOCKED;
    extern const int TOO_MANY_PARTS;
    extern const int INCOMPATIBLE_COLUMNS;
    extern const int BAD_TTL_EXPRESSION;
    extern const int INCORRECT_FILE_NAME;
    extern const int BAD_DATA_PART_NAME;
    extern const int READONLY_SETTING;
    extern const int ABORTED;
    extern const int UNKNOWN_PART_TYPE;
    extern const int UNKNOWN_DISK;
    extern const int NOT_ENOUGH_SPACE;
    extern const int ALTER_OF_COLUMN_IS_FORBIDDEN;
    extern const int SUPPORT_IS_DISABLED;
    extern const int TOO_MANY_SIMULTANEOUS_QUERIES;
    extern const int INCORRECT_QUERY;
    extern const int CANNOT_RESTORE_TABLE;
    extern const int ZERO_COPY_REPLICATION_ERROR;
    extern const int NOT_INITIALIZED;
    extern const int SERIALIZATION_ERROR;
}


static void checkSampleExpression(const StorageInMemoryMetadata & metadata, bool allow_sampling_expression_not_in_primary_key, bool check_sample_column_is_correct)
{
    if (metadata.sampling_key.column_names.empty())
        throw Exception("There are no columns in sampling expression", ErrorCodes::INCORRECT_QUERY);

    const auto & pk_sample_block = metadata.getPrimaryKey().sample_block;
    if (!pk_sample_block.has(metadata.sampling_key.column_names[0]) && !allow_sampling_expression_not_in_primary_key)
        throw Exception("Sampling expression must be present in the primary key", ErrorCodes::BAD_ARGUMENTS);

    if (!check_sample_column_is_correct)
        return;

    const auto & sampling_key = metadata.getSamplingKey();
    DataTypePtr sampling_column_type = sampling_key.data_types[0];

    bool is_correct_sample_condition = false;
    if (sampling_key.data_types.size() == 1)
    {
        if (typeid_cast<const DataTypeUInt64 *>(sampling_column_type.get()))
            is_correct_sample_condition = true;
        else if (typeid_cast<const DataTypeUInt32 *>(sampling_column_type.get()))
            is_correct_sample_condition = true;
        else if (typeid_cast<const DataTypeUInt16 *>(sampling_column_type.get()))
            is_correct_sample_condition = true;
        else if (typeid_cast<const DataTypeUInt8 *>(sampling_column_type.get()))
            is_correct_sample_condition = true;
    }

    if (!is_correct_sample_condition)
        throw Exception(
            "Invalid sampling column type in storage parameters: " + sampling_column_type->getName()
            + ". Must be one unsigned integer type",
            ErrorCodes::ILLEGAL_TYPE_OF_COLUMN_FOR_FILTER);
}


void MergeTreeData::initializeDirectoriesAndFormatVersion(const std::string & relative_data_path_, bool attach, const std::string & date_column_name, bool need_create_directories)
{
    relative_data_path = relative_data_path_;

    MergeTreeDataFormatVersion min_format_version(0);
    if (date_column_name.empty())
        min_format_version = MERGE_TREE_DATA_MIN_FORMAT_VERSION_WITH_CUSTOM_PARTITIONING;

    if (relative_data_path.empty())
        throw Exception("MergeTree storages require data path", ErrorCodes::INCORRECT_FILE_NAME);

    const auto format_version_path = fs::path(relative_data_path) / MergeTreeData::FORMAT_VERSION_FILE_NAME;
    std::optional<UInt32> read_format_version;

    for (const auto & disk : getDisks())
    {
        if (disk->isBroken())
            continue;

        if (need_create_directories)
        {
            disk->createDirectories(relative_data_path);
            disk->createDirectories(fs::path(relative_data_path) / MergeTreeData::DETACHED_DIR_NAME);
        }

        if (disk->exists(format_version_path))
        {
            auto buf = disk->readFile(format_version_path);
            UInt32 current_format_version{0};
            readIntText(current_format_version, *buf);
            if (!buf->eof())
                throw Exception(ErrorCodes::CORRUPTED_DATA, "Bad version file: {}", fullPath(disk, format_version_path));

            if (!read_format_version.has_value())
                read_format_version = current_format_version;
            else if (*read_format_version != current_format_version)
                throw Exception(ErrorCodes::CORRUPTED_DATA, "Version file on {} contains version {} expected version is {}.", fullPath(disk, format_version_path), current_format_version, *read_format_version);
        }
    }


    // When data path or file not exists, ignore the format_version check
    if (!attach || !read_format_version)
    {
        format_version = min_format_version;

        // try to write to first non-readonly disk
        for (const auto & disk : getStoragePolicy()->getDisks())
        {
            if (disk->isBroken())
               continue;

            if (!disk->isReadOnly())
            {
                auto buf = disk->writeFile(format_version_path, DBMS_DEFAULT_BUFFER_SIZE, WriteMode::Rewrite, getContext()->getWriteSettings());
                writeIntText(format_version.toUnderType(), *buf);
                if (getContext()->getSettingsRef().fsync_metadata)
                    buf->sync();
            }

            break;
        }
    }
    else
    {
        format_version = *read_format_version;
    }

    if (format_version < min_format_version)
    {
        if (min_format_version == MERGE_TREE_DATA_MIN_FORMAT_VERSION_WITH_CUSTOM_PARTITIONING.toUnderType())
            throw Exception(
                "MergeTree data format version on disk doesn't support custom partitioning",
                ErrorCodes::METADATA_MISMATCH);
    }
}

MergeTreeData::MergeTreeData(
    const StorageID & table_id_,
    const StorageInMemoryMetadata & metadata_,
    ContextMutablePtr context_,
    const String & date_column_name,
    const MergingParams & merging_params_,
    std::unique_ptr<MergeTreeSettings> storage_settings_,
    bool require_part_metadata_,
    bool attach,
    BrokenPartCallback broken_part_callback_)
    : IStorage(table_id_)
    , WithMutableContext(context_->getGlobalContext())
    , format_version(date_column_name.empty() ? MERGE_TREE_DATA_MIN_FORMAT_VERSION_WITH_CUSTOM_PARTITIONING : MERGE_TREE_DATA_OLD_FORMAT_VERSION)
    , merging_params(merging_params_)
    , require_part_metadata(require_part_metadata_)
    , broken_part_callback(broken_part_callback_)
    , log_name(std::make_shared<String>(table_id_.getNameForLogs()))
    , log(&Poco::Logger::get(*log_name))
    , storage_settings(std::move(storage_settings_))
    , pinned_part_uuids(std::make_shared<PinnedPartUUIDs>())
    , data_parts_by_info(data_parts_indexes.get<TagByInfo>())
    , data_parts_by_state_and_info(data_parts_indexes.get<TagByStateAndInfo>())
    , parts_mover(this)
    , background_operations_assignee(*this, BackgroundJobsAssignee::Type::DataProcessing, getContext())
    , background_moves_assignee(*this, BackgroundJobsAssignee::Type::Moving, getContext())
    , use_metadata_cache(getSettings()->use_metadata_cache)
{
    context_->getGlobalContext()->initializeBackgroundExecutorsIfNeeded();

    const auto settings = getSettings();
    allow_nullable_key = attach || settings->allow_nullable_key;

    /// Check sanity of MergeTreeSettings. Only when table is created.
    if (!attach)
        settings->sanityCheck(getContext()->getMergeMutateExecutor()->getMaxTasksCount());

    if (!date_column_name.empty())
    {
        try
        {
            checkPartitionKeyAndInitMinMax(metadata_.partition_key);
            setProperties(metadata_, metadata_, attach);
            if (minmax_idx_date_column_pos == -1)
                throw Exception("Could not find Date column", ErrorCodes::BAD_TYPE_OF_FIELD);
        }
        catch (Exception & e)
        {
            /// Better error message.
            e.addMessage("(while initializing MergeTree partition key from date column " + backQuote(date_column_name) + ")");
            throw;
        }
    }
    else
    {
        is_custom_partitioned = true;
        checkPartitionKeyAndInitMinMax(metadata_.partition_key);
    }
    setProperties(metadata_, metadata_, attach);

    /// NOTE: using the same columns list as is read when performing actual merges.
    merging_params.check(metadata_);

    if (metadata_.sampling_key.definition_ast != nullptr)
    {
        /// This is for backward compatibility.
        checkSampleExpression(metadata_, attach || settings->compatibility_allow_sampling_expression_not_in_primary_key,
                              settings->check_sample_column_is_correct && !attach);
    }

    checkTTLExpressions(metadata_, metadata_);

    String reason;
    if (!canUsePolymorphicParts(*settings, &reason) && !reason.empty())
        LOG_WARNING(log, "{} Settings 'min_rows_for_wide_part', 'min_bytes_for_wide_part', "
            "'min_rows_for_compact_part' and 'min_bytes_for_compact_part' will be ignored.", reason);

#if !USE_ROCKSDB
    if (use_metadata_cache)
        throw Exception(ErrorCodes::LOGICAL_ERROR, "Can't use merge tree metadata cache if clickhouse was compiled without rocksdb");
#endif

    common_assignee_trigger = [this] (bool delay) noexcept
    {
        if (delay)
            background_operations_assignee.postpone();
        else
            background_operations_assignee.trigger();
    };

    moves_assignee_trigger = [this] (bool delay) noexcept
    {
        if (delay)
            background_moves_assignee.postpone();
        else
            background_moves_assignee.trigger();
    };
}

StoragePolicyPtr MergeTreeData::getStoragePolicy() const
{
    return getContext()->getStoragePolicy(getSettings()->storage_policy);
}

bool MergeTreeData::supportsFinal() const
{
    return merging_params.mode == MergingParams::Collapsing
        || merging_params.mode == MergingParams::Summing
        || merging_params.mode == MergingParams::Aggregating
        || merging_params.mode == MergingParams::Replacing
        || merging_params.mode == MergingParams::Graphite
        || merging_params.mode == MergingParams::VersionedCollapsing;
}

static void checkKeyExpression(const ExpressionActions & expr, const Block & sample_block, const String & key_name, bool allow_nullable_key)
{
    if (expr.hasArrayJoin())
        throw Exception(key_name + " key cannot contain array joins", ErrorCodes::ILLEGAL_COLUMN);

    try
    {
        expr.assertDeterministic();
    }
    catch (Exception & e)
    {
        e.addMessage(fmt::format("for {} key", key_name));
        throw;
    }

    for (const ColumnWithTypeAndName & element : sample_block)
    {
        const ColumnPtr & column = element.column;
        if (column && (isColumnConst(*column) || column->isDummy()))
            throw Exception(ErrorCodes::ILLEGAL_COLUMN, "{} key cannot contain constants", key_name);

        if (!allow_nullable_key && hasNullable(element.type))
            throw Exception(
                ErrorCodes::ILLEGAL_COLUMN, "{} key contains nullable columns, but merge tree setting `allow_nullable_key` is disabled", key_name);
    }
}

void MergeTreeData::checkProperties(
    const StorageInMemoryMetadata & new_metadata, const StorageInMemoryMetadata & old_metadata, bool attach) const
{
    if (!new_metadata.sorting_key.definition_ast)
        throw Exception("ORDER BY cannot be empty", ErrorCodes::BAD_ARGUMENTS);

    KeyDescription new_sorting_key = new_metadata.sorting_key;
    KeyDescription new_primary_key = new_metadata.primary_key;

    size_t sorting_key_size = new_sorting_key.column_names.size();
    size_t primary_key_size = new_primary_key.column_names.size();
    if (primary_key_size > sorting_key_size)
        throw Exception("Primary key must be a prefix of the sorting key, but its length: "
            + toString(primary_key_size) + " is greater than the sorting key length: " + toString(sorting_key_size),
            ErrorCodes::BAD_ARGUMENTS);

    NameSet primary_key_columns_set;

    for (size_t i = 0; i < sorting_key_size; ++i)
    {
        const String & sorting_key_column = new_sorting_key.column_names[i];

        if (i < primary_key_size)
        {
            const String & pk_column = new_primary_key.column_names[i];
            if (pk_column != sorting_key_column)
                throw Exception("Primary key must be a prefix of the sorting key, but the column in the position "
                    + toString(i) + " is " + sorting_key_column +", not " + pk_column,
                    ErrorCodes::BAD_ARGUMENTS);

            if (!primary_key_columns_set.emplace(pk_column).second)
                throw Exception("Primary key contains duplicate columns", ErrorCodes::BAD_ARGUMENTS);

        }
    }

    auto all_columns = new_metadata.columns.getAllPhysical();

    /// Order by check AST
    if (old_metadata.hasSortingKey())
    {
        /// This is ALTER, not CREATE/ATTACH TABLE. Let us check that all new columns used in the sorting key
        /// expression have just been added (so that the sorting order is guaranteed to be valid with the new key).

        Names new_primary_key_columns = new_primary_key.column_names;
        Names new_sorting_key_columns = new_sorting_key.column_names;

        ASTPtr added_key_column_expr_list = std::make_shared<ASTExpressionList>();
        const auto & old_sorting_key_columns = old_metadata.getSortingKeyColumns();
        for (size_t new_i = 0, old_i = 0; new_i < sorting_key_size; ++new_i)
        {
            if (old_i < old_sorting_key_columns.size())
            {
                if (new_sorting_key_columns[new_i] != old_sorting_key_columns[old_i])
                    added_key_column_expr_list->children.push_back(new_sorting_key.expression_list_ast->children[new_i]);
                else
                    ++old_i;
            }
            else
                added_key_column_expr_list->children.push_back(new_sorting_key.expression_list_ast->children[new_i]);
        }

        if (!added_key_column_expr_list->children.empty())
        {
            auto syntax = TreeRewriter(getContext()).analyze(added_key_column_expr_list, all_columns);
            Names used_columns = syntax->requiredSourceColumns();

            NamesAndTypesList deleted_columns;
            NamesAndTypesList added_columns;
            old_metadata.getColumns().getAllPhysical().getDifference(all_columns, deleted_columns, added_columns);

            for (const String & col : used_columns)
            {
                if (!added_columns.contains(col) || deleted_columns.contains(col))
                    throw Exception("Existing column " + backQuoteIfNeed(col) + " is used in the expression that was "
                        "added to the sorting key. You can add expressions that use only the newly added columns",
                        ErrorCodes::BAD_ARGUMENTS);

                if (new_metadata.columns.getDefaults().contains(col))
                    throw Exception("Newly added column " + backQuoteIfNeed(col) + " has a default expression, so adding "
                        "expressions that use it to the sorting key is forbidden",
                        ErrorCodes::BAD_ARGUMENTS);
            }
        }
    }

    if (!new_metadata.secondary_indices.empty())
    {
        std::unordered_set<String> indices_names;

        for (const auto & index : new_metadata.secondary_indices)
        {

            MergeTreeIndexFactory::instance().validate(index, attach);

            if (indices_names.find(index.name) != indices_names.end())
                throw Exception(
                        "Index with name " + backQuote(index.name) + " already exists",
                        ErrorCodes::LOGICAL_ERROR);

            indices_names.insert(index.name);
        }
    }

    if (!new_metadata.projections.empty())
    {
        std::unordered_set<String> projections_names;

        for (const auto & projection : new_metadata.projections)
        {
            if (projections_names.find(projection.name) != projections_names.end())
                throw Exception(
                        "Projection with name " + backQuote(projection.name) + " already exists",
                        ErrorCodes::LOGICAL_ERROR);

            projections_names.insert(projection.name);
        }
    }

    checkKeyExpression(*new_sorting_key.expression, new_sorting_key.sample_block, "Sorting", allow_nullable_key);
}

void MergeTreeData::setProperties(const StorageInMemoryMetadata & new_metadata, const StorageInMemoryMetadata & old_metadata, bool attach)
{
    checkProperties(new_metadata, old_metadata, attach);
    setInMemoryMetadata(new_metadata);
}

namespace
{

ExpressionActionsPtr getCombinedIndicesExpression(
    const KeyDescription & key,
    const IndicesDescription & indices,
    const ColumnsDescription & columns,
    ContextPtr context)
{
    ASTPtr combined_expr_list = key.expression_list_ast->clone();

    for (const auto & index : indices)
        for (const auto & index_expr : index.expression_list_ast->children)
            combined_expr_list->children.push_back(index_expr->clone());

    auto syntax_result = TreeRewriter(context).analyze(combined_expr_list, columns.getAllPhysical());
    return ExpressionAnalyzer(combined_expr_list, syntax_result, context).getActions(false);
}

}

ExpressionActionsPtr MergeTreeData::getMinMaxExpr(const KeyDescription & partition_key, const ExpressionActionsSettings & settings)
{
    NamesAndTypesList partition_key_columns;
    if (!partition_key.column_names.empty())
        partition_key_columns = partition_key.expression->getRequiredColumnsWithTypes();

    return std::make_shared<ExpressionActions>(std::make_shared<ActionsDAG>(partition_key_columns), settings);
}

Names MergeTreeData::getMinMaxColumnsNames(const KeyDescription & partition_key)
{
    if (!partition_key.column_names.empty())
        return partition_key.expression->getRequiredColumns();
    return {};
}

DataTypes MergeTreeData::getMinMaxColumnsTypes(const KeyDescription & partition_key)
{
    if (!partition_key.column_names.empty())
        return partition_key.expression->getRequiredColumnsWithTypes().getTypes();
    return {};
}

ExpressionActionsPtr MergeTreeData::getPrimaryKeyAndSkipIndicesExpression(const StorageMetadataPtr & metadata_snapshot) const
{
    return getCombinedIndicesExpression(metadata_snapshot->getPrimaryKey(), metadata_snapshot->getSecondaryIndices(), metadata_snapshot->getColumns(), getContext());
}

ExpressionActionsPtr MergeTreeData::getSortingKeyAndSkipIndicesExpression(const StorageMetadataPtr & metadata_snapshot) const
{
    return getCombinedIndicesExpression(metadata_snapshot->getSortingKey(), metadata_snapshot->getSecondaryIndices(), metadata_snapshot->getColumns(), getContext());
}


void MergeTreeData::checkPartitionKeyAndInitMinMax(const KeyDescription & new_partition_key)
{
    if (new_partition_key.expression_list_ast->children.empty())
        return;

    checkKeyExpression(*new_partition_key.expression, new_partition_key.sample_block, "Partition", allow_nullable_key);

    /// Add all columns used in the partition key to the min-max index.
    DataTypes minmax_idx_columns_types = getMinMaxColumnsTypes(new_partition_key);

    /// Try to find the date column in columns used by the partition key (a common case).
    /// If there are no - DateTime or DateTime64 would also suffice.

    bool has_date_column = false;
    bool has_datetime_column = false;

    for (size_t i = 0; i < minmax_idx_columns_types.size(); ++i)
    {
        if (isDate(minmax_idx_columns_types[i]))
        {
            if (!has_date_column)
            {
                minmax_idx_date_column_pos = i;
                has_date_column = true;
            }
            else
            {
                /// There is more than one Date column in partition key and we don't know which one to choose.
                minmax_idx_date_column_pos = -1;
            }
        }
    }
    if (!has_date_column)
    {
        for (size_t i = 0; i < minmax_idx_columns_types.size(); ++i)
        {
            if (isDateTime(minmax_idx_columns_types[i])
                || isDateTime64(minmax_idx_columns_types[i])
            )
            {
                if (!has_datetime_column)
                {
                    minmax_idx_time_column_pos = i;
                    has_datetime_column = true;
                }
                else
                {
                    /// There is more than one DateTime column in partition key and we don't know which one to choose.
                    minmax_idx_time_column_pos = -1;
                }
            }
        }
    }
}


void MergeTreeData::checkTTLExpressions(const StorageInMemoryMetadata & new_metadata, const StorageInMemoryMetadata & old_metadata) const
{
    auto new_column_ttls = new_metadata.column_ttls_by_name;

    if (!new_column_ttls.empty())
    {
        NameSet columns_ttl_forbidden;

        if (old_metadata.hasPartitionKey())
            for (const auto & col : old_metadata.getColumnsRequiredForPartitionKey())
                columns_ttl_forbidden.insert(col);

        if (old_metadata.hasSortingKey())
            for (const auto & col : old_metadata.getColumnsRequiredForSortingKey())
                columns_ttl_forbidden.insert(col);

        for (const auto & [name, ttl_description] : new_column_ttls)
        {
            if (columns_ttl_forbidden.contains(name))
                throw Exception("Trying to set TTL for key column " + name, ErrorCodes::ILLEGAL_COLUMN);
        }
    }
    auto new_table_ttl = new_metadata.table_ttl;

    if (new_table_ttl.definition_ast)
    {
        for (const auto & move_ttl : new_table_ttl.move_ttl)
        {
            if (!move_ttl.if_exists && !getDestinationForMoveTTL(move_ttl))
            {
                String message;
                if (move_ttl.destination_type == DataDestinationType::DISK)
                    message = "No such disk " + backQuote(move_ttl.destination_name) + " for given storage policy";
                else
                    message = "No such volume " + backQuote(move_ttl.destination_name) + " for given storage policy";

                throw Exception(message, ErrorCodes::BAD_TTL_EXPRESSION);
            }
        }
    }
}


void MergeTreeData::checkStoragePolicy(const StoragePolicyPtr & new_storage_policy) const
{
    const auto old_storage_policy = getStoragePolicy();
    old_storage_policy->checkCompatibleWith(new_storage_policy);
}


void MergeTreeData::MergingParams::check(const StorageInMemoryMetadata & metadata) const
{
    const auto columns = metadata.getColumns().getAllPhysical();

    if (!sign_column.empty() && mode != MergingParams::Collapsing && mode != MergingParams::VersionedCollapsing)
        throw Exception("Sign column for MergeTree cannot be specified in modes except Collapsing or VersionedCollapsing.",
                        ErrorCodes::LOGICAL_ERROR);

    if (!version_column.empty() && mode != MergingParams::Replacing && mode != MergingParams::VersionedCollapsing)
        throw Exception("Version column for MergeTree cannot be specified in modes except Replacing or VersionedCollapsing.",
                        ErrorCodes::LOGICAL_ERROR);

    if (!columns_to_sum.empty() && mode != MergingParams::Summing)
        throw Exception("List of columns to sum for MergeTree cannot be specified in all modes except Summing.",
                        ErrorCodes::LOGICAL_ERROR);

    /// Check that if the sign column is needed, it exists and is of type Int8.
    auto check_sign_column = [this, & columns](bool is_optional, const std::string & storage)
    {
        if (sign_column.empty())
        {
            if (is_optional)
                return;

            throw Exception("Logical error: Sign column for storage " + storage + " is empty", ErrorCodes::LOGICAL_ERROR);
        }

        bool miss_column = true;
        for (const auto & column : columns)
        {
            if (column.name == sign_column)
            {
                if (!typeid_cast<const DataTypeInt8 *>(column.type.get()))
                    throw Exception("Sign column (" + sign_column + ") for storage " + storage + " must have type Int8."
                            " Provided column of type " + column.type->getName() + ".", ErrorCodes::BAD_TYPE_OF_FIELD);
                miss_column = false;
                break;
            }
        }
        if (miss_column)
            throw Exception("Sign column " + sign_column + " does not exist in table declaration.", ErrorCodes::NO_SUCH_COLUMN_IN_TABLE);
    };

    /// that if the version_column column is needed, it exists and is of unsigned integer type.
    auto check_version_column = [this, & columns](bool is_optional, const std::string & storage)
    {
        if (version_column.empty())
        {
            if (is_optional)
                return;

            throw Exception("Logical error: Version column for storage " + storage + " is empty", ErrorCodes::LOGICAL_ERROR);
        }

        bool miss_column = true;
        for (const auto & column : columns)
        {
            if (column.name == version_column)
            {
                if (!column.type->canBeUsedAsVersion())
                    throw Exception("The column " + version_column +
                        " cannot be used as a version column for storage " + storage +
                        " because it is of type " + column.type->getName() +
                        " (must be of an integer type or of type Date/DateTime/DateTime64)", ErrorCodes::BAD_TYPE_OF_FIELD);
                miss_column = false;
                break;
            }
        }
        if (miss_column)
            throw Exception("Version column " + version_column + " does not exist in table declaration.", ErrorCodes::NO_SUCH_COLUMN_IN_TABLE);
    };

    if (mode == MergingParams::Collapsing)
        check_sign_column(false, "CollapsingMergeTree");

    if (mode == MergingParams::Summing)
    {
        /// If columns_to_sum are set, then check that such columns exist.
        for (const auto & column_to_sum : columns_to_sum)
        {
            auto check_column_to_sum_exists = [& column_to_sum](const NameAndTypePair & name_and_type)
            {
                return column_to_sum == Nested::extractTableName(name_and_type.name);
            };
            if (columns.end() == std::find_if(columns.begin(), columns.end(), check_column_to_sum_exists))
                throw Exception(
                        "Column " + column_to_sum + " listed in columns to sum does not exist in table declaration.", ErrorCodes::NO_SUCH_COLUMN_IN_TABLE);
        }

        /// Check that summing columns are not in partition key.
        if (metadata.isPartitionKeyDefined())
        {
            auto partition_key_columns = metadata.getPartitionKey().column_names;

            Names names_intersection;
            std::set_intersection(columns_to_sum.begin(), columns_to_sum.end(),
                                  partition_key_columns.begin(), partition_key_columns.end(),
                                  std::back_inserter(names_intersection));

            if (!names_intersection.empty())
                throw Exception("Columns: " + boost::algorithm::join(names_intersection, ", ") +
                " listed both in columns to sum and in partition key. That is not allowed.", ErrorCodes::BAD_ARGUMENTS);
        }
    }

    if (mode == MergingParams::Replacing)
        check_version_column(true, "ReplacingMergeTree");

    if (mode == MergingParams::VersionedCollapsing)
    {
        check_sign_column(false, "VersionedCollapsingMergeTree");
        check_version_column(false, "VersionedCollapsingMergeTree");
    }

    /// TODO Checks for Graphite mode.
}


DataTypePtr MergeTreeData::getPartitionValueType() const
{
    DataTypePtr partition_value_type;
    auto partition_types = getInMemoryMetadataPtr()->partition_key.sample_block.getDataTypes();
    if (partition_types.empty())
        partition_value_type = std::make_shared<DataTypeUInt8>();
    else
        partition_value_type = std::make_shared<DataTypeTuple>(std::move(partition_types));
    return partition_value_type;
}


Block MergeTreeData::getSampleBlockWithVirtualColumns() const
{
    DataTypePtr partition_value_type = getPartitionValueType();
    return {
        ColumnWithTypeAndName(ColumnString::create(), std::make_shared<DataTypeString>(), "_part"),
        ColumnWithTypeAndName(ColumnString::create(), std::make_shared<DataTypeString>(), "_partition_id"),
        ColumnWithTypeAndName(ColumnUUID::create(), std::make_shared<DataTypeUUID>(), "_part_uuid"),
        ColumnWithTypeAndName(partition_value_type->createColumn(), partition_value_type, "_partition_value")};
}


Block MergeTreeData::getBlockWithVirtualPartColumns(const MergeTreeData::DataPartsVector & parts, bool one_part, bool ignore_empty) const
{
    auto block = getSampleBlockWithVirtualColumns();
    MutableColumns columns = block.mutateColumns();

    auto & part_column = columns[0];
    auto & partition_id_column = columns[1];
    auto & part_uuid_column = columns[2];
    auto & partition_value_column = columns[3];

    bool has_partition_value = typeid_cast<const ColumnTuple *>(partition_value_column.get());
    for (const auto & part_or_projection : parts)
    {
        if (ignore_empty && part_or_projection->isEmpty())
            continue;
        const auto * part = part_or_projection->isProjectionPart() ? part_or_projection->getParentPart() : part_or_projection.get();
        part_column->insert(part->name);
        partition_id_column->insert(part->info.partition_id);
        part_uuid_column->insert(part->uuid);
        Tuple tuple(part->partition.value.begin(), part->partition.value.end());
        if (has_partition_value)
            partition_value_column->insert(tuple);

        if (one_part)
        {
            part_column = ColumnConst::create(std::move(part_column), 1);
            partition_id_column = ColumnConst::create(std::move(partition_id_column), 1);
            part_uuid_column = ColumnConst::create(std::move(part_uuid_column), 1);
            if (has_partition_value)
                partition_value_column = ColumnConst::create(std::move(partition_value_column), 1);
            break;
        }
    }

    block.setColumns(std::move(columns));
    if (!has_partition_value)
        block.erase("_partition_value");
    return block;
}


std::optional<UInt64> MergeTreeData::totalRowsByPartitionPredicateImpl(
    const SelectQueryInfo & query_info, ContextPtr local_context, const DataPartsVector & parts) const
{
    if (parts.empty())
        return 0u;
    auto metadata_snapshot = getInMemoryMetadataPtr();
    ASTPtr expression_ast;
    Block virtual_columns_block = getBlockWithVirtualPartColumns(parts, true /* one_part */);

    // Generate valid expressions for filtering
    bool valid = VirtualColumnUtils::prepareFilterBlockWithQuery(query_info.query, local_context, virtual_columns_block, expression_ast);

    PartitionPruner partition_pruner(metadata_snapshot, query_info, local_context, true /* strict */);
    if (partition_pruner.isUseless() && !valid)
        return {};

    std::unordered_set<String> part_values;
    if (valid && expression_ast)
    {
        virtual_columns_block = getBlockWithVirtualPartColumns(parts, false /* one_part */);
        VirtualColumnUtils::filterBlockWithQuery(query_info.query, virtual_columns_block, local_context, expression_ast);
        part_values = VirtualColumnUtils::extractSingleValueFromBlock<String>(virtual_columns_block, "_part");
        if (part_values.empty())
            return 0;
    }
    // At this point, empty `part_values` means all parts.

    size_t res = 0;
    for (const auto & part : parts)
    {
        if ((part_values.empty() || part_values.find(part->name) != part_values.end()) && !partition_pruner.canBePruned(*part))
            res += part->rows_count;
    }
    return res;
}


String MergeTreeData::MergingParams::getModeName() const
{
    switch (mode)
    {
        case Ordinary:      return "";
        case Collapsing:    return "Collapsing";
        case Summing:       return "Summing";
        case Aggregating:   return "Aggregating";
        case Replacing:     return "Replacing";
        case Graphite:      return "Graphite";
        case VersionedCollapsing: return "VersionedCollapsing";
    }

    UNREACHABLE();
}

Int64 MergeTreeData::getMaxBlockNumber() const
{
    auto lock = lockParts();

    Int64 max_block_num = 0;
    for (const DataPartPtr & part : data_parts_by_info)
        max_block_num = std::max({max_block_num, part->info.max_block, part->info.mutation});

    return max_block_num;
}

void MergeTreeData::PartLoadingTree::add(const MergeTreePartInfo & info, const String & name, const DiskPtr & disk)
{
    auto & current_ptr = root_by_partition[info.partition_id];
    if (!current_ptr)
        current_ptr = std::make_shared<Node>(MergeTreePartInfo{}, "", disk);

    auto * current = current_ptr.get();
    while (true)
    {
        auto it = current->children.lower_bound(info);
        if (it != current->children.begin())
        {
            auto prev = std::prev(it);
            const auto & prev_info = prev->first;

            if (prev_info.contains(info))
            {
                current = prev->second.get();
                continue;
            }
            else if (!prev_info.isDisjoint(info))
            {
                throw Exception(ErrorCodes::LOGICAL_ERROR,
                    "Part {} intersects previous part {}. It is a bug!",
                    name, prev->second->name);
            }
        }

        if (it != current->children.end())
        {
            const auto & next_info = it->first;

            if (next_info.contains(info))
            {
                current = it->second.get();
                continue;
            }
            else if (!next_info.isDisjoint(info))
            {
                throw Exception(ErrorCodes::LOGICAL_ERROR,
                    "Part {} intersects next part {}. It is a bug!",
                    name, it->second->name);
            }
        }

        current->children.emplace(info, std::make_shared<Node>(info, name, disk));
        break;
    }
}

template <typename Func>
void MergeTreeData::PartLoadingTree::traverse(bool recursive, Func && func)
{
    std::function<void(const NodePtr &)> traverse_impl = [&](const auto & node)
    {
        func(node);
        if (recursive)
            for (const auto & [_, child] : node->children)
                traverse_impl(child);
    };

    for (const auto & elem : root_by_partition)
        for (const auto & [_, node] : elem.second->children)
            traverse_impl(node);
}

MergeTreeData::PartLoadingTree
MergeTreeData::PartLoadingTree::build(PartLoadingInfos nodes)
{
    std::sort(nodes.begin(), nodes.end(), [](const auto & lhs, const auto & rhs)
    {
        return std::tie(lhs.info.level, lhs.info.mutation) > std::tie(rhs.info.level, rhs.info.mutation);
    });

    PartLoadingTree tree;
    for (const auto & [info, name, disk] : nodes)
        tree.add(info, name, disk);
    return tree;
}

static std::optional<size_t> calculatePartSizeSafe(
    const MergeTreeData::DataPartPtr & part, Poco::Logger * log)
{
    try
    {
        return part->getDataPartStorage().calculateTotalSizeOnDisk();
    }
    catch (...)
    {
        tryLogCurrentException(log, fmt::format("while calculating part size {} on path {}",
            part->name, part->getDataPartStorage().getRelativePath()));
        return {};
    }
}

static void preparePartForRemoval(const MergeTreeMutableDataPartPtr & part)
{
    part->remove_time.store(part->modification_time, std::memory_order_relaxed);
    auto creation_csn = part->version.creation_csn.load(std::memory_order_relaxed);
    if (creation_csn != Tx::RolledBackCSN && creation_csn != Tx::PrehistoricCSN && !part->version.isRemovalTIDLocked())
    {
        /// It's possible that covering part was created without transaction,
        /// but if covered part was created with transaction (i.e. creation_tid is not prehistoric),
        /// then it must have removal tid in metadata file.
        throw Exception(ErrorCodes::LOGICAL_ERROR, "Data part {} is Outdated and has creation TID {} and CSN {}, "
                        "but does not have removal tid. It's a bug or a result of manual intervention.",
                        part->name, part->version.creation_tid, creation_csn);
    }

    /// Explicitly set removal_tid_lock for parts w/o transaction (i.e. w/o txn_version.txt)
    /// to avoid keeping part forever (see VersionMetadata::canBeRemoved())
    if (!part->version.isRemovalTIDLocked())
    {
        TransactionInfoContext transaction_context{part->storage.getStorageID(), part->name};
        part->version.lockRemovalTID(Tx::PrehistoricTID, transaction_context);
    }
}

MergeTreeData::LoadPartResult MergeTreeData::loadDataPart(
    const MergeTreePartInfo & part_info,
    const String & part_name,
    const DiskPtr & part_disk_ptr,
    MergeTreeDataPartState to_state,
    std::mutex & part_loading_mutex)
{
    LOG_TRACE(log, "Loading {} part {} from disk {}", magic_enum::enum_name(to_state), part_name, part_disk_ptr->getName());

    LoadPartResult res;
    auto single_disk_volume = std::make_shared<SingleDiskVolume>("volume_" + part_name, part_disk_ptr, 0);
    auto data_part_storage = std::make_shared<DataPartStorageOnDisk>(single_disk_volume, relative_data_path, part_name);

    res.part = createPart(part_name, part_info, data_part_storage);

    String part_path = fs::path(relative_data_path) / part_name;
    String marker_path = fs::path(part_path) / IMergeTreeDataPart::DELETE_ON_DESTROY_MARKER_FILE_NAME;

    if (part_disk_ptr->exists(marker_path))
    {
        /// NOTE: getBytesOnDisk() cannot be used here, since it maybe zero of checksums.txt will not exist.
        res.size_of_part = calculatePartSizeSafe(res.part, log);
        res.is_broken = true;

        auto part_size_str = res.size_of_part ? formatReadableSizeWithBinarySuffix(*res.size_of_part) : "failed to calculate size";

        LOG_WARNING(log,
            "Detaching stale part {} (size: {}), which should have been deleted after a move. "
            "That can only happen after unclean restart of ClickHouse after move of a part having an operation blocking that stale copy of part.",
            res.part->getDataPartStorage().getFullPath(), part_size_str);

        return res;
    }

    try
    {
        res.part->loadColumnsChecksumsIndexes(require_part_metadata, true);
    }
    catch (const Exception & e)
    {
        /// Don't count the part as broken if there is not enough memory to load it.
        /// In fact, there can be many similar situations.
        /// But it is OK, because there is a safety guard against deleting too many parts.
        if (isNotEnoughMemoryErrorCode(e.code()))
            throw;

        res.is_broken = true;
        tryLogCurrentException(log, fmt::format("while loading part {} on path {}", res.part->name, part_path));
    }
    catch (...)
    {
        res.is_broken = true;
        tryLogCurrentException(log, fmt::format("while loading part {} on path {}", res.part->name, part_path));
    }

    /// Ignore broken parts that can appear as a result of hard server restart.
    if (res.is_broken)
    {
        res.size_of_part = calculatePartSizeSafe(res.part, log);
        auto part_size_str = res.size_of_part ? formatReadableSizeWithBinarySuffix(*res.size_of_part) : "failed to calculate size";

        LOG_ERROR(log,
            "Detaching broken part {}{} (size: {}). "
            "If it happened after update, it is likely because of backward incompatibility. "
            "You need to resolve this manually",
            getFullPathOnDisk(part_disk_ptr), part_name, part_size_str);

        return res;
    }

    res.part->modification_time = part_disk_ptr->getLastModified(fs::path(relative_data_path) / part_name).epochTime();
    res.part->loadVersionMetadata();

    if (res.part->wasInvolvedInTransaction())
    {
        /// Check if CSNs were written after committing transaction, update and write if needed.
        bool version_updated = false;
        auto & version = res.part->version;
        chassert(!version.creation_tid.isEmpty());

        if (!res.part->version.creation_csn)
        {
            auto min = TransactionLog::getCSN(res.part->version.creation_tid);
            if (!min)
            {
                /// Transaction that created this part was not committed. Remove part.
                TransactionLog::assertTIDIsNotOutdated(res.part->version.creation_tid);
                min = Tx::RolledBackCSN;
            }

            LOG_TRACE(log, "Will fix version metadata of {} after unclean restart: part has creation_tid={}, setting creation_csn={}",
                        res.part->name, res.part->version.creation_tid, min);

            version.creation_csn = min;
            version_updated = true;
        }

        if (!version.removal_tid.isEmpty() && !version.removal_csn)
        {
            auto max = TransactionLog::getCSN(version.removal_tid);
            if (max)
            {
                LOG_TRACE(log, "Will fix version metadata of {} after unclean restart: part has removal_tid={}, setting removal_csn={}",
                            res.part->name, version.removal_tid, max);
                version.removal_csn = max;
            }
            else
            {
                TransactionLog::assertTIDIsNotOutdated(version.removal_tid);
                /// Transaction that tried to remove this part was not committed. Clear removal_tid.
                LOG_TRACE(log, "Will fix version metadata of {} after unclean restart: clearing removal_tid={}",
                            res.part->name, version.removal_tid);
                version.unlockRemovalTID(version.removal_tid, TransactionInfoContext{getStorageID(), res.part->name});
            }

            version_updated = true;
        }

        /// Sanity checks
        bool csn_order = !version.removal_csn || version.creation_csn <= version.removal_csn || version.removal_csn == Tx::PrehistoricCSN;
        bool min_start_csn_order = version.creation_tid.start_csn <= version.creation_csn;
        bool max_start_csn_order = version.removal_tid.start_csn <= version.removal_csn;
        bool creation_csn_known = version.creation_csn;
        if (!csn_order || !min_start_csn_order || !max_start_csn_order || !creation_csn_known)
            throw Exception(ErrorCodes::LOGICAL_ERROR, "Part {} has invalid version metadata: {}", res.part->name, version.toString());

        if (version_updated)
            res.part->storeVersionMetadata(/* force */ true);

        /// Deactivate part if creation was not committed or if removal was.
        if (version.creation_csn == Tx::RolledBackCSN || version.removal_csn)
        {
            preparePartForRemoval(res.part);
            to_state = DataPartState::Outdated;
        }
    }

    res.part->setState(to_state);

    DataPartIteratorByInfo it;
    bool inserted;

    {
        std::lock_guard lock(part_loading_mutex);
        std::tie(it, inserted) = data_parts_indexes.insert(res.part);
    }

    /// Remove duplicate parts with the same checksum.
    if (!inserted)
    {
        if ((*it)->checksums.getTotalChecksumHex() == res.part->checksums.getTotalChecksumHex())
        {
            LOG_ERROR(log, "Remove duplicate part {}", data_part_storage->getFullPath());
            res.part->is_duplicate = true;
            return res;
        }
        else
            throw Exception("Part " + res.part->name + " already exists but with different checksums", ErrorCodes::DUPLICATE_DATA_PART);
    }

    if (to_state == DataPartState::Active)
        addPartContributionToDataVolume(res.part);

    LOG_TRACE(log, "Finished loading {} part {} on disk {}", magic_enum::enum_name(to_state), part_name, part_disk_ptr->getName());
    return res;
};

std::vector<MergeTreeData::LoadPartResult> MergeTreeData::loadDataPartsFromDisk(
    ThreadPool & pool,
    size_t num_parts,
    std::queue<PartLoadingTreeNodes> & parts_queue,
    const MergeTreeSettingsPtr & settings)
{
    /// Parallel loading of data parts.
    pool.setMaxThreads(std::min(static_cast<size_t>(settings->max_part_loading_threads), num_parts));
    size_t num_threads = pool.getMaxThreads();
    LOG_DEBUG(log, "Going to use {} threads to load parts", num_threads);

    std::vector<size_t> parts_per_thread(num_threads, num_parts / num_threads);
    for (size_t i = 0ul; i < num_parts % num_threads; ++i)
        ++parts_per_thread[i];

    /// Prepare data parts for parallel loading. Threads will focus on given disk first, then steal
    /// others' tasks when finish current disk part loading process.
    std::vector<PartLoadingTreeNodes> threads_parts(num_threads);
    std::set<size_t> remaining_thread_parts;
    std::queue<size_t> threads_queue;

    for (size_t i = 0; i < num_threads; ++i)
    {
        remaining_thread_parts.insert(i);
        threads_queue.push(i);
    }

    while (!parts_queue.empty())
    {
        assert(!threads_queue.empty());
        size_t i = threads_queue.front();
        auto & need_parts = parts_per_thread[i];
        assert(need_parts > 0);

        auto & thread_parts = threads_parts[i];
        auto & current_parts = parts_queue.front();
        assert(!current_parts.empty());

        auto parts_to_grab = std::min(need_parts, current_parts.size());
        thread_parts.insert(thread_parts.end(), current_parts.end() - parts_to_grab, current_parts.end());
        current_parts.resize(current_parts.size() - parts_to_grab);
        need_parts -= parts_to_grab;

        /// Before processing next thread, change disk if possible.
        /// Different threads will likely start loading parts from different disk,
        /// which may improve read parallelism for JBOD.

        /// If current disk still has some parts, push it to the tail.
        if (!current_parts.empty())
            parts_queue.push(std::move(current_parts));

        parts_queue.pop();

        /// If current thread still want some parts, push it to the tail.
        if (need_parts > 0)
            threads_queue.push(i);

        threads_queue.pop();
    }

    assert(threads_queue.empty());
    assert(std::all_of(threads_parts.begin(), threads_parts.end(), [](const auto & parts)
    {
        return !parts.empty();
    }));

<<<<<<< HEAD
    std::mutex part_select_mutex;
    std::mutex part_loading_mutex;
=======
    size_t suspicious_broken_parts = 0;
    size_t suspicious_broken_parts_bytes = 0;
    std::atomic<bool> has_adaptive_parts = false;
    std::atomic<bool> has_non_adaptive_parts = false;
    std::atomic<bool> has_lightweight_deletes_in_parts = false;

    std::mutex mutex;
    auto load_part = [&](const String & part_name, const DiskPtr & part_disk_ptr)
    {
        auto part_opt = MergeTreePartInfo::tryParsePartName(part_name, format_version);
        if (!part_opt)
            return;

        const auto & part_info = *part_opt;
        auto single_disk_volume = std::make_shared<SingleDiskVolume>("volume_" + part_name, part_disk_ptr, 0);
        auto data_part_storage = std::make_shared<DataPartStorageOnDisk>(single_disk_volume, relative_data_path, part_name);
        auto part = createPart(part_name, part_info, data_part_storage);
        bool broken = false;

        LOG_TRACE(log, "Loading part {} ({}) from disk {}", part_name, part->getType().toString(), part_disk_ptr->getName());

        String part_path = fs::path(relative_data_path) / part_name;
        String marker_path = fs::path(part_path) / IMergeTreeDataPart::DELETE_ON_DESTROY_MARKER_FILE_NAME;
        if (part_disk_ptr->exists(marker_path))
        {
            /// NOTE: getBytesOnDisk() cannot be used here, since it maybe zero of checksums.txt will not exist
            size_t size_of_part = data_part_storage->calculateTotalSizeOnDisk();
            LOG_WARNING(log,
                "Detaching stale part {}{} (size: {}), which should have been deleted after a move. "
                "That can only happen after unclean restart of ClickHouse after move of a part having an operation blocking that stale copy of part.",
                getFullPathOnDisk(part_disk_ptr), part_name, formatReadableSizeWithBinarySuffix(size_of_part));
            std::lock_guard loading_lock(mutex);
            broken_parts_to_detach.push_back(part);
            ++suspicious_broken_parts;
            suspicious_broken_parts_bytes += size_of_part;
            return;
        }

        try
        {
            part->loadColumnsChecksumsIndexes(require_part_metadata, true);
        }
        catch (const Exception & e)
        {
            /// Don't count the part as broken if there is not enough memory to load it.
            /// In fact, there can be many similar situations.
            /// But it is OK, because there is a safety guard against deleting too many parts.
            if (isNotEnoughMemoryErrorCode(e.code()))
                throw;

            broken = true;
            tryLogCurrentException(log, fmt::format("while loading part {} on path {}", part->name, part_path));
        }
        catch (...)
        {
            broken = true;
            tryLogCurrentException(log, fmt::format("while loading part {} on path {}", part->name, part_path));
        }

        /// Ignore broken parts that can appear as a result of hard server restart.
        if (broken)
        {
            std::optional<size_t> size_of_part;
            try
            {
                /// NOTE: getBytesOnDisk() cannot be used here, since it maybe zero of checksums.txt will not exist
                size_of_part = data_part_storage->calculateTotalSizeOnDisk();
            }
            catch (...)
            {
                tryLogCurrentException(log, fmt::format("while calculating part size {} on path {}", part->name, part_path));
            }

            std::string part_size_str = "failed to calculate size";
            if (size_of_part.has_value())
                part_size_str = formatReadableSizeWithBinarySuffix(*size_of_part);

            LOG_ERROR(log,
                "Detaching broken part {}{} (size: {}). "
                "If it happened after update, it is likely because of backward incompatibility. "
                "You need to resolve this manually",
                getFullPathOnDisk(part_disk_ptr), part_name, part_size_str);
            std::lock_guard loading_lock(mutex);
            broken_parts_to_detach.push_back(part);
            ++suspicious_broken_parts;
            if (size_of_part.has_value())
                suspicious_broken_parts_bytes += *size_of_part;
            return;
        }
        if (!part->index_granularity_info.mark_type.adaptive)
            has_non_adaptive_parts.store(true, std::memory_order_relaxed);
        else
            has_adaptive_parts.store(true, std::memory_order_relaxed);

        /// Check if there is lightweight delete in part
        if (part->hasLightweightDelete())
            has_lightweight_deletes_in_parts.store(true, std::memory_order_relaxed);

        part->modification_time = part_disk_ptr->getLastModified(fs::path(relative_data_path) / part_name).epochTime();
        /// Assume that all parts are Active, covered parts will be detected and marked as Outdated later
        part->setState(DataPartState::Active);

        std::lock_guard loading_lock(mutex);
        auto [it, inserted] = data_parts_indexes.insert(part);
        /// Remove duplicate parts with the same checksum.
        if (!inserted)
        {
            if ((*it)->checksums.getTotalChecksumHex() == part->checksums.getTotalChecksumHex())
            {
                LOG_ERROR(log, "Remove duplicate part {}", data_part_storage->getFullPath());
                duplicate_parts_to_remove.push_back(part);
            }
            else
                throw Exception("Part " + part->name + " already exists but with different checksums", ErrorCodes::DUPLICATE_DATA_PART);
        }
>>>>>>> a8c98511

    std::vector<LoadPartResult> loaded_parts;

    try
    {
        for (size_t thread = 0; thread < num_threads; ++thread)
        {
            pool.scheduleOrThrowOnError([&, thread, thread_group = CurrentThread::getGroup()]
            {
                SCOPE_EXIT_SAFE(
                    if (thread_group)
                        CurrentThread::detachQueryIfNotDetached();
                );
                if (thread_group)
                    CurrentThread::attachToIfDetached(thread_group);

                while (true)
                {
                    PartLoadingTree::NodePtr thread_part;
                    size_t thread_idx = thread;

                    {
                        std::lock_guard lock{part_select_mutex};

                        if (remaining_thread_parts.empty())
                            return;

                        /// Steal task if nothing to do
                        if (threads_parts[thread].empty())
                        {
                            // Try random steal tasks from the next thread
                            std::uniform_int_distribution<size_t> distribution(0, remaining_thread_parts.size() - 1);
                            auto it = remaining_thread_parts.begin();
                            std::advance(it, distribution(thread_local_rng));
                            thread_idx = *it;
                        }

                        auto & thread_parts = threads_parts[thread_idx];
                        thread_part = thread_parts.back();
                        thread_parts.pop_back();
                        if (thread_parts.empty())
                            remaining_thread_parts.erase(thread_idx);
                    }

                    /// Pass a separate mutex to guard the set of parts, because this lambda
                    /// is called concurrently but with already locked @data_parts_mutex.
                    auto res = loadDataPart(thread_part->info, thread_part->name, thread_part->disk, DataPartState::Active, part_loading_mutex);
                    thread_part->is_loaded = true;

                    bool is_active_part = res.part->getState() == DataPartState::Active;
                    /// If part is broken or duplicate or should be removed according to transaction
                    /// and it has any covered parts then try to load them to replace this part.
                    if (!is_active_part && !thread_part->children.empty())
                    {
                        std::lock_guard lock{part_select_mutex};
                        for (const auto & [_, node] : thread_part->children)
                            threads_parts[thread].push_back(node);
                        remaining_thread_parts.insert(thread);
                    }

                    {
                        std::lock_guard lock(part_loading_mutex);
                        loaded_parts.push_back(std::move(res));
                    }
                }
            });
        }
    }
    catch (...)
    {
        /// If this is not done, then in case of an exception, tasks will be destroyed before the threads are completed, and it will be bad.
        pool.wait();
        throw;
    }

    pool.wait();
<<<<<<< HEAD
    return loaded_parts;
=======

    if (has_non_adaptive_parts && has_adaptive_parts && !settings->enable_mixed_granularity_parts)
        throw Exception(
            "Table contains parts with adaptive and non adaptive marks, but `setting enable_mixed_granularity_parts` is disabled",
            ErrorCodes::LOGICAL_ERROR);

    has_non_adaptive_index_granularity_parts = has_non_adaptive_parts;

    if (has_lightweight_deletes_in_parts)
        has_lightweight_delete_parts.store(true);

    if (suspicious_broken_parts > settings->max_suspicious_broken_parts && !skip_sanity_checks)
        throw Exception(ErrorCodes::TOO_MANY_UNEXPECTED_DATA_PARTS,
            "Suspiciously many ({} parts, {} in total) broken parts to remove while maximum allowed broken parts count is {}. You can change the maximum value "
                        "with merge tree setting 'max_suspicious_broken_parts' in <merge_tree> configuration section or in table settings in .sql file "
                        "(don't forget to return setting back to default value)",
            suspicious_broken_parts, formatReadableSizeWithBinarySuffix(suspicious_broken_parts_bytes), settings->max_suspicious_broken_parts);

    if (suspicious_broken_parts_bytes > settings->max_suspicious_broken_parts_bytes && !skip_sanity_checks)
        throw Exception(ErrorCodes::TOO_MANY_UNEXPECTED_DATA_PARTS,
            "Suspiciously big size ({} parts, {} in total) of all broken parts to remove while maximum allowed broken parts size is {}. "
            "You can change the maximum value with merge tree setting 'max_suspicious_broken_parts_bytes' in <merge_tree> configuration "
            "section or in table settings in .sql file (don't forget to return setting back to default value)",
            suspicious_broken_parts, formatReadableSizeWithBinarySuffix(suspicious_broken_parts_bytes),
            formatReadableSizeWithBinarySuffix(settings->max_suspicious_broken_parts_bytes));
>>>>>>> a8c98511
}


void MergeTreeData::loadDataPartsFromWAL(MutableDataPartsVector & parts_from_wal)
{
    std::sort(parts_from_wal.begin(), parts_from_wal.end(), [](const auto & lhs, const auto & rhs)
    {
        return std::tie(lhs->info.level, lhs->info.mutation) > std::tie(rhs->info.level, rhs->info.mutation);
    });

    for (auto & part : parts_from_wal)
    {
        part->modification_time = time(nullptr);
        auto lo = data_parts_by_state_and_info.lower_bound(DataPartStateAndInfo{DataPartState::Active, part->info});

        if (lo != data_parts_by_state_and_info.begin() && (*std::prev(lo))->info.contains(part->info))
            continue;

        if (lo != data_parts_by_state_and_info.end() && (*lo)->info.contains(part->info))
            continue;

        part->setState(DataPartState::Active);
        auto [it, inserted] = data_parts_indexes.insert(part);

        if (!inserted)
        {
            if ((*it)->checksums.getTotalChecksumHex() == part->checksums.getTotalChecksumHex())
                LOG_ERROR(log, "Remove duplicate part {}", part->getDataPartStorage().getFullPath());
            else
                throw Exception("Part " + part->name + " already exists but with different checksums", ErrorCodes::DUPLICATE_DATA_PART);
        }
        else
        {
            addPartContributionToDataVolume(part);
        }
    }
}


void MergeTreeData::loadDataParts(bool skip_sanity_checks)
{
    LOG_DEBUG(log, "Loading data parts");

    auto metadata_snapshot = getInMemoryMetadataPtr();
    const auto settings = getSettings();
    Strings part_file_names;

    auto disks = getStoragePolicy()->getDisks();

    /// Only check if user did touch storage configuration for this table.
    if (!getStoragePolicy()->isDefaultPolicy() && !skip_sanity_checks)
    {
        /// Check extra parts at different disks, in order to not allow to miss data parts at undefined disks.
        std::unordered_set<String> defined_disk_names;
        /// If disk is wrapped into cached disk, it will not be defined in storage policy.
        std::unordered_set<String> disk_names_wrapped_in_cache;

        for (const auto & disk_ptr : disks)
            defined_disk_names.insert(disk_ptr->getName());

        for (const auto & [disk_name, disk_ptr] : getContext()->getDisksMap())
        {
            /// In composable cache with the underlying source disk there might the following structure:
            /// DiskObjectStorage(CachedObjectStorage(...(CachedObjectStored(ObjectStorage)...)))
            /// In configuration file each of these layers has a different name, but data path
            /// (getPath() result) is the same. We need to take it into account here.
            if (disk_ptr->supportsCache() && defined_disk_names.contains(disk_ptr->getName()))
            {
                auto caches = disk_ptr->getCacheLayersNames();
                disk_names_wrapped_in_cache.insert(caches.begin(), caches.end());
                LOG_TEST(log, "Cache layers for cache disk `{}`, inner disk `{}`: {}",
                         disk_name, disk_ptr->getName(), fmt::join(caches, ", "));
            }
        }

        for (const auto & [disk_name, disk] : getContext()->getDisksMap())
        {
            if (disk->isBroken())
                continue;

            if (!defined_disk_names.contains(disk_name)
                && disk->exists(relative_data_path)
                && !disk_names_wrapped_in_cache.contains(disk_name))
            {
                for (const auto it = disk->iterateDirectory(relative_data_path); it->isValid(); it->next())
                {
                    if (MergeTreePartInfo::tryParsePartName(it->name(), format_version))
                    {
                        throw Exception(
                            ErrorCodes::UNKNOWN_DISK,
                            "Part {} ({}) was found on disk {} which is not defined in the storage policy (defined disks: {}, wrapped disks: {})",
                            backQuote(it->name()), backQuote(it->path()), backQuote(disk_name),
                            fmt::join(defined_disk_names, ", "), fmt::join(disk_names_wrapped_in_cache, ", "));
                    }
                }
            }
        }
    }

    ThreadPool pool(disks.size());
    std::vector<PartLoadingTree::PartLoadingInfos> parts_to_load_by_disk(disks.size());

    for (size_t i = 0; i < disks.size(); ++i)
    {
        const auto & disk_ptr = disks[i];
        if (disk_ptr->isBroken())
            continue;

        auto & disk_parts = parts_to_load_by_disk[i];

        pool.scheduleOrThrowOnError([&, disk_ptr]()
        {
            for (auto it = disk_ptr->iterateDirectory(relative_data_path); it->isValid(); it->next())
            {
                /// Skip temporary directories, file 'format_version.txt' and directory 'detached'.
                if (startsWith(it->name(), "tmp") || it->name() == MergeTreeData::FORMAT_VERSION_FILE_NAME
                    || it->name() == MergeTreeData::DETACHED_DIR_NAME
                    || startsWith(it->name(), MergeTreeWriteAheadLog::WAL_FILE_NAME))
                    continue;

                if (auto part_info = MergeTreePartInfo::tryParsePartName(it->name(), format_version))
                    disk_parts.emplace_back(*part_info, it->name(), disk_ptr);
            }
        });
    }

    pool.wait();

    PartLoadingTree::PartLoadingInfos parts_to_load;
    for (auto & disk_parts : parts_to_load_by_disk)
        std::move(disk_parts.begin(), disk_parts.end(), std::back_inserter(parts_to_load));

    auto loading_tree = PartLoadingTree::build(std::move(parts_to_load));
    /// Collect parts by disks' names.
    std::map<String, PartLoadingTreeNodes> disk_part_map;

    /// Collect only "the most covering" parts from the top level of the tree.
    loading_tree.traverse(/*recursive=*/ false, [&](const auto & node)
    {
        disk_part_map[node->disk->getName()].emplace_back(node);
    });

    size_t num_parts = 0;
    std::queue<PartLoadingTreeNodes> parts_queue;

    for (auto & [disk_name, disk_parts] : disk_part_map)
    {
        LOG_INFO(log, "Found {} parts for disk '{}' to load", disk_parts.size(), disk_name);

        if (disk_parts.empty())
            continue;

        num_parts += disk_parts.size();
        parts_queue.push(std::move(disk_parts));
    }

    auto part_lock = lockParts();
    data_parts_indexes.clear();

    MutableDataPartsVector broken_parts_to_detach;
    MutableDataPartsVector duplicate_parts_to_remove;

    size_t suspicious_broken_parts = 0;
    size_t suspicious_broken_parts_bytes = 0;
    bool have_adaptive_parts = false;
    bool have_non_adaptive_parts = false;
    bool have_lightweight_in_parts = false;
    bool have_parts_with_version_metadata = false;

    bool is_static_storage = isStaticStorage();

    if (num_parts > 0)
    {
        auto loaded_parts = loadDataPartsFromDisk(pool, num_parts, parts_queue, settings);

        for (const auto & res : loaded_parts)
        {
            if (res.is_broken)
            {
                broken_parts_to_detach.push_back(res.part);
                ++suspicious_broken_parts;
                if (res.size_of_part)
                    suspicious_broken_parts_bytes += *res.size_of_part;
            }
            else if (res.part->is_duplicate)
            {
                if (!is_static_storage)
                    res.part->remove();
            }
            else
            {
                bool is_adaptive = res.part->index_granularity_info.mark_type.adaptive;
                have_adaptive_parts |= is_adaptive;
                have_non_adaptive_parts |= !is_adaptive;
                have_lightweight_in_parts |= res.part->hasLightweightDelete();
                have_parts_with_version_metadata |= res.part->wasInvolvedInTransaction();
            }
        }
    }

    if (settings->in_memory_parts_enable_wal)
    {
        pool.setMaxThreads(disks.size());
        std::vector<MutableDataPartsVector> disks_wal_parts(disks.size());
        std::mutex wal_init_lock;

        for (size_t i = 0; i < disks.size(); ++i)
        {
            const auto & disk_ptr = disks[i];
            if (disk_ptr->isBroken())
                continue;

            auto & disk_wal_parts = disks_wal_parts[i];

            pool.scheduleOrThrowOnError([&, disk_ptr]()
            {
                for (auto it = disk_ptr->iterateDirectory(relative_data_path); it->isValid(); it->next())
                {
                    if (!startsWith(it->name(), MergeTreeWriteAheadLog::WAL_FILE_NAME))
                        continue;

                    if (it->name() == MergeTreeWriteAheadLog::DEFAULT_WAL_FILE_NAME)
                    {
                        std::lock_guard lock(wal_init_lock);
                        if (write_ahead_log != nullptr)
                            throw Exception(
                                "There are multiple WAL files appeared in current storage policy. You need to resolve this manually",
                                ErrorCodes::CORRUPTED_DATA);

                        write_ahead_log = std::make_shared<MergeTreeWriteAheadLog>(*this, disk_ptr, it->name());
                        for (auto && part : write_ahead_log->restore(metadata_snapshot, getContext(), part_lock, is_static_storage))
                            disk_wal_parts.push_back(std::move(part));
                    }
                    else
                    {
                        MergeTreeWriteAheadLog wal(*this, disk_ptr, it->name());
                        for (auto && part : wal.restore(metadata_snapshot, getContext(), part_lock, is_static_storage))
                            disk_wal_parts.push_back(std::move(part));
                    }
                }
            });
        }

        pool.wait();

        MutableDataPartsVector parts_from_wal;
        for (auto & disk_wal_parts : disks_wal_parts)
            std::move(disk_wal_parts.begin(), disk_wal_parts.end(), std::back_inserter(parts_from_wal));

        loadDataPartsFromWAL(parts_from_wal);
        num_parts += parts_from_wal.size();
    }

    if (num_parts == 0)
    {
        resetObjectColumnsFromActiveParts(part_lock);
        LOG_DEBUG(log, "There are no data parts");
        return;
    }

    if (have_non_adaptive_parts && have_adaptive_parts && !settings->enable_mixed_granularity_parts)
        throw Exception(
            "Table contains parts with adaptive and non adaptive marks, but `setting enable_mixed_granularity_parts` is disabled",
            ErrorCodes::LOGICAL_ERROR);

    has_non_adaptive_index_granularity_parts = have_non_adaptive_parts;
    has_lightweight_delete_parts = have_lightweight_in_parts;
    transactions_enabled = have_parts_with_version_metadata;

    if (suspicious_broken_parts > settings->max_suspicious_broken_parts && !skip_sanity_checks)
        throw Exception(ErrorCodes::TOO_MANY_UNEXPECTED_DATA_PARTS,
            "Suspiciously many ({} parts, {} in total) broken parts to remove while maximum allowed broken parts count is {}. You can change the maximum value "
                        "with merge tree setting 'max_suspicious_broken_parts' in <merge_tree> configuration section or in table settings in .sql file "
                        "(don't forget to return setting back to default value)",
            suspicious_broken_parts, formatReadableSizeWithBinarySuffix(suspicious_broken_parts_bytes), settings->max_suspicious_broken_parts);

    if (suspicious_broken_parts_bytes > settings->max_suspicious_broken_parts_bytes && !skip_sanity_checks)
        throw Exception(ErrorCodes::TOO_MANY_UNEXPECTED_DATA_PARTS,
            "Suspiciously big size ({} parts, {} in total) of all broken parts to remove while maximum allowed broken parts size is {}. "
            "You can change the maximum value with merge tree setting 'max_suspicious_broken_parts_bytes' in <merge_tree> configuration "
            "section or in table settings in .sql file (don't forget to return setting back to default value)",
            suspicious_broken_parts, formatReadableSizeWithBinarySuffix(suspicious_broken_parts_bytes),
            formatReadableSizeWithBinarySuffix(settings->max_suspicious_broken_parts_bytes));

    if (!is_static_storage)
        for (auto & part : broken_parts_to_detach)
            part->renameToDetached("broken-on-start"); /// detached parts must not have '_' in prefixes

    resetObjectColumnsFromActiveParts(part_lock);
    calculateColumnAndSecondaryIndexSizesImpl();

    PartLoadingTreeNodes unloaded_parts;
    loading_tree.traverse(/*recursive=*/ true, [&](const auto & node)
    {
        if (!node->is_loaded)
            unloaded_parts.push_back(node);
    });

    if (!unloaded_parts.empty())
    {
        LOG_DEBUG(log, "Found {} outdated data parts. They will be loaded asynchronously", unloaded_parts.size());
        outdated_unloaded_data_parts = std::move(unloaded_parts);

        outdated_data_parts_loading_task = getContext()->getSchedulePool().createTask(
            "MergeTreeData::loadOutdatedDataParts",
            [this] { loadOutdatedDataParts(/*is_async=*/ true); });
    }

    LOG_DEBUG(log, "Loaded data parts ({} items)", data_parts_indexes.size());
    data_parts_loading_finished = true;
}

void MergeTreeData::loadOutdatedDataParts(bool is_async)
try
{
    {
        std::lock_guard lock(outdated_data_parts_mutex);
        LOG_DEBUG(log, "Loading {} outdated data parts", outdated_unloaded_data_parts.size());
    }

    size_t num_loaded_parts = 0;
    while (true)
    {
        PartLoadingTree::NodePtr part;

        {
            std::lock_guard lock(outdated_data_parts_mutex);

            if (is_async && outdated_data_parts_loading_canceled)
            {
                LOG_DEBUG(log,
                    "Stopped loading outdated parts because task was canceled. "
                    "Loaded {} parts, {} left unloaded", num_loaded_parts, outdated_unloaded_data_parts.size());
                return;
            }

            if (outdated_unloaded_data_parts.empty())
                break;

            part = std::move(outdated_unloaded_data_parts.back());
            outdated_unloaded_data_parts.pop_back();
        }

        auto res = loadDataPart(part->info, part->name, part->disk, MergeTreeDataPartState::Outdated, data_parts_mutex);
        ++num_loaded_parts;

        if (res.is_broken)
            res.part->renameToDetached("broken-on-start"); /// detached parts must not have '_' in prefixes
        else if (res.part->is_duplicate)
            res.part->remove();
        else
            preparePartForRemoval(res.part);
    }

    LOG_DEBUG(log, "Loaded {} outdated data parts", num_loaded_parts);
    outdated_data_parts_cv.notify_all();
}
catch (...)
{
    LOG_ERROR(log, "Loading of outdated parts failed. "
        "Will terminate to avoid undefined behaviour due to inconsistent set of parts. "
        "Exception: ", getCurrentExceptionMessage(true));
    std::terminate();
}

void MergeTreeData::waitForOutdatedPartsToBeLoaded() const
{
    /// Background tasks are not run if storage is static.
    if (isStaticStorage())
        return;

    std::unique_lock lock(outdated_data_parts_mutex);
    if (outdated_unloaded_data_parts.empty())
        return;

    LOG_TRACE(log, "Will wait for outdated data parts to be loaded");

    outdated_data_parts_cv.wait(lock, [this] { return outdated_unloaded_data_parts.empty() || outdated_data_parts_loading_canceled; });
    if (outdated_data_parts_loading_canceled)
        throw Exception(ErrorCodes::NOT_INITIALIZED, "Loading of outdated data parts was canceled");

    LOG_TRACE(log, "Finished waiting for outdated data parts to be loaded");
}

void MergeTreeData::startOutdatedDataPartsLoadingTask()
{
    if (outdated_data_parts_loading_task)
        outdated_data_parts_loading_task->activateAndSchedule();
}

void MergeTreeData::stopOutdatedDataPartsLoadingTask()
{
    if (!outdated_data_parts_loading_task)
        return;

    {
        std::lock_guard lock(outdated_data_parts_mutex);
        outdated_data_parts_loading_canceled = true;
    }

    outdated_data_parts_loading_task->deactivate();
    outdated_data_parts_cv.notify_all();
}

/// Is the part directory old.
/// True if its modification time and the modification time of all files inside it is less then threshold.
/// (Only files on the first level of nesting are considered).
static bool isOldPartDirectory(const DiskPtr & disk, const String & directory_path, time_t threshold)
{
    if (disk->getLastModified(directory_path).epochTime() >= threshold)
        return false;

    for (auto it = disk->iterateDirectory(directory_path); it->isValid(); it->next())
        if (disk->getLastModified(it->path()).epochTime() >= threshold)
            return false;

    return true;
}


size_t MergeTreeData::clearOldTemporaryDirectories(size_t custom_directories_lifetime_seconds, const NameSet & valid_prefixes)
{
    /// If the method is already called from another thread, then we don't need to do anything.
    std::unique_lock lock(clear_old_temporary_directories_mutex, std::defer_lock);
    if (!lock.try_lock())
        return 0;

    const auto settings = getSettings();
    time_t current_time = time(nullptr);
    ssize_t deadline = current_time - custom_directories_lifetime_seconds;

    size_t cleared_count = 0;

    /// Delete temporary directories older than a day.
    for (const auto & disk : getDisks())
    {
        if (disk->isBroken())
            continue;

        for (auto it = disk->iterateDirectory(relative_data_path); it->isValid(); it->next())
        {
            const std::string & basename = it->name();
            bool start_with_valid_prefix = false;
            for (const auto & prefix : valid_prefixes)
            {
                if (startsWith(basename, prefix))
                {
                    start_with_valid_prefix = true;
                    break;
                }
            }

            if (!start_with_valid_prefix)
                continue;

            const std::string & full_path = fullPath(disk, it->path());

            try
            {
                if (disk->isDirectory(it->path()) && isOldPartDirectory(disk, it->path(), deadline))
                {
                    if (temporary_parts.contains(basename))
                    {
                        LOG_WARNING(log, "{} is in use (by merge/mutation/INSERT) (consider increasing temporary_directories_lifetime setting)", full_path);
                        continue;
                    }
                    else
                    {
                        LOG_WARNING(log, "Removing temporary directory {}", full_path);

                        /// Even if it's a temporary part it could be downloaded with zero copy replication and this function
                        /// is executed as a callback.
                        ///
                        /// We don't control the amount of refs for temporary parts so we cannot decide can we remove blobs
                        /// or not. So we are not doing it
                        bool keep_shared = false;
                        if (disk->supportZeroCopyReplication() && settings->allow_remote_fs_zero_copy_replication)
                        {
                            LOG_WARNING(log, "Since zero-copy replication is enabled we are not going to remove blobs from shared storage for {}", full_path);
                            keep_shared = true;
                        }

                        disk->removeSharedRecursive(it->path(), keep_shared, {});
                        ++cleared_count;
                    }
                }
            }
            /// see getModificationTime()
            catch (const ErrnoException & e)
            {
                if (e.getErrno() == ENOENT)
                {
                    /// If the file is already deleted, do nothing.
                }
                else
                    throw;
            }
            catch (const fs::filesystem_error & e)
            {
                if (e.code() == std::errc::no_such_file_or_directory)
                {
                    /// If the file is already deleted, do nothing.
                }
                else
                    throw;
            }
        }
    }

    return cleared_count;
}

scope_guard MergeTreeData::getTemporaryPartDirectoryHolder(const String & part_dir_name) const
{
    temporary_parts.add(part_dir_name);
    return [this, part_dir_name]() { temporary_parts.remove(part_dir_name); };
}

MergeTreeData::MutableDataPartPtr MergeTreeData::asMutableDeletingPart(const DataPartPtr & part)
{
    auto state = part->getState();
    if (state != DataPartState::Deleting && state != DataPartState::DeleteOnDestroy)
        throw Exception(ErrorCodes::LOGICAL_ERROR,
            "Cannot remove part {}, because it has state: {}", part->name, magic_enum::enum_name(state));

    return std::const_pointer_cast<IMergeTreeDataPart>(part);
}

MergeTreeData::DataPartsVector MergeTreeData::grabOldParts(bool force)
{
    DataPartsVector res;

    /// If the method is already called from another thread, then we don't need to do anything.
    std::unique_lock lock(grab_old_parts_mutex, std::defer_lock);
    if (!lock.try_lock())
        return res;

    /// Concurrent parts removal is disabled for "zero-copy replication" (a non-production feature),
    /// because parts removal involves hard links and concurrent hard link operations don't work correctly
    /// in the "zero-copy replication" (because it is a non-production feature).
    /// Please don't use "zero-copy replication" (a non-production feature) in production.
    /// It is not ready for production usage. Don't use it.

    bool need_remove_parts_in_order = supportsReplication() && getSettings()->allow_remote_fs_zero_copy_replication;

    if (need_remove_parts_in_order)
    {
        bool has_zero_copy_disk = false;
        for (const auto & disk : getDisks())
        {
            if (disk->supportZeroCopyReplication())
            {
                has_zero_copy_disk = true;
                break;
            }
        }
        need_remove_parts_in_order = has_zero_copy_disk;
    }

    std::vector<DataPartIteratorByStateAndInfo> parts_to_delete;
    std::vector<MergeTreePartInfo> skipped_parts;

    auto has_skipped_mutation_parent = [&skipped_parts, need_remove_parts_in_order] (const DataPartPtr & part)
    {
        if (!need_remove_parts_in_order)
            return false;

        for (const auto & part_info : skipped_parts)
            if (part->info.isMutationChildOf(part_info))
                return true;

        return false;
    };

    auto time_now = time(nullptr);

    {
        auto parts_lock = lockParts();

        auto outdated_parts_range = getDataPartsStateRange(DataPartState::Outdated);
        for (auto it = outdated_parts_range.begin(); it != outdated_parts_range.end(); ++it)
        {
            const DataPartPtr & part = *it;

            part->last_removal_attemp_time.store(time_now, std::memory_order_relaxed);

            /// Do not remove outdated part if it may be visible for some transaction
            if (!part->version.canBeRemoved())
            {
                part->removal_state.store(DataPartRemovalState::VISIBLE_TO_TRANSACTIONS, std::memory_order_relaxed);
                skipped_parts.push_back(part->info);
                continue;
            }

            /// Grab only parts that are not used by anyone (SELECTs for example).
            if (!part.unique())
            {
                part->removal_state.store(DataPartRemovalState::NON_UNIQUE_OWNERSHIP, std::memory_order_relaxed);
                skipped_parts.push_back(part->info);
                continue;
            }

            auto part_remove_time = part->remove_time.load(std::memory_order_relaxed);
            bool reached_removal_time = part_remove_time < time_now && time_now - part_remove_time > getSettings()->old_parts_lifetime.totalSeconds();
            if ((reached_removal_time && !has_skipped_mutation_parent(part))
                || force
                || isInMemoryPart(part)     /// Remove in-memory parts immediately to not store excessive data in RAM
                || (part->version.creation_csn == Tx::RolledBackCSN && getSettings()->remove_rolled_back_parts_immediately))
            {
                part->removal_state.store(DataPartRemovalState::REMOVED, std::memory_order_relaxed);
                parts_to_delete.emplace_back(it);
            }
            else
            {
                if (!reached_removal_time)
                    part->removal_state.store(DataPartRemovalState::NOT_REACHED_REMOVAL_TIME, std::memory_order_relaxed);
                else
                    part->removal_state.store(DataPartRemovalState::HAS_SKIPPED_MUTATION_PARENT, std::memory_order_relaxed);
                skipped_parts.push_back(part->info);
                continue;
            }
        }

        res.reserve(parts_to_delete.size());
        for (const auto & it_to_delete : parts_to_delete)
        {
            res.emplace_back(*it_to_delete);
            modifyPartState(it_to_delete, DataPartState::Deleting);
        }
    }

    if (!res.empty())
        LOG_TRACE(log, "Found {} old parts to remove. Parts: [{}]",
                  res.size(), fmt::join(getPartsNames(res), ", "));

    return res;
}


void MergeTreeData::rollbackDeletingParts(const MergeTreeData::DataPartsVector & parts)
{
    auto lock = lockParts();
    for (const auto & part : parts)
    {
        /// We should modify it under data_parts_mutex
        part->assertState({DataPartState::Deleting});
        modifyPartState(part, DataPartState::Outdated);
    }
}

void MergeTreeData::removePartsFinally(const MergeTreeData::DataPartsVector & parts)
{
    {
        auto lock = lockParts();

        /// TODO: use data_parts iterators instead of pointers
        for (const auto & part : parts)
        {
            /// Temporary does not present in data_parts_by_info.
            if (part->getState() == DataPartState::Temporary)
                continue;

            auto it = data_parts_by_info.find(part->info);
            if (it == data_parts_by_info.end())
                throw Exception("Deleting data part " + part->name + " doesn't exist", ErrorCodes::LOGICAL_ERROR);

            (*it)->assertState({DataPartState::Deleting});

            LOG_DEBUG(log, "Finally removing part from memory {}", part->name);

            data_parts_indexes.erase(it);
        }
    }

    /// Data parts is still alive (since DataPartsVector holds shared_ptrs) and contain useful metainformation for logging
    /// NOTE: There is no need to log parts deletion somewhere else, all deleting parts pass through this function and pass away

    auto table_id = getStorageID();
    if (auto part_log = getContext()->getPartLog(table_id.database_name))
    {
        PartLogElement part_log_elem;

        part_log_elem.event_type = PartLogElement::REMOVE_PART;

        const auto time_now = std::chrono::system_clock::now();
        part_log_elem.event_time = timeInSeconds(time_now);
        part_log_elem.event_time_microseconds = timeInMicroseconds(time_now);

        part_log_elem.duration_ms = 0; //-V1048

        part_log_elem.database_name = table_id.database_name;
        part_log_elem.table_name = table_id.table_name;
        part_log_elem.table_uuid = table_id.uuid;

        for (const auto & part : parts)
        {
            part_log_elem.partition_id = part->info.partition_id;
            part_log_elem.part_name = part->name;
            part_log_elem.bytes_compressed_on_disk = part->getBytesOnDisk();
            part_log_elem.rows = part->rows_count;
            part_log_elem.part_type = part->getType();

            part_log->add(part_log_elem);
        }
    }
}

void MergeTreeData::flushAllInMemoryPartsIfNeeded()
{
    if (getSettings()->in_memory_parts_enable_wal)
        return;

    auto metadata_snapshot = getInMemoryMetadataPtr();
    DataPartsVector parts = getDataPartsVectorForInternalUsage();
    for (const auto & part : parts)
    {
        if (auto part_in_memory = asInMemoryPart(part))
        {
            part_in_memory->flushToDisk(part_in_memory->getDataPartStorage().getPartDirectory(), metadata_snapshot);
        }
    }
}

size_t MergeTreeData::clearOldPartsFromFilesystem(bool force)
{
    DataPartsVector parts_to_remove = grabOldParts(force);
    clearPartsFromFilesystem(parts_to_remove);
    removePartsFinally(parts_to_remove);

    /// This is needed to close files to avoid they reside on disk after being deleted.
    /// NOTE: we can drop files from cache more selectively but this is good enough.
    if (!parts_to_remove.empty())
        getContext()->dropMMappedFileCache();

    return parts_to_remove.size();
}


void MergeTreeData::clearPartsFromFilesystem(const DataPartsVector & parts, bool throw_on_error, NameSet * parts_failed_to_delete)
{
    NameSet part_names_succeed;

    auto get_failed_parts = [&part_names_succeed, &parts_failed_to_delete, &parts] ()
    {
        if (part_names_succeed.size() == parts.size())
            return;

        if (parts_failed_to_delete)
        {
            for (const auto & part : parts)
            {
                if (!part_names_succeed.contains(part->name))
                    parts_failed_to_delete->insert(part->name);
            }
        }
    };

    try
    {
        clearPartsFromFilesystemImpl(parts, &part_names_succeed);
        get_failed_parts();
    }
    catch (...)
    {
        get_failed_parts();

        LOG_DEBUG(log, "Failed to remove all parts, all count {}, removed {}", parts.size(), part_names_succeed.size());

        if (throw_on_error)
            throw;
    }
}

void MergeTreeData::clearPartsFromFilesystemImpl(const DataPartsVector & parts_to_remove, NameSet * part_names_succeed)
{
    const auto settings = getSettings();
    bool has_zero_copy_parts = false;
    if (settings->allow_remote_fs_zero_copy_replication && dynamic_cast<StorageReplicatedMergeTree *>(this) != nullptr)
    {
        has_zero_copy_parts = std::any_of(
            parts_to_remove.begin(), parts_to_remove.end(),
            [] (const auto & data_part) { return data_part->isStoredOnRemoteDiskWithZeroCopySupport(); }
        );
    }

    if (parts_to_remove.size() > 1
        && settings->max_part_removal_threads > 1
        && parts_to_remove.size() > settings->concurrent_part_removal_threshold
        && !has_zero_copy_parts) /// parts must be removed in order for zero-copy replication
    {
        /// Parallel parts removal.
        size_t num_threads = std::min<size_t>(settings->max_part_removal_threads, parts_to_remove.size());
        std::mutex part_names_mutex;
        ThreadPool pool(num_threads);

        /// NOTE: Under heavy system load you may get "Cannot schedule a task" from ThreadPool.
        LOG_DEBUG(log, "Removing {} parts from filesystem: {} (concurrently)", parts_to_remove.size(), fmt::join(parts_to_remove, ", "));
        for (const DataPartPtr & part : parts_to_remove)
        {
            pool.scheduleOrThrowOnError([&, thread_group = CurrentThread::getGroup()]
            {
                SCOPE_EXIT_SAFE(
                    if (thread_group)
                        CurrentThread::detachQueryIfNotDetached();
                );
                if (thread_group)
                    CurrentThread::attachToIfDetached(thread_group);

                asMutableDeletingPart(part)->remove();
                if (part_names_succeed)
                {
                    std::lock_guard lock(part_names_mutex);
                    part_names_succeed->insert(part->name);
                }
            });
        }

        pool.wait();
    }
    else if (!parts_to_remove.empty())
    {
        LOG_DEBUG(log, "Removing {} parts from filesystem: {}", parts_to_remove.size(), fmt::join(parts_to_remove, ", "));
        for (const DataPartPtr & part : parts_to_remove)
        {
            asMutableDeletingPart(part)->remove();
            if (part_names_succeed)
                part_names_succeed->insert(part->name);
        }
    }
}

size_t MergeTreeData::clearOldBrokenPartsFromDetachedDirectory()
{
    /**
     * Remove old (configured by setting) broken detached parts.
     * Only parts with certain prefixes are removed. These prefixes
     * are such that it is guaranteed that they will never be needed
     * and need to be cleared. ctime is used to check when file was
     * moved to detached/ directory (see https://unix.stackexchange.com/a/211134)
     */

    DetachedPartsInfo detached_parts = getDetachedParts();
    if (detached_parts.empty())
        return 0;

    PartsTemporaryRename renamed_parts(*this, "detached/");

    for (const auto & part_info : detached_parts)
    {
        if (!part_info.valid_name || part_info.prefix.empty())
            continue;

        const auto & removable_detached_parts_prefixes = DetachedPartInfo::DETACHED_REASONS_REMOVABLE_BY_TIMEOUT;
        bool can_be_removed_by_timeout = std::find(
            removable_detached_parts_prefixes.begin(),
            removable_detached_parts_prefixes.end(),
            part_info.prefix) != removable_detached_parts_prefixes.end();

        if (!can_be_removed_by_timeout)
            continue;

        time_t current_time = time(nullptr);
        ssize_t threshold = current_time - getSettings()->merge_tree_clear_old_broken_detached_parts_ttl_timeout_seconds;
        auto path = fs::path(relative_data_path) / "detached" / part_info.dir_name;
        time_t last_change_time = part_info.disk->getLastChanged(path);
        time_t last_modification_time = part_info.disk->getLastModified(path).epochTime();
        time_t last_touch_time = std::max(last_change_time, last_modification_time);

        if (last_touch_time == 0 || last_touch_time >= threshold)
            continue;

        renamed_parts.addPart(part_info.dir_name, "deleting_" + part_info.dir_name, part_info.disk);
    }

    LOG_INFO(log, "Will clean up {} detached parts", renamed_parts.old_and_new_names.size());

    renamed_parts.tryRenameAll();

    for (auto & [old_name, new_name, disk] : renamed_parts.old_and_new_names)
    {
        removeDetachedPart(disk, fs::path(relative_data_path) / "detached" / new_name / "", old_name);
        LOG_DEBUG(log, "Removed broken detached part {} due to a timeout for broken detached parts", old_name);
        old_name.clear();
    }

    return renamed_parts.old_and_new_names.size();
}

size_t MergeTreeData::clearOldWriteAheadLogs()
{
    DataPartsVector parts = getDataPartsVectorForInternalUsage();
    std::vector<std::pair<Int64, Int64>> all_block_numbers_on_disk;
    std::vector<std::pair<Int64, Int64>> block_numbers_on_disk;

    for (const auto & part : parts)
        if (part->isStoredOnDisk())
            all_block_numbers_on_disk.emplace_back(part->info.min_block, part->info.max_block);

    if (all_block_numbers_on_disk.empty())
        return 0;

    ::sort(all_block_numbers_on_disk.begin(), all_block_numbers_on_disk.end());
    block_numbers_on_disk.push_back(all_block_numbers_on_disk[0]);
    for (size_t i = 1; i < all_block_numbers_on_disk.size(); ++i)
    {
        if (all_block_numbers_on_disk[i].first == all_block_numbers_on_disk[i - 1].second + 1)
            block_numbers_on_disk.back().second = all_block_numbers_on_disk[i].second;
        else
            block_numbers_on_disk.push_back(all_block_numbers_on_disk[i]);
    }

    auto is_range_on_disk = [&block_numbers_on_disk](Int64 min_block, Int64 max_block)
    {
        auto lower = std::lower_bound(block_numbers_on_disk.begin(), block_numbers_on_disk.end(), std::make_pair(min_block, Int64(-1L)));
        if (lower != block_numbers_on_disk.end() && min_block >= lower->first && max_block <= lower->second)
            return true;

        if (lower != block_numbers_on_disk.begin())
        {
            --lower;
            if (min_block >= lower->first && max_block <= lower->second)
                return true;
        }

        return false;
    };

    size_t cleared_count = 0;
    auto disks = getStoragePolicy()->getDisks();
    for (auto disk_it = disks.rbegin(); disk_it != disks.rend(); ++disk_it)
    {
        auto disk_ptr = *disk_it;
        if (disk_ptr->isBroken())
            continue;

        for (auto it = disk_ptr->iterateDirectory(relative_data_path); it->isValid(); it->next())
        {
            auto min_max_block_number = MergeTreeWriteAheadLog::tryParseMinMaxBlockNumber(it->name());
            if (min_max_block_number && is_range_on_disk(min_max_block_number->first, min_max_block_number->second))
            {
                LOG_DEBUG(log, "Removing from filesystem the outdated WAL file {}", it->name());
                disk_ptr->removeFile(relative_data_path + it->name());
                ++cleared_count;
            }
        }
    }

    return cleared_count;
}

size_t MergeTreeData::clearEmptyParts()
{
    if (!getSettings()->remove_empty_parts)
        return 0;

    size_t cleared_count = 0;
    auto parts = getDataPartsVectorForInternalUsage();
    for (const auto & part : parts)
    {
        if (part->rows_count != 0)
            continue;

        /// Do not try to drop uncommitted parts. If the newest tx doesn't see it that is probably hasn't been committed jet
        if (!part->version.getCreationTID().isPrehistoric() && !part->version.isVisible(TransactionLog::instance().getLatestSnapshot()))
            continue;

        /// Don't drop empty parts that cover other parts
        /// Otherwise covered parts resurrect
        {
            auto lock = lockParts();
            if (part->getState() != DataPartState::Active)
                continue;

            DataPartsVector covered_parts = getCoveredOutdatedParts(part, lock);
            if (!covered_parts.empty())
                continue;
        }

        LOG_INFO(log, "Will drop empty part {}", part->name);

        dropPartNoWaitNoThrow(part->name);
        ++cleared_count;
    }
    return cleared_count;
}

void MergeTreeData::rename(const String & new_table_path, const StorageID & new_table_id)
{
    LOG_INFO(log, "Renaming table to path {} with ID {}", new_table_path, new_table_id.getFullTableName());

    auto disks = getStoragePolicy()->getDisks();

    for (const auto & disk : disks)
    {
        if (disk->exists(new_table_path))
            throw Exception{"Target path already exists: " + fullPath(disk, new_table_path), ErrorCodes::DIRECTORY_ALREADY_EXISTS};
    }

    {
        /// Relies on storage path, so we drop it during rename
        /// it will be recreated automatically.
        std::lock_guard wal_lock(write_ahead_log_mutex);
        if (write_ahead_log)
        {
            write_ahead_log->shutdown();
            write_ahead_log.reset();
        }
    }

    for (const auto & disk : disks)
    {
        auto new_table_path_parent = parentPath(new_table_path);
        disk->createDirectories(new_table_path_parent);
        disk->moveDirectory(relative_data_path, new_table_path);
    }

    if (!getStorageID().hasUUID())
        getContext()->dropCaches();

    /// TODO: remove const_cast
    for (const auto & part : data_parts_by_info)
    {
        auto & part_mutable = const_cast<IMergeTreeDataPart &>(*part);
        part_mutable.getDataPartStorage().changeRootPath(relative_data_path, new_table_path);
    }

    relative_data_path = new_table_path;
    renameInMemory(new_table_id);
}

void MergeTreeData::renameInMemory(const StorageID & new_table_id)
{
    IStorage::renameInMemory(new_table_id);
    std::atomic_store(&log_name, std::make_shared<String>(new_table_id.getNameForLogs()));
    log = &Poco::Logger::get(*log_name);
}

void MergeTreeData::dropAllData()
{
    LOG_TRACE(log, "dropAllData: waiting for locks.");
    auto settings_ptr = getSettings();

    auto lock = lockParts();

    DataPartsVector all_parts;
    for (auto it = data_parts_by_info.begin(); it != data_parts_by_info.end(); ++it)
    {
        modifyPartState(it, DataPartState::Deleting);
        all_parts.push_back(*it);
    }

    {
        std::lock_guard wal_lock(write_ahead_log_mutex);
        if (write_ahead_log)
            write_ahead_log->shutdown();
    }

    /// Tables in atomic databases have UUID and stored in persistent locations.
    /// No need to drop caches (that are keyed by filesystem path) because collision is not possible.
    if (!getStorageID().hasUUID())
        getContext()->dropCaches();

    /// Removing of each data part before recursive removal of directory is to speed-up removal, because there will be less number of syscalls.
    NameSet part_names_failed;
    try
    {
        LOG_TRACE(log, "dropAllData: removing data parts (count {}) from filesystem.", all_parts.size());
        clearPartsFromFilesystem(all_parts, true, &part_names_failed);

        LOG_TRACE(log, "dropAllData: removing all data parts from memory.");
        data_parts_indexes.clear();
        all_data_dropped = true;
    }
    catch (...)
    {
        /// Removing from memory only successfully removed parts from disk
        /// Parts removal process can be important and on the next try it's better to try to remove
        /// them instead of remove recursive call.
        LOG_WARNING(log, "dropAllData: got exception removing parts from disk, removing successfully removed parts from memory.");
        for (const auto & part : all_parts)
        {
            if (!part_names_failed.contains(part->name))
                data_parts_indexes.erase(part->info);
        }

        throw;
    }

    LOG_INFO(log, "dropAllData: clearing temporary directories");
    clearOldTemporaryDirectories(0, {"tmp_", "delete_tmp_", "tmp-fetch_"});

    column_sizes.clear();

    for (const auto & disk : getDisks())
    {
        if (disk->isBroken())
            continue;

        LOG_INFO(log, "dropAllData: remove format_version.txt, detached, moving and write ahead logs");
        disk->removeFileIfExists(fs::path(relative_data_path) / FORMAT_VERSION_FILE_NAME);

        if (disk->exists(fs::path(relative_data_path) / DETACHED_DIR_NAME))
            disk->removeRecursive(fs::path(relative_data_path) / DETACHED_DIR_NAME);

        if (disk->exists(fs::path(relative_data_path) / MOVING_DIR_NAME))
            disk->removeRecursive(fs::path(relative_data_path) / MOVING_DIR_NAME);

        MergeTreeWriteAheadLog::dropAllWriteAheadLogs(disk, relative_data_path);

        try
        {
            if (!disk->isDirectoryEmpty(relative_data_path) &&
                supportsReplication() && disk->supportZeroCopyReplication()
                && settings_ptr->allow_remote_fs_zero_copy_replication)
            {
                std::vector<std::string> files_left;
                disk->listFiles(relative_data_path, files_left);

                throw Exception(
                    ErrorCodes::ZERO_COPY_REPLICATION_ERROR, "Directory {} with table {} not empty (files [{}]) after drop. Will not drop.",
                    relative_data_path, getStorageID().getNameForLogs(), fmt::join(files_left, ", "));
            }

            LOG_INFO(log, "dropAllData: removing table directory recursive to cleanup garbage");
            disk->removeRecursive(relative_data_path);
        }
        catch (const fs::filesystem_error & e)
        {
            if (e.code() == std::errc::no_such_file_or_directory)
            {
                /// If the file is already deleted, log the error message and do nothing.
                tryLogCurrentException(__PRETTY_FUNCTION__);
            }
            else
                throw;
        }
    }

    setDataVolume(0, 0, 0);

    LOG_TRACE(log, "dropAllData: done.");
}

void MergeTreeData::dropIfEmpty()
{
    LOG_TRACE(log, "dropIfEmpty");

    auto lock = lockParts();

    if (!data_parts_by_info.empty())
        return;

    try
    {
        for (const auto & disk : getDisks())
        {
            if (disk->isBroken())
                continue;
            /// Non recursive, exception is thrown if there are more files.
            disk->removeFileIfExists(fs::path(relative_data_path) / MergeTreeData::FORMAT_VERSION_FILE_NAME);
            disk->removeDirectory(fs::path(relative_data_path) / MergeTreeData::DETACHED_DIR_NAME);
            disk->removeDirectory(relative_data_path);
        }
    }
    catch (...)
    {
        // On unsuccessful creation of ReplicatedMergeTree table with multidisk configuration some files may not exist.
        tryLogCurrentException(__PRETTY_FUNCTION__);
    }
}

namespace
{

/// Conversion that is allowed for serializable key (primary key, sorting key).
/// Key should be serialized in the same way after conversion.
/// NOTE: The list is not complete.
bool isSafeForKeyConversion(const IDataType * from, const IDataType * to)
{
    if (from->getName() == to->getName())
        return true;

    /// Enums are serialized in partition key as numbers - so conversion from Enum to number is Ok.
    /// But only for types of identical width because they are serialized as binary in minmax index.
    /// But not from number to Enum because Enum does not necessarily represents all numbers.

    if (const auto * from_enum8 = typeid_cast<const DataTypeEnum8 *>(from))
    {
        if (const auto * to_enum8 = typeid_cast<const DataTypeEnum8 *>(to))
            return to_enum8->contains(*from_enum8);
        if (typeid_cast<const DataTypeInt8 *>(to))
            return true;    // NOLINT
        return false;
    }

    if (const auto * from_enum16 = typeid_cast<const DataTypeEnum16 *>(from))
    {
        if (const auto * to_enum16 = typeid_cast<const DataTypeEnum16 *>(to))
            return to_enum16->contains(*from_enum16);
        if (typeid_cast<const DataTypeInt16 *>(to))
            return true;    // NOLINT
        return false;
    }

    if (const auto * from_lc = typeid_cast<const DataTypeLowCardinality *>(from))
        return from_lc->getDictionaryType()->equals(*to);

    if (const auto * to_lc = typeid_cast<const DataTypeLowCardinality *>(to))
        return to_lc->getDictionaryType()->equals(*from);

    return false;
}

/// Special check for alters of VersionedCollapsingMergeTree version column
void checkVersionColumnTypesConversion(const IDataType * old_type, const IDataType * new_type, const String column_name)
{
    /// Check new type can be used as version
    if (!new_type->canBeUsedAsVersion())
        throw Exception("Cannot alter version column " + backQuoteIfNeed(column_name) +
            " to type " + new_type->getName() +
            " because version column must be of an integer type or of type Date or DateTime"
            , ErrorCodes::ALTER_OF_COLUMN_IS_FORBIDDEN);

    auto which_new_type = WhichDataType(new_type);
    auto which_old_type = WhichDataType(old_type);

    /// Check alter to different sign or float -> int and so on
    if ((which_old_type.isInt() && !which_new_type.isInt())
        || (which_old_type.isUInt() && !which_new_type.isUInt())
        || (which_old_type.isDate() && !which_new_type.isDate())
        || (which_old_type.isDate32() && !which_new_type.isDate32())
        || (which_old_type.isDateTime() && !which_new_type.isDateTime())
        || (which_old_type.isFloat() && !which_new_type.isFloat()))
    {
        throw Exception("Cannot alter version column " + backQuoteIfNeed(column_name) +
            " from type " + old_type->getName() +
            " to type " + new_type->getName() + " because new type will change sort order of version column." +
            " The only possible conversion is expansion of the number of bytes of the current type."
            , ErrorCodes::ALTER_OF_COLUMN_IS_FORBIDDEN);
    }

    /// Check alter to smaller size: UInt64 -> UInt32 and so on
    if (new_type->getSizeOfValueInMemory() < old_type->getSizeOfValueInMemory())
    {
        throw Exception("Cannot alter version column " + backQuoteIfNeed(column_name) +
            " from type " + old_type->getName() +
            " to type " + new_type->getName() + " because new type is smaller than current in the number of bytes." +
            " The only possible conversion is expansion of the number of bytes of the current type."
            , ErrorCodes::ALTER_OF_COLUMN_IS_FORBIDDEN);
    }
}

}

void MergeTreeData::checkAlterIsPossible(const AlterCommands & commands, ContextPtr local_context) const
{
    /// Check that needed transformations can be applied to the list of columns without considering type conversions.
    StorageInMemoryMetadata new_metadata = getInMemoryMetadata();
    StorageInMemoryMetadata old_metadata = getInMemoryMetadata();

    const auto & settings = local_context->getSettingsRef();
    const auto & settings_from_storage = getSettings();

    if (!settings.allow_non_metadata_alters)
    {

        auto mutation_commands = commands.getMutationCommands(new_metadata, settings.materialize_ttl_after_modify, getContext());

        if (!mutation_commands.empty())
            throw Exception(ErrorCodes::ALTER_OF_COLUMN_IS_FORBIDDEN, "The following alter commands: '{}' will modify data on disk, but setting `allow_non_metadata_alters` is disabled", queryToString(mutation_commands.ast()));
    }
    commands.apply(new_metadata, getContext());

    /// Set of columns that shouldn't be altered.
    NameSet columns_alter_type_forbidden;

    /// Primary key columns can be ALTERed only if they are used in the key as-is
    /// (and not as a part of some expression) and if the ALTER only affects column metadata.
    NameSet columns_alter_type_metadata_only;

    /// Columns to check that the type change is safe for partition key.
    NameSet columns_alter_type_check_safe_for_partition;

    if (old_metadata.hasPartitionKey())
    {
        /// Forbid altering columns inside partition key expressions because it can change partition ID format.
        auto partition_key_expr = old_metadata.getPartitionKey().expression;
        for (const auto & action : partition_key_expr->getActions())
        {
            for (const auto * child : action.node->children)
                columns_alter_type_forbidden.insert(child->result_name);
        }

        /// But allow to alter columns without expressions under certain condition.
        for (const String & col : partition_key_expr->getRequiredColumns())
            columns_alter_type_check_safe_for_partition.insert(col);
    }

    for (const auto & index : old_metadata.getSecondaryIndices())
    {
        for (const String & col : index.expression->getRequiredColumns())
            columns_alter_type_forbidden.insert(col);
    }

    if (old_metadata.hasSortingKey())
    {
        auto sorting_key_expr = old_metadata.getSortingKey().expression;
        for (const auto & action : sorting_key_expr->getActions())
        {
            for (const auto * child : action.node->children)
                columns_alter_type_forbidden.insert(child->result_name);
        }
        for (const String & col : sorting_key_expr->getRequiredColumns())
            columns_alter_type_metadata_only.insert(col);

        /// We don't process sample_by_ast separately because it must be among the primary key columns
        /// and we don't process primary_key_expr separately because it is a prefix of sorting_key_expr.
    }
    if (!merging_params.sign_column.empty())
        columns_alter_type_forbidden.insert(merging_params.sign_column);

    /// All of the above.
    NameSet columns_in_keys;
    columns_in_keys.insert(columns_alter_type_forbidden.begin(), columns_alter_type_forbidden.end());
    columns_in_keys.insert(columns_alter_type_metadata_only.begin(), columns_alter_type_metadata_only.end());
    columns_in_keys.insert(columns_alter_type_check_safe_for_partition.begin(), columns_alter_type_check_safe_for_partition.end());

    NameSet dropped_columns;

    std::map<String, const IDataType *> old_types;
    for (const auto & column : old_metadata.getColumns().getAllPhysical())
        old_types.emplace(column.name, column.type.get());

    NamesAndTypesList columns_to_check_conversion;
    auto name_deps = getDependentViewsByColumn(local_context);
    for (const AlterCommand & command : commands)
    {
        /// Just validate partition expression
        if (command.partition)
        {
            getPartitionIDFromQuery(command.partition, getContext());
        }

        if (command.column_name == merging_params.version_column)
        {
            /// Some type changes for version column is allowed despite it's a part of sorting key
            if (command.type == AlterCommand::MODIFY_COLUMN)
            {
                const IDataType * new_type = command.data_type.get();
                const IDataType * old_type = old_types[command.column_name];

                if (new_type)
                    checkVersionColumnTypesConversion(old_type, new_type, command.column_name);

                /// No other checks required
                continue;
            }
            else if (command.type == AlterCommand::DROP_COLUMN)
            {
                throw Exception(
                    "Trying to ALTER DROP version " + backQuoteIfNeed(command.column_name) + " column",
                    ErrorCodes::ALTER_OF_COLUMN_IS_FORBIDDEN);
            }
            else if (command.type == AlterCommand::RENAME_COLUMN)
            {
                throw Exception(
                    "Trying to ALTER RENAME version " + backQuoteIfNeed(command.column_name) + " column",
                    ErrorCodes::ALTER_OF_COLUMN_IS_FORBIDDEN);
            }
        }

        if (command.type == AlterCommand::MODIFY_ORDER_BY && !is_custom_partitioned)
        {
            throw Exception(
                "ALTER MODIFY ORDER BY is not supported for default-partitioned tables created with the old syntax",
                ErrorCodes::BAD_ARGUMENTS);
        }
        if (command.type == AlterCommand::MODIFY_TTL && !is_custom_partitioned)
        {
            throw Exception(
                "ALTER MODIFY TTL is not supported for default-partitioned tables created with the old syntax",
                ErrorCodes::BAD_ARGUMENTS);
        }
        if (command.type == AlterCommand::MODIFY_SAMPLE_BY)
        {
            if (!is_custom_partitioned)
                throw Exception(
                    "ALTER MODIFY SAMPLE BY is not supported for default-partitioned tables created with the old syntax",
                    ErrorCodes::BAD_ARGUMENTS);

            checkSampleExpression(new_metadata, getSettings()->compatibility_allow_sampling_expression_not_in_primary_key,
                                  getSettings()->check_sample_column_is_correct);
        }
        if (command.type == AlterCommand::ADD_INDEX && !is_custom_partitioned)
        {
            throw Exception(
                "ALTER ADD INDEX is not supported for tables with the old syntax",
                ErrorCodes::BAD_ARGUMENTS);
        }
        if (command.type == AlterCommand::ADD_PROJECTION)
        {
            if (!is_custom_partitioned)
                throw Exception(
                    "ALTER ADD PROJECTION is not supported for tables with the old syntax",
                    ErrorCodes::BAD_ARGUMENTS);
        }
        if (command.type == AlterCommand::RENAME_COLUMN)
        {
            if (columns_in_keys.contains(command.column_name))
            {
                throw Exception(
                    "Trying to ALTER RENAME key " + backQuoteIfNeed(command.column_name) + " column which is a part of key expression",
                    ErrorCodes::ALTER_OF_COLUMN_IS_FORBIDDEN);
            }
        }
        else if (command.type == AlterCommand::DROP_COLUMN)
        {
            if (columns_in_keys.contains(command.column_name))
            {
                throw Exception(
                    "Trying to ALTER DROP key " + backQuoteIfNeed(command.column_name) + " column which is a part of key expression",
                    ErrorCodes::ALTER_OF_COLUMN_IS_FORBIDDEN);
            }

            if (!command.clear)
            {
                const auto & deps_mv = name_deps[command.column_name];
                if (!deps_mv.empty())
                {
                    throw Exception(
                        "Trying to ALTER DROP column " + backQuoteIfNeed(command.column_name) + " which is referenced by materialized view "
                            + toString(deps_mv),
                        ErrorCodes::ALTER_OF_COLUMN_IS_FORBIDDEN);
                }
            }

            if (old_metadata.columns.has(command.column_name))
            {
                dropped_columns.emplace(command.column_name);
            }
            else
            {
                const auto & nested = old_metadata.columns.getNested(command.column_name);
                for (const auto & nested_column : nested)
                    dropped_columns.emplace(nested_column.name);
            }

        }
        else if (command.type == AlterCommand::RESET_SETTING)
        {
            for (const auto & reset_setting : command.settings_resets)
            {
                if (!settings_from_storage->has(reset_setting))
                    throw Exception(ErrorCodes::BAD_ARGUMENTS, "Cannot reset setting '{}' because it doesn't exist for MergeTree engines family", reset_setting);
            }
        }
        else if (command.isRequireMutationStage(getInMemoryMetadata()))
        {
            /// This alter will override data on disk. Let's check that it doesn't
            /// modify immutable column.
            if (columns_alter_type_forbidden.contains(command.column_name))
                throw Exception("ALTER of key column " + backQuoteIfNeed(command.column_name) + " is forbidden",
                    ErrorCodes::ALTER_OF_COLUMN_IS_FORBIDDEN);

            if (command.type == AlterCommand::MODIFY_COLUMN)
            {
                if (columns_alter_type_check_safe_for_partition.contains(command.column_name))
                {
                    auto it = old_types.find(command.column_name);

                    assert(it != old_types.end());
                    if (!isSafeForKeyConversion(it->second, command.data_type.get()))
                        throw Exception("ALTER of partition key column " + backQuoteIfNeed(command.column_name) + " from type "
                                + it->second->getName() + " to type " + command.data_type->getName()
                                + " is not safe because it can change the representation of partition key",
                            ErrorCodes::ALTER_OF_COLUMN_IS_FORBIDDEN);
                }

                if (columns_alter_type_metadata_only.contains(command.column_name))
                {
                    auto it = old_types.find(command.column_name);
                    assert(it != old_types.end());
                    if (!isSafeForKeyConversion(it->second, command.data_type.get()))
                        throw Exception("ALTER of key column " + backQuoteIfNeed(command.column_name) + " from type "
                                    + it->second->getName() + " to type " + command.data_type->getName()
                                    + " is not safe because it can change the representation of primary key",
                            ErrorCodes::ALTER_OF_COLUMN_IS_FORBIDDEN);
                }

                if (old_metadata.getColumns().has(command.column_name))
                {
                    columns_to_check_conversion.push_back(
                        new_metadata.getColumns().getPhysical(command.column_name));
                }
            }
        }
    }

    checkProperties(new_metadata, old_metadata);
    checkTTLExpressions(new_metadata, old_metadata);

    if (!columns_to_check_conversion.empty())
    {
        auto old_header = old_metadata.getSampleBlock();
        performRequiredConversions(old_header, columns_to_check_conversion, getContext());
    }

    if (old_metadata.hasSettingsChanges())
    {
        const auto current_changes = old_metadata.getSettingsChanges()->as<const ASTSetQuery &>().changes;
        const auto & new_changes = new_metadata.settings_changes->as<const ASTSetQuery &>().changes;
        local_context->checkMergeTreeSettingsConstraints(*settings_from_storage, new_changes);

        for (const auto & changed_setting : new_changes)
        {
            const auto & setting_name = changed_setting.name;
            const auto & new_value = changed_setting.value;
            MergeTreeSettings::checkCanSet(setting_name, new_value);
            const Field * current_value = current_changes.tryGet(setting_name);

            if ((!current_value || *current_value != new_value)
                && MergeTreeSettings::isReadonlySetting(setting_name))
            {
                throw Exception{"Setting '" + setting_name + "' is readonly for storage '" + getName() + "'",
                                 ErrorCodes::READONLY_SETTING};
            }

            if (!current_value && MergeTreeSettings::isPartFormatSetting(setting_name))
            {
                MergeTreeSettings copy = *getSettings();
                copy.applyChange(changed_setting);
                String reason;
                if (!canUsePolymorphicParts(copy, &reason) && !reason.empty())
                    throw Exception("Can't change settings. Reason: " + reason, ErrorCodes::NOT_IMPLEMENTED);
            }

            if (setting_name == "storage_policy")
                checkStoragePolicy(getContext()->getStoragePolicy(new_value.safeGet<String>()));
        }

        /// Check if it is safe to reset the settings
        for (const auto & current_setting : current_changes)
        {
            const auto & setting_name = current_setting.name;
            const Field * new_value = new_changes.tryGet(setting_name);
            /// Prevent unsetting readonly setting
            if (MergeTreeSettings::isReadonlySetting(setting_name) && !new_value)
            {
                throw Exception{"Setting '" + setting_name + "' is readonly for storage '" + getName() + "'",
                                ErrorCodes::READONLY_SETTING};
            }

            if (MergeTreeSettings::isPartFormatSetting(setting_name) && !new_value)
            {
                /// Use default settings + new and check if doesn't affect part format settings
                auto copy = getDefaultSettings();
                copy->applyChanges(new_changes);
                String reason;
                if (!canUsePolymorphicParts(*copy, &reason) && !reason.empty())
                    throw Exception("Can't change settings. Reason: " + reason, ErrorCodes::NOT_IMPLEMENTED);
            }

        }
    }

    for (const auto & part : getDataPartsVectorForInternalUsage())
    {
        bool at_least_one_column_rest = false;
        for (const auto & column : part->getColumns())
        {
            if (!dropped_columns.contains(column.name))
            {
                at_least_one_column_rest = true;
                break;
            }
        }
        if (!at_least_one_column_rest)
        {
            std::string postfix;
            if (dropped_columns.size() > 1)
                postfix = "s";
            throw Exception(ErrorCodes::BAD_ARGUMENTS,
                "Cannot drop or clear column{} '{}', because all columns in part '{}' will be removed from disk. Empty parts are not allowed", postfix, boost::algorithm::join(dropped_columns, ", "), part->name);
        }
    }
}


void MergeTreeData::checkMutationIsPossible(const MutationCommands & /*commands*/, const Settings & /*settings*/) const
{
    /// Some validation will be added
}

MergeTreeDataPartType MergeTreeData::choosePartType(size_t bytes_uncompressed, size_t rows_count) const
{
    const auto settings = getSettings();
    if (!canUsePolymorphicParts(*settings))
        return MergeTreeDataPartType::Wide;

    if (bytes_uncompressed < settings->min_bytes_for_compact_part || rows_count < settings->min_rows_for_compact_part)
        return MergeTreeDataPartType::InMemory;

    if (bytes_uncompressed < settings->min_bytes_for_wide_part || rows_count < settings->min_rows_for_wide_part)
        return MergeTreeDataPartType::Compact;

    return MergeTreeDataPartType::Wide;
}

MergeTreeDataPartType MergeTreeData::choosePartTypeOnDisk(size_t bytes_uncompressed, size_t rows_count) const
{
    const auto settings = getSettings();
    if (!canUsePolymorphicParts(*settings))
        return MergeTreeDataPartType::Wide;

    if (bytes_uncompressed < settings->min_bytes_for_wide_part || rows_count < settings->min_rows_for_wide_part)
        return MergeTreeDataPartType::Compact;

    return MergeTreeDataPartType::Wide;
}


MergeTreeData::MutableDataPartPtr MergeTreeData::createPart(const String & name,
    MergeTreeDataPartType type, const MergeTreePartInfo & part_info,
    const MutableDataPartStoragePtr & data_part_storage, const IMergeTreeDataPart * parent_part) const
{
    if (type == MergeTreeDataPartType::Compact)
        return std::make_shared<MergeTreeDataPartCompact>(*this, name, part_info, data_part_storage, parent_part);
    else if (type == MergeTreeDataPartType::Wide)
        return std::make_shared<MergeTreeDataPartWide>(*this, name, part_info, data_part_storage, parent_part);
    else if (type == MergeTreeDataPartType::InMemory)
        return std::make_shared<MergeTreeDataPartInMemory>(*this, name, part_info, data_part_storage, parent_part);
    else
        throw Exception("Unknown type of part " + data_part_storage->getRelativePath(), ErrorCodes::UNKNOWN_PART_TYPE);
}

MergeTreeData::MutableDataPartPtr MergeTreeData::createPart(
    const String & name, const MutableDataPartStoragePtr & data_part_storage, const IMergeTreeDataPart * parent_part) const
{
    return createPart(name, MergeTreePartInfo::fromPartName(name, format_version), data_part_storage, parent_part);
}

MergeTreeData::MutableDataPartPtr MergeTreeData::createPart(
    const String & name, const MergeTreePartInfo & part_info,
    const MutableDataPartStoragePtr & data_part_storage, const IMergeTreeDataPart * parent_part) const
{
    MergeTreeDataPartType type;
    auto mrk_ext = MergeTreeIndexGranularityInfo::getMarksExtensionFromFilesystem(*data_part_storage);

    if (mrk_ext)
    {
        type = MarkType(*mrk_ext).part_type;
    }
    else
    {
        /// Didn't find any mark file, suppose that part is empty.
        type = choosePartTypeOnDisk(0, 0);
    }

    return createPart(name, type, part_info, data_part_storage, parent_part);
}

void MergeTreeData::changeSettings(
        const ASTPtr & new_settings,
        AlterLockHolder & /* table_lock_holder */)
{
    if (new_settings)
    {
        bool has_storage_policy_changed = false;

        const auto & new_changes = new_settings->as<const ASTSetQuery &>().changes;

        for (const auto & change : new_changes)
        {
            if (change.name == "storage_policy")
            {
                StoragePolicyPtr new_storage_policy = getContext()->getStoragePolicy(change.value.safeGet<String>());
                StoragePolicyPtr old_storage_policy = getStoragePolicy();

                /// StoragePolicy of different version or name is guaranteed to have different pointer
                if (new_storage_policy != old_storage_policy)
                {
                    checkStoragePolicy(new_storage_policy);

                    std::unordered_set<String> all_diff_disk_names;
                    for (const auto & disk : new_storage_policy->getDisks())
                        all_diff_disk_names.insert(disk->getName());
                    for (const auto & disk : old_storage_policy->getDisks())
                        all_diff_disk_names.erase(disk->getName());

                    for (const String & disk_name : all_diff_disk_names)
                    {
                        auto disk = new_storage_policy->getDiskByName(disk_name);
                        if (disk->exists(relative_data_path))
                            throw Exception("New storage policy contain disks which already contain data of a table with the same name", ErrorCodes::LOGICAL_ERROR);
                    }

                    for (const String & disk_name : all_diff_disk_names)
                    {
                        auto disk = new_storage_policy->getDiskByName(disk_name);
                        disk->createDirectories(relative_data_path);
                        disk->createDirectories(fs::path(relative_data_path) / MergeTreeData::DETACHED_DIR_NAME);
                    }
                    /// FIXME how would that be done while reloading configuration???

                    has_storage_policy_changed = true;
                }
            }
        }

        /// Reset to default settings before applying existing.
        auto copy = getDefaultSettings();
        copy->applyChanges(new_changes);
        copy->sanityCheck(getContext()->getMergeMutateExecutor()->getMaxTasksCount());

        storage_settings.set(std::move(copy));
        StorageInMemoryMetadata new_metadata = getInMemoryMetadata();
        new_metadata.setSettingsChanges(new_settings);
        setInMemoryMetadata(new_metadata);

        if (has_storage_policy_changed)
            startBackgroundMovesIfNeeded();
    }
}

void MergeTreeData::PartsTemporaryRename::addPart(const String & old_name, const String & new_name, const DiskPtr & disk)
{
    old_and_new_names.push_back({old_name, new_name, disk});
}

void MergeTreeData::PartsTemporaryRename::tryRenameAll()
{
    renamed = true;
    for (size_t i = 0; i < old_and_new_names.size(); ++i)
    {
        try
        {
            const auto & [old_name, new_name, disk] = old_and_new_names[i];
            if (old_name.empty() || new_name.empty())
                throw DB::Exception("Empty part name. Most likely it's a bug.", ErrorCodes::LOGICAL_ERROR);
            const auto full_path = fs::path(storage.relative_data_path) / source_dir;
            disk->moveFile(fs::path(full_path) / old_name, fs::path(full_path) / new_name);
        }
        catch (...)
        {
            old_and_new_names.resize(i);
            LOG_WARNING(storage.log, "Cannot rename parts to perform operation on them: {}", getCurrentExceptionMessage(false));
            throw;
        }
    }
}

MergeTreeData::PartsTemporaryRename::~PartsTemporaryRename()
{
    // TODO what if server had crashed before this destructor was called?
    if (!renamed)
        return;
    for (const auto & [old_name, new_name, disk] : old_and_new_names)
    {
        if (old_name.empty())
            continue;

        try
        {
            const String full_path = fs::path(storage.relative_data_path) / source_dir;
            disk->moveFile(fs::path(full_path) / new_name, fs::path(full_path) / old_name);
        }
        catch (...)
        {
            tryLogCurrentException(__PRETTY_FUNCTION__);
        }
    }
}

MergeTreeData::PartHierarchy MergeTreeData::getPartHierarchy(
    const MergeTreePartInfo & part_info,
    DataPartState state,
    DataPartsLock & /* data_parts_lock */) const
{
    PartHierarchy result;

    /// Parts contained in the part are consecutive in data_parts, intersecting the insertion place for the part itself.
    auto it_middle = data_parts_by_state_and_info.lower_bound(DataPartStateAndInfo{state, part_info});
    auto committed_parts_range = getDataPartsStateRange(state);

    /// Go to the left.
    DataPartIteratorByStateAndInfo begin = it_middle;
    while (begin != committed_parts_range.begin())
    {
        auto prev = std::prev(begin);

        if (!part_info.contains((*prev)->info))
        {
            if ((*prev)->info.contains(part_info))
            {
                result.covering_parts.push_back(*prev);
            }
            else if (!part_info.isDisjoint((*prev)->info))
            {
                result.intersected_parts.push_back(*prev);
            }

            break;
        }

        begin = prev;
    }

    std::reverse(result.covering_parts.begin(), result.covering_parts.end());

    /// Go to the right.
    DataPartIteratorByStateAndInfo end = it_middle;
    while (end != committed_parts_range.end())
    {
        if ((*end)->info == part_info)
        {
            result.duplicate_part = *end;
            result.covering_parts.clear();
            return result;
        }

        if (!part_info.contains((*end)->info))
        {
            if ((*end)->info.contains(part_info))
            {
                result.covering_parts.push_back(*end);
            }
            else if (!part_info.isDisjoint((*end)->info))
            {
                result.intersected_parts.push_back(*end);
            }

            break;
        }

        ++end;
    }

    result.covered_parts.insert(result.covered_parts.end(), begin, end);

    return result;
}

MergeTreeData::DataPartsVector MergeTreeData::getCoveredOutdatedParts(
    const DataPartPtr & part,
    DataPartsLock & data_parts_lock) const
{
    part->assertState({DataPartState::Active, DataPartState::PreActive});
    PartHierarchy hierarchy = getPartHierarchy(part->info, DataPartState::Outdated, data_parts_lock);

    if (hierarchy.duplicate_part)
        throw Exception(ErrorCodes::LOGICAL_ERROR, "Unexpected duplicate part {}. It is a bug.", hierarchy.duplicate_part->getNameWithState());

    return hierarchy.covered_parts;
}

MergeTreeData::DataPartsVector MergeTreeData::getActivePartsToReplace(
    const MergeTreePartInfo & new_part_info,
    const String & new_part_name,
    DataPartPtr & out_covering_part,
    DataPartsLock & data_parts_lock) const
{
    PartHierarchy hierarchy = getPartHierarchy(new_part_info, DataPartState::Active, data_parts_lock);

    if (!hierarchy.intersected_parts.empty())
        throw Exception(ErrorCodes::LOGICAL_ERROR, "Part {} intersects part {}. It is a bug.",
                        new_part_name, hierarchy.intersected_parts.back()->getNameWithState());

    if (hierarchy.duplicate_part)
        throw Exception(ErrorCodes::LOGICAL_ERROR, "Unexpected duplicate part {}. It is a bug.", hierarchy.duplicate_part->getNameWithState());

    if (!hierarchy.covering_parts.empty())
        out_covering_part = std::move(hierarchy.covering_parts.back());

    return std::move(hierarchy.covered_parts);
}

void MergeTreeData::checkPartPartition(MutableDataPartPtr & part, DataPartsLock & lock) const
{
    if (DataPartPtr existing_part_in_partition = getAnyPartInPartition(part->info.partition_id, lock))
    {
        if (part->partition.value != existing_part_in_partition->partition.value)
            throw Exception(
                "Partition value mismatch between two parts with the same partition ID. Existing part: "
                + existing_part_in_partition->name + ", newly added part: " + part->name,
                ErrorCodes::CORRUPTED_DATA);
    }
}

void MergeTreeData::checkPartDuplicate(MutableDataPartPtr & part, Transaction & transaction, DataPartsLock & /*lock*/) const
{
    auto it_duplicate = data_parts_by_info.find(part->info);

    if (it_duplicate != data_parts_by_info.end())
    {
        String message = "Part " + (*it_duplicate)->getNameWithState() + " already exists";

        if ((*it_duplicate)->checkState({DataPartState::Outdated, DataPartState::Deleting}))
            throw Exception(message + ", but it will be deleted soon", ErrorCodes::PART_IS_TEMPORARILY_LOCKED);

        if (transaction.txn)
            throw Exception(message, ErrorCodes::SERIALIZATION_ERROR);

        throw Exception(message, ErrorCodes::DUPLICATE_DATA_PART);
    }
}

void MergeTreeData::preparePartForCommit(MutableDataPartPtr & part, Transaction & out_transaction, bool need_rename)
{
    part->is_temp = false;
    part->setState(DataPartState::PreActive);

    assert([&]()
           {
               String dir_name = fs::path(part->getDataPartStorage().getRelativePath()).filename();
               bool may_be_cleaned_up = dir_name.starts_with("tmp_") || dir_name.starts_with("tmp-fetch_");
               return !may_be_cleaned_up || temporary_parts.contains(dir_name);
           }());

    if (need_rename)
        part->renameTo(part->name, true);

    data_parts_indexes.insert(part);
    out_transaction.addPart(part);
}

bool MergeTreeData::addTempPart(
    MutableDataPartPtr & part,
    Transaction & out_transaction,
    DataPartsLock & lock,
    DataPartsVector * out_covered_parts)
{
    LOG_TRACE(log, "Adding temporary part from directory {} with name {}.", part->getDataPartStorage().getPartDirectory(), part->name);
    if (&out_transaction.data != this)
        throw Exception("MergeTreeData::Transaction for one table cannot be used with another. It is a bug.",
            ErrorCodes::LOGICAL_ERROR);

    if (part->hasLightweightDelete())
        has_lightweight_delete_parts.store(true);

    checkPartPartition(part, lock);
    checkPartDuplicate(part, out_transaction, lock);

    DataPartPtr covering_part;
    DataPartsVector covered_parts = getActivePartsToReplace(part->info, part->name, covering_part, lock);

    if (covering_part)
    {
        LOG_WARNING(log, "Tried to add obsolete part {} covered by {}", part->name, covering_part->getNameWithState());
        return false;
    }

    /// All checks are passed. Now we can rename the part on disk.
    /// So, we maintain invariant: if a non-temporary part in filesystem then it is in data_parts
    preparePartForCommit(part, out_transaction, /* need_rename = */false);

    if (out_covered_parts)
    {
        out_covered_parts->reserve(covered_parts.size());

        for (DataPartPtr & covered_part : covered_parts)
            out_covered_parts->emplace_back(std::move(covered_part));
    }

    return true;
}


bool MergeTreeData::renameTempPartAndReplaceImpl(
    MutableDataPartPtr & part,
    Transaction & out_transaction,
    DataPartsLock & lock,
    DataPartsVector * out_covered_parts)
{
    LOG_TRACE(log, "Renaming temporary part {} to {} with tid {}.", part->getDataPartStorage().getPartDirectory(), part->name, out_transaction.getTID());

    if (&out_transaction.data != this)
        throw Exception("MergeTreeData::Transaction for one table cannot be used with another. It is a bug.", ErrorCodes::LOGICAL_ERROR);

    part->assertState({DataPartState::Temporary});
    checkPartPartition(part, lock);
    checkPartDuplicate(part, out_transaction, lock);

    PartHierarchy hierarchy = getPartHierarchy(part->info, DataPartState::Active, lock);

    if (!hierarchy.intersected_parts.empty())
    {
        String message = fmt::format("Part {} intersects part {}", part->name, hierarchy.intersected_parts.back()->getNameWithState());

        // Drop part|partition operation inside some transactions sees some stale snapshot from the time when transactions has been started.
        // So such operation may attempt to delete already outdated part. In this case, this outdated part is most likely covered by the other part and intersection may occur.
        // Part mayght be outdated due to merge|mutation|update|optimization operations.
        if (part->isEmpty() || (hierarchy.intersected_parts.size() == 1 && hierarchy.intersected_parts.back()->isEmpty()))
        {
            message += fmt::format(" One of them is empty part. That is a race between drop operation under transaction and a merge/mutation.");
            throw Exception(message, ErrorCodes::SERIALIZATION_ERROR);
        }

        if (hierarchy.intersected_parts.size() > 1)
            message += fmt::format(" There are {} intersected parts.", hierarchy.intersected_parts.size());

        throw Exception(ErrorCodes::LOGICAL_ERROR, message + " It is a bug.");
    }

    if (part->hasLightweightDelete())
        has_lightweight_delete_parts.store(true);

    /// All checks are passed. Now we can rename the part on disk.
    /// So, we maintain invariant: if a non-temporary part in filesystem then it is in data_parts
    preparePartForCommit(part, out_transaction, /* need_rename */ true);

    if (out_covered_parts)
    {
        out_covered_parts->reserve(out_covered_parts->size() + hierarchy.covered_parts.size());
        std::move(hierarchy.covered_parts.begin(), hierarchy.covered_parts.end(), std::back_inserter(*out_covered_parts));
    }

    return true;
}

bool MergeTreeData::renameTempPartAndReplaceUnlocked(
    MutableDataPartPtr & part,
    Transaction & out_transaction,
    DataPartsLock & lock,
    DataPartsVector * out_covered_parts)
{
    return renameTempPartAndReplaceImpl(part, out_transaction, lock, out_covered_parts);
}

MergeTreeData::DataPartsVector MergeTreeData::renameTempPartAndReplace(
    MutableDataPartPtr & part,
    Transaction & out_transaction)
{
    auto part_lock = lockParts();
    DataPartsVector covered_parts;
    renameTempPartAndReplaceImpl(part, out_transaction, part_lock, &covered_parts);
    return covered_parts;
}

bool MergeTreeData::renameTempPartAndAdd(
    MutableDataPartPtr & part,
    Transaction & out_transaction,
    DataPartsLock & lock)
{
    DataPartsVector covered_parts;

    if (!renameTempPartAndReplaceImpl(part, out_transaction, lock, &covered_parts))
        return false;

    if (!covered_parts.empty())
        throw Exception(ErrorCodes::LOGICAL_ERROR, "Added part {} covers {} existing part(s) (including {})",
            part->name, toString(covered_parts.size()), covered_parts[0]->name);

    return true;
}

void MergeTreeData::removePartsFromWorkingSet(MergeTreeTransaction * txn, const MergeTreeData::DataPartsVector & remove, bool clear_without_timeout, DataPartsLock & acquired_lock)
{
    if (txn)
        transactions_enabled.store(true);

    auto remove_time = clear_without_timeout ? 0 : time(nullptr);
    bool removed_active_part = false;

    for (const DataPartPtr & part : remove)
    {
        if (part->version.creation_csn != Tx::RolledBackCSN)
            MergeTreeTransaction::removeOldPart(shared_from_this(), part, txn);

        if (part->getState() == MergeTreeDataPartState::Active)
        {
            removePartContributionToColumnAndSecondaryIndexSizes(part);
            removePartContributionToDataVolume(part);
            removed_active_part = true;
        }

        if (part->getState() == MergeTreeDataPartState::Active || clear_without_timeout)
            part->remove_time.store(remove_time, std::memory_order_relaxed);

        if (part->getState() != MergeTreeDataPartState::Outdated)
            modifyPartState(part, MergeTreeDataPartState::Outdated);

        if (isInMemoryPart(part) && getSettings()->in_memory_parts_enable_wal)
            getWriteAheadLog()->dropPart(part->name);
    }

    if (removed_active_part)
        resetObjectColumnsFromActiveParts(acquired_lock);
}

void MergeTreeData::removePartsFromWorkingSetImmediatelyAndSetTemporaryState(const DataPartsVector & remove)
{
    auto lock = lockParts();

    for (const auto & part : remove)
    {
        auto it_part = data_parts_by_info.find(part->info);
        if (it_part == data_parts_by_info.end())
            throw Exception("Part " + part->getNameWithState() + " not found in data_parts", ErrorCodes::LOGICAL_ERROR);

        assert(part->getState() == MergeTreeDataPartState::PreActive);

        modifyPartState(part, MergeTreeDataPartState::Temporary);
        /// Erase immediately
        data_parts_indexes.erase(it_part);
    }
}

void MergeTreeData::removePartsFromWorkingSet(
        MergeTreeTransaction * txn, const DataPartsVector & remove, bool clear_without_timeout, DataPartsLock * acquired_lock)
{
    auto lock = (acquired_lock) ? DataPartsLock() : lockParts();

    for (const auto & part : remove)
    {
        if (!data_parts_by_info.count(part->info))
            throw Exception("Part " + part->getNameWithState() + " not found in data_parts", ErrorCodes::LOGICAL_ERROR);

        part->assertState({DataPartState::PreActive, DataPartState::Active, DataPartState::Outdated});
    }

    removePartsFromWorkingSet(txn, remove, clear_without_timeout, lock);
}


void MergeTreeData::removePartsInRangeFromWorkingSet(MergeTreeTransaction * txn, const MergeTreePartInfo & drop_range, DataPartsLock & lock)
{
    removePartsInRangeFromWorkingSetAndGetPartsToRemoveFromZooKeeper(txn, drop_range, lock);
}

DataPartsVector MergeTreeData::grabActivePartsToRemoveForDropRange(
    MergeTreeTransaction * txn, const MergeTreePartInfo & drop_range, DataPartsLock & lock)
{
    DataPartsVector parts_to_remove;

    if (drop_range.min_block > drop_range.max_block)
        throw Exception(ErrorCodes::LOGICAL_ERROR, "Invalid drop range: {}", drop_range.getPartName());

    auto partition_range = getVisibleDataPartsVectorInPartition(txn, drop_range.partition_id, &lock);

    for (const DataPartPtr & part : partition_range)
    {
        if (part->info.partition_id != drop_range.partition_id)
            throw Exception("Unexpected partition_id of part " + part->name + ". This is a bug.", ErrorCodes::LOGICAL_ERROR);

        /// It's a DROP PART and it's already executed by fetching some covering part
        bool is_drop_part = !drop_range.isFakeDropRangePart() && drop_range.min_block;

        if (is_drop_part && (part->info.min_block != drop_range.min_block || part->info.max_block != drop_range.max_block || part->info.getMutationVersion() != drop_range.getMutationVersion()))
        {
            /// Why we check only min and max blocks here without checking merge
            /// level? It's a tricky situation which can happen on a stale
            /// replica. For example, we have parts all_1_1_0, all_2_2_0 and
            /// all_3_3_0. Fast replica assign some merges (OPTIMIZE FINAL or
            /// TTL) all_2_2_0 -> all_2_2_1 -> all_2_2_2. So it has set of parts
            /// all_1_1_0, all_2_2_2 and all_3_3_0. After that it decides to
            /// drop part all_2_2_2. Now set of parts is all_1_1_0 and
            /// all_3_3_0. Now fast replica assign merge all_1_1_0 + all_3_3_0
            /// to all_1_3_1 and finishes it. Slow replica pulls the queue and
            /// have two contradictory tasks -- drop all_2_2_2 and merge/fetch
            /// all_1_3_1. If this replica will fetch all_1_3_1 first and then tries
            /// to drop all_2_2_2 after that it will receive the LOGICAL ERROR.
            /// So here we just check that all_1_3_1 covers blocks from drop
            /// all_2_2_2.
            ///
            bool is_covered_by_min_max_block = part->info.min_block <= drop_range.min_block && part->info.max_block >= drop_range.max_block && part->info.getMutationVersion() >= drop_range.getMutationVersion();
            if (is_covered_by_min_max_block)
            {
                LOG_INFO(log, "Skipping drop range for part {} because covering part {} already exists", drop_range.getPartName(), part->name);
                return {};
            }
        }

        if (part->info.min_block < drop_range.min_block)
        {
            if (drop_range.min_block <= part->info.max_block)
            {
                /// Intersect left border
                throw Exception(ErrorCodes::LOGICAL_ERROR, "Unexpected merged part {} intersecting drop range {}",
                                part->name, drop_range.getPartName());
            }

            continue;
        }

        /// Stop on new parts
        if (part->info.min_block > drop_range.max_block)
            break;

        if (part->info.min_block <= drop_range.max_block && drop_range.max_block < part->info.max_block)
        {
            /// Intersect right border
            throw Exception(ErrorCodes::LOGICAL_ERROR, "Unexpected merged part {} intersecting drop range {}",
                            part->name, drop_range.getPartName());
        }

        parts_to_remove.emplace_back(part);
    }
    return parts_to_remove;
}

MergeTreeData::PartsToRemoveFromZooKeeper MergeTreeData::removePartsInRangeFromWorkingSetAndGetPartsToRemoveFromZooKeeper(
        MergeTreeTransaction * txn, const MergeTreePartInfo & drop_range, DataPartsLock & lock)
{

    auto parts_to_remove = grabActivePartsToRemoveForDropRange(txn, drop_range, lock);

    bool clear_without_timeout = true;
    /// We a going to remove active parts covered by drop_range without timeout.
    /// Let's also reset timeout for inactive parts
    /// and add these parts to list of parts to remove from ZooKeeper
    auto inactive_parts_to_remove_immediately = getDataPartsVectorInPartitionForInternalUsage({DataPartState::Outdated, DataPartState::Deleting}, drop_range.partition_id, &lock);

    /// FIXME refactor removePartsFromWorkingSet(...), do not remove parts twice
    removePartsFromWorkingSet(txn, parts_to_remove, clear_without_timeout, lock);

    /// Since we can return parts in Deleting state, we have to use a wrapper that restricts access to such parts.
    PartsToRemoveFromZooKeeper parts_to_remove_from_zookeeper;
    for (auto & part : parts_to_remove)
        parts_to_remove_from_zookeeper.emplace_back(std::move(part));

    for (auto & part : inactive_parts_to_remove_immediately)
    {
        if (!drop_range.contains(part->info))
            continue;
        part->remove_time.store(0, std::memory_order_relaxed);
        parts_to_remove_from_zookeeper.emplace_back(std::move(part), /* was_active */ false);
    }

    return parts_to_remove_from_zookeeper;
}

void MergeTreeData::restoreAndActivatePart(const DataPartPtr & part, DataPartsLock * acquired_lock)
{
    auto lock = (acquired_lock) ? DataPartsLock() : lockParts();    //-V1018
    if (part->getState() == DataPartState::Active)
        return;
    addPartContributionToColumnAndSecondaryIndexSizes(part);
    addPartContributionToDataVolume(part);
    modifyPartState(part, DataPartState::Active);
}


void MergeTreeData::outdateBrokenPartAndCloneToDetached(const DataPartPtr & part_to_detach, const String & prefix)
{
    auto metadata_snapshot = getInMemoryMetadataPtr();
    if (prefix.empty())
        LOG_INFO(log, "Cloning part {} to {} and making it obsolete.", part_to_detach->getDataPartStorage().getPartDirectory(), part_to_detach->name);
    else
        LOG_INFO(log, "Cloning part {} to {}_{} and making it obsolete.", part_to_detach->getDataPartStorage().getPartDirectory(), prefix, part_to_detach->name);

    part_to_detach->makeCloneInDetached(prefix, metadata_snapshot);

    DataPartsLock lock = lockParts();
    if (part_to_detach->getState() == DataPartState::Active)
        removePartsFromWorkingSet(NO_TRANSACTION_RAW, {part_to_detach}, true, &lock);
}

void MergeTreeData::forcefullyMovePartToDetachedAndRemoveFromMemory(const MergeTreeData::DataPartPtr & part_to_detach, const String & prefix, bool restore_covered)
{
    if (prefix.empty())
        LOG_INFO(log, "Renaming {} to {} and forgetting it.", part_to_detach->getDataPartStorage().getPartDirectory(), part_to_detach->name);
    else
        LOG_INFO(log, "Renaming {} to {}_{} and forgetting it.", part_to_detach->getDataPartStorage().getPartDirectory(), prefix, part_to_detach->name);

    auto lock = lockParts();
    bool removed_active_part = false;
    bool restored_active_part = false;

    auto it_part = data_parts_by_info.find(part_to_detach->info);
    if (it_part == data_parts_by_info.end())
        throw Exception("No such data part " + part_to_detach->getNameWithState(), ErrorCodes::NO_SUCH_DATA_PART);

    /// What if part_to_detach is a reference to *it_part? Make a new owner just in case.
    /// Important to own part pointer here (not const reference), because it will be removed from data_parts_indexes
    /// few lines below.
    DataPartPtr part = *it_part; // NOLINT

    if (part->getState() == DataPartState::Active)
    {
        removePartContributionToDataVolume(part);
        removePartContributionToColumnAndSecondaryIndexSizes(part);
        removed_active_part = true;
    }

    modifyPartState(it_part, DataPartState::Deleting);
    asMutableDeletingPart(part)->renameToDetached(prefix);
    data_parts_indexes.erase(it_part);

    if (restore_covered && part->info.level == 0)
    {
        LOG_WARNING(log, "Will not recover parts covered by zero-level part {}", part->name);
        return;
    }

    if (restore_covered)
    {
        Strings restored;
        bool error = false;
        String error_parts;

        Int64 pos = part->info.min_block;

        auto is_appropriate_state = [] (DataPartState state)
        {
            return state == DataPartState::Active || state == DataPartState::Outdated;
        };

        auto update_error = [&] (DataPartIteratorByInfo it)
        {
            error = true;
            error_parts += (*it)->getNameWithState() + " ";
        };

        auto activate_part = [this, &restored_active_part](auto it)
        {
            /// It's not clear what to do if we try to activate part that was removed in transaction.
            /// It may happen only in ReplicatedMergeTree, so let's simply throw LOGICAL_ERROR for now.
            chassert((*it)->version.isRemovalTIDLocked());
            if ((*it)->version.removal_tid_lock == Tx::PrehistoricTID.getHash())
                (*it)->version.unlockRemovalTID(Tx::PrehistoricTID, TransactionInfoContext{getStorageID(), (*it)->name});
            else
                throw Exception(ErrorCodes::LOGICAL_ERROR, "Cannot activate part {} that was removed by transaction ({})",
                                (*it)->name, (*it)->version.removal_tid_lock);

            addPartContributionToColumnAndSecondaryIndexSizes(*it);
            addPartContributionToDataVolume(*it);
            modifyPartState(it, DataPartState::Active); /// iterator is not invalidated here
            restored_active_part = true;
        };

        auto it_middle = data_parts_by_info.lower_bound(part->info);

        /// Restore the leftmost part covered by the part
        if (it_middle != data_parts_by_info.begin())
        {
            auto it = std::prev(it_middle);

            if (part->contains(**it) && is_appropriate_state((*it)->getState()))
            {
                /// Maybe, we must consider part level somehow
                if ((*it)->info.min_block != part->info.min_block)
                    update_error(it);

                if ((*it)->getState() != DataPartState::Active)
                    activate_part(it);

                pos = (*it)->info.max_block + 1;
                restored.push_back((*it)->name);
            }
            else if ((*it)->info.partition_id == part->info.partition_id)
                update_error(it);
            else
                error = true;
        }
        else
            error = true;

        /// Restore "right" parts
        for (auto it = it_middle; it != data_parts_by_info.end() && part->contains(**it); ++it)
        {
            if ((*it)->info.min_block < pos)
                continue;

            if (!is_appropriate_state((*it)->getState()))
            {
                update_error(it);
                continue;
            }

            if ((*it)->info.min_block > pos)
                update_error(it);

            if ((*it)->getState() != DataPartState::Active)
                activate_part(it);

            pos = (*it)->info.max_block + 1;
            restored.push_back((*it)->name);
        }

        if (pos != part->info.max_block + 1)
            error = true;

        for (const String & name : restored)
        {
            LOG_INFO(log, "Activated part {}", name);
        }

        if (error)
        {
            LOG_ERROR(log, "The set of parts restored in place of {} looks incomplete. There might or might not be a data loss.{}", part->name, (error_parts.empty() ? "" : " Suspicious parts: " + error_parts));
        }
    }

    if (removed_active_part || restored_active_part)
        resetObjectColumnsFromActiveParts(lock);
}


void MergeTreeData::tryRemovePartImmediately(DataPartPtr && part)
{
    DataPartPtr part_to_delete;
    {
        auto lock = lockParts();

        auto part_name_with_state = part->getNameWithState();
        LOG_TRACE(log, "Trying to immediately remove part {}", part_name_with_state);

        if (part->getState() != DataPartState::Temporary)
        {
            auto it = data_parts_by_info.find(part->info);
            if (it == data_parts_by_info.end() || (*it).get() != part.get())
                throw Exception("Part " + part->name + " doesn't exist", ErrorCodes::LOGICAL_ERROR);

            part.reset();

            if (!((*it)->getState() == DataPartState::Outdated && it->unique()))
            {
                if ((*it)->getState() != DataPartState::Outdated)
                    LOG_WARNING(log, "Cannot immediately remove part {} because it's not in Outdated state "
                             "usage counter {}", part_name_with_state, it->use_count());

                if (!it->unique())
                    LOG_WARNING(log, "Cannot immediately remove part {} because someone using it right now "
                             "usage counter {}", part_name_with_state, it->use_count());
                return;
            }

            modifyPartState(it, DataPartState::Deleting);

            part_to_delete = *it;
        }
        else
        {
            part_to_delete = std::move(part);
        }
    }

    try
    {
        asMutableDeletingPart(part_to_delete)->remove();
    }
    catch (...)
    {
        rollbackDeletingParts({part_to_delete});
        throw;
    }

    removePartsFinally({part_to_delete});
    LOG_TRACE(log, "Removed part {}", part_to_delete->name);
}


size_t MergeTreeData::getTotalActiveSizeInBytes() const
{
    return total_active_size_bytes.load(std::memory_order_acquire);
}


size_t MergeTreeData::getTotalActiveSizeInRows() const
{
    return total_active_size_rows.load(std::memory_order_acquire);
}


size_t MergeTreeData::getPartsCount() const
{
    return total_active_size_parts.load(std::memory_order_acquire);
}


std::pair<size_t, size_t> MergeTreeData::getMaxPartsCountAndSizeForPartitionWithState(DataPartState state) const
{
    auto lock = lockParts();

    size_t cur_parts_count = 0;
    size_t cur_parts_size = 0;
    size_t max_parts_count = 0;
    size_t argmax_parts_size = 0;

    const String * cur_partition_id = nullptr;

    for (const auto & part : getDataPartsStateRange(state))
    {
        if (!cur_partition_id || part->info.partition_id != *cur_partition_id)
        {
            cur_partition_id = &part->info.partition_id;
            cur_parts_count = 0;
            cur_parts_size = 0;
        }

        ++cur_parts_count;
        cur_parts_size += part->getBytesOnDisk();

        if (cur_parts_count > max_parts_count)
        {
            max_parts_count = cur_parts_count;
            argmax_parts_size = cur_parts_size;
        }
    }

    return {max_parts_count, argmax_parts_size};
}


std::pair<size_t, size_t> MergeTreeData::getMaxPartsCountAndSizeForPartition() const
{
    return getMaxPartsCountAndSizeForPartitionWithState(DataPartState::Active);
}


size_t MergeTreeData::getMaxInactivePartsCountForPartition() const
{
    return getMaxPartsCountAndSizeForPartitionWithState(DataPartState::Outdated).first;
}


std::optional<Int64> MergeTreeData::getMinPartDataVersion() const
{
    auto lock = lockParts();

    std::optional<Int64> result;
    for (const auto & part : getDataPartsStateRange(DataPartState::Active))
    {
        if (!result || *result > part->info.getDataVersion())
            result = part->info.getDataVersion();
    }

    return result;
}


void MergeTreeData::delayInsertOrThrowIfNeeded(Poco::Event * until, ContextPtr query_context) const
{
    const auto settings = getSettings();
    const auto & query_settings = query_context->getSettingsRef();
    const size_t parts_count_in_total = getPartsCount();
    if (parts_count_in_total >= settings->max_parts_in_total)
    {
        ProfileEvents::increment(ProfileEvents::RejectedInserts);
        throw Exception("Too many parts (" + toString(parts_count_in_total) + ") in all partitions in total. This indicates wrong choice of partition key. The threshold can be modified with 'max_parts_in_total' setting in <merge_tree> element in config.xml or with per-table setting.", ErrorCodes::TOO_MANY_PARTS);
    }

    auto [parts_count_in_partition, size_of_partition] = getMaxPartsCountAndSizeForPartition();
    ssize_t k_inactive = -1;
    if (settings->inactive_parts_to_throw_insert > 0 || settings->inactive_parts_to_delay_insert > 0)
    {
        size_t inactive_parts_count_in_partition = getMaxInactivePartsCountForPartition();
        if (settings->inactive_parts_to_throw_insert > 0 && inactive_parts_count_in_partition >= settings->inactive_parts_to_throw_insert)
        {
            ProfileEvents::increment(ProfileEvents::RejectedInserts);
            throw Exception(
                ErrorCodes::TOO_MANY_PARTS,
                "Too many inactive parts ({}). Parts cleaning are processing significantly slower than inserts",
                inactive_parts_count_in_partition);
        }
        k_inactive = static_cast<ssize_t>(inactive_parts_count_in_partition) - static_cast<ssize_t>(settings->inactive_parts_to_delay_insert);
    }

    auto parts_to_delay_insert = query_settings.parts_to_delay_insert ? query_settings.parts_to_delay_insert : settings->parts_to_delay_insert;
    auto parts_to_throw_insert = query_settings.parts_to_throw_insert ? query_settings.parts_to_throw_insert : settings->parts_to_throw_insert;

    size_t average_part_size = parts_count_in_partition ? size_of_partition / parts_count_in_partition : 0;
    bool parts_are_large_enough_in_average = settings->max_avg_part_size_for_too_many_parts
        && average_part_size > settings->max_avg_part_size_for_too_many_parts;

    if (parts_count_in_partition >= parts_to_throw_insert && !parts_are_large_enough_in_average)
    {
        ProfileEvents::increment(ProfileEvents::RejectedInserts);
        throw Exception(
            ErrorCodes::TOO_MANY_PARTS,
            "Too many parts ({} with average size of {}). Merges are processing significantly slower than inserts",
            parts_count_in_partition, ReadableSize(average_part_size));
    }

    if (k_inactive < 0 && (parts_count_in_partition < parts_to_delay_insert || parts_are_large_enough_in_average))
        return;

    const ssize_t k_active = ssize_t(parts_count_in_partition) - ssize_t(parts_to_delay_insert);
    size_t max_k;
    size_t k;
    if (k_active > k_inactive)
    {
        max_k = parts_to_throw_insert - parts_to_delay_insert;
        k = k_active + 1;
    }
    else
    {
        max_k = settings->inactive_parts_to_throw_insert - settings->inactive_parts_to_delay_insert;
        k = k_inactive + 1;
    }
    const UInt64 delay_milliseconds = static_cast<UInt64>(::pow(settings->max_delay_to_insert * 1000, static_cast<double>(k) / max_k));

    ProfileEvents::increment(ProfileEvents::DelayedInserts);
    ProfileEvents::increment(ProfileEvents::DelayedInsertsMilliseconds, delay_milliseconds);

    CurrentMetrics::Increment metric_increment(CurrentMetrics::DelayedInserts);

    LOG_INFO(log, "Delaying inserting block by {} ms. because there are {} parts and their average size is {}",
        delay_milliseconds, parts_count_in_partition, ReadableSize(average_part_size));

    if (until)
        until->tryWait(delay_milliseconds);
    else
        std::this_thread::sleep_for(std::chrono::milliseconds(static_cast<size_t>(delay_milliseconds)));
}


MergeTreeData::DataPartPtr MergeTreeData::getActiveContainingPart(
    const MergeTreePartInfo & part_info, MergeTreeData::DataPartState state, DataPartsLock & /*lock*/) const
{
    auto current_state_parts_range = getDataPartsStateRange(state);

    /// The part can be covered only by the previous or the next one in data_parts.
    auto it = data_parts_by_state_and_info.lower_bound(DataPartStateAndInfo{state, part_info});

    if (it != current_state_parts_range.end())
    {
        if ((*it)->info == part_info)
            return *it;
        if ((*it)->info.contains(part_info))
            return *it;
    }

    if (it != current_state_parts_range.begin())
    {
        --it;
        if ((*it)->info.contains(part_info))
            return *it;
    }

    return nullptr;
}


void MergeTreeData::swapActivePart(MergeTreeData::DataPartPtr part_copy)
{
    auto lock = lockParts();
    for (auto original_active_part : getDataPartsStateRange(DataPartState::Active)) // NOLINT (copy is intended)
    {
        if (part_copy->name == original_active_part->name)
        {
            auto active_part_it = data_parts_by_info.find(original_active_part->info);
            if (active_part_it == data_parts_by_info.end())
                throw Exception("Cannot swap part '" + part_copy->name + "', no such active part.", ErrorCodes::NO_SUCH_DATA_PART);

            /// We do not check allow_remote_fs_zero_copy_replication here because data may be shared
            /// when allow_remote_fs_zero_copy_replication turned on and off again
            original_active_part->force_keep_shared_data = false;

            if (original_active_part->getDataPartStorage().supportZeroCopyReplication() &&
                part_copy->getDataPartStorage().supportZeroCopyReplication() &&
                original_active_part->getDataPartStorage().getUniqueId() == part_copy->getDataPartStorage().getUniqueId())
            {
                /// May be when several volumes use the same S3/HDFS storage
                original_active_part->force_keep_shared_data = true;
            }

            modifyPartState(original_active_part, DataPartState::DeleteOnDestroy);
            data_parts_indexes.erase(active_part_it);

            auto part_it = data_parts_indexes.insert(part_copy).first;
            modifyPartState(part_it, DataPartState::Active);

            ssize_t diff_bytes = part_copy->getBytesOnDisk() - original_active_part->getBytesOnDisk();
            ssize_t diff_rows = part_copy->rows_count - original_active_part->rows_count;
            increaseDataVolume(diff_bytes, diff_rows, /* parts= */ 0);

            /// Move parts are non replicated operations, so we take lock here.
            /// All other locks are taken in StorageReplicatedMergeTree
            lockSharedData(*part_copy);

            asMutableDeletingPart(original_active_part)->writeDeleteOnDestroyMarker();
            return;
        }
    }
    throw Exception("Cannot swap part '" + part_copy->name + "', no such active part.", ErrorCodes::NO_SUCH_DATA_PART);
}


MergeTreeData::DataPartPtr MergeTreeData::getActiveContainingPart(const MergeTreePartInfo & part_info) const
{
    auto lock = lockParts();
    return getActiveContainingPart(part_info, DataPartState::Active, lock);
}

MergeTreeData::DataPartPtr MergeTreeData::getActiveContainingPart(const String & part_name) const
{
    auto part_info = MergeTreePartInfo::fromPartName(part_name, format_version);
    return getActiveContainingPart(part_info);
}

MergeTreeData::DataPartsVector MergeTreeData::getVisibleDataPartsVectorInPartition(ContextPtr local_context, const String & partition_id) const
{
    return getVisibleDataPartsVectorInPartition(local_context->getCurrentTransaction().get(), partition_id);
}


MergeTreeData::DataPartsVector MergeTreeData::getVisibleDataPartsVectorInPartition(
    ContextPtr local_context, const String & partition_id, DataPartsLock & lock) const
{
    return getVisibleDataPartsVectorInPartition(local_context->getCurrentTransaction().get(), partition_id, &lock);
}

MergeTreeData::DataPartsVector MergeTreeData::getVisibleDataPartsVectorInPartition(
    MergeTreeTransaction * txn, const String & partition_id, DataPartsLock * acquired_lock) const
{
    if (txn)
    {
        DataPartStateAndPartitionID active_parts{MergeTreeDataPartState::Active, partition_id};
        DataPartStateAndPartitionID outdated_parts{MergeTreeDataPartState::Outdated, partition_id};
        DataPartsVector res;
        {
            auto lock = (acquired_lock) ? DataPartsLock() : lockParts();
            res.insert(res.end(), data_parts_by_state_and_info.lower_bound(active_parts), data_parts_by_state_and_info.upper_bound(active_parts));
            res.insert(res.end(), data_parts_by_state_and_info.lower_bound(outdated_parts), data_parts_by_state_and_info.upper_bound(outdated_parts));
        }
        filterVisibleDataParts(res, txn->getSnapshot(), txn->tid);
        return res;
    }

    return getDataPartsVectorInPartitionForInternalUsage(MergeTreeDataPartState::Active, partition_id, acquired_lock);
}


MergeTreeData::DataPartsVector MergeTreeData::getDataPartsVectorInPartitionForInternalUsage(const DataPartStates & affordable_states, const String & partition_id, DataPartsLock * acquired_lock) const
{
    auto lock = (acquired_lock) ? DataPartsLock() : lockParts();
    DataPartsVector res;
    for (const auto & state : affordable_states)
    {
        DataPartStateAndPartitionID state_with_partition{state, partition_id};
        res.insert(res.end(), data_parts_by_state_and_info.lower_bound(state_with_partition), data_parts_by_state_and_info.upper_bound(state_with_partition));
    }
    return res;
}

MergeTreeData::DataPartsVector MergeTreeData::getDataPartsVectorInPartitionForInternalUsage(
    const MergeTreeData::DataPartState & state, const String & partition_id, DataPartsLock * acquired_lock) const
{
    DataPartStateAndPartitionID state_with_partition{state, partition_id};

    auto lock = (acquired_lock) ? DataPartsLock() : lockParts();
    return DataPartsVector(
        data_parts_by_state_and_info.lower_bound(state_with_partition),
        data_parts_by_state_and_info.upper_bound(state_with_partition));
}

MergeTreeData::DataPartsVector MergeTreeData::getVisibleDataPartsVectorInPartitions(ContextPtr local_context, const std::unordered_set<String> & partition_ids) const
{
    auto txn = local_context->getCurrentTransaction();
    DataPartsVector res;
    {
        auto lock = lockParts();
        for (const auto & partition_id : partition_ids)
        {
            DataPartStateAndPartitionID active_parts{MergeTreeDataPartState::Active, partition_id};
            insertAtEnd(
                res,
                DataPartsVector(
                    data_parts_by_state_and_info.lower_bound(active_parts),
                    data_parts_by_state_and_info.upper_bound(active_parts)));

            if (txn)
            {
                DataPartStateAndPartitionID outdated_parts{MergeTreeDataPartState::Active, partition_id};

                insertAtEnd(
                    res,
                    DataPartsVector(
                        data_parts_by_state_and_info.lower_bound(outdated_parts),
                        data_parts_by_state_and_info.upper_bound(outdated_parts)));
            }
        }
    }

    if (txn)
        filterVisibleDataParts(res, txn->getSnapshot(), txn->tid);

    return res;
}

MergeTreeData::DataPartPtr MergeTreeData::getPartIfExists(const MergeTreePartInfo & part_info, const MergeTreeData::DataPartStates & valid_states)
{
    auto lock = lockParts();
    return getPartIfExistsUnlocked(part_info, valid_states, lock);
}

MergeTreeData::DataPartPtr MergeTreeData::getPartIfExists(const String & part_name, const MergeTreeData::DataPartStates & valid_states)
{
    auto lock = lockParts();
    return getPartIfExistsUnlocked(part_name, valid_states, lock);
}

MergeTreeData::DataPartPtr MergeTreeData::getPartIfExistsUnlocked(const String & part_name, const DataPartStates & valid_states, DataPartsLock & acquired_lock)
{
    return getPartIfExistsUnlocked(MergeTreePartInfo::fromPartName(part_name, format_version), valid_states, acquired_lock);
}

MergeTreeData::DataPartPtr MergeTreeData::getPartIfExistsUnlocked(const MergeTreePartInfo & part_info, const DataPartStates & valid_states, DataPartsLock & /* acquired_lock */)
{
    auto it = data_parts_by_info.find(part_info);
    if (it == data_parts_by_info.end())
        return nullptr;

    for (auto state : valid_states)
        if ((*it)->getState() == state)
            return *it;

    return nullptr;
}

static void loadPartAndFixMetadataImpl(MergeTreeData::MutableDataPartPtr part)
{
    part->loadColumnsChecksumsIndexes(false, true);
    part->modification_time = part->getDataPartStorage().getLastModified().epochTime();
    part->removeDeleteOnDestroyMarker();
    part->removeVersionMetadata();
}

void MergeTreeData::calculateColumnAndSecondaryIndexSizesImpl()
{
    column_sizes.clear();

    /// Take into account only committed parts
    auto committed_parts_range = getDataPartsStateRange(DataPartState::Active);
    for (const auto & part : committed_parts_range)
        addPartContributionToColumnAndSecondaryIndexSizes(part);
}

void MergeTreeData::addPartContributionToColumnAndSecondaryIndexSizes(const DataPartPtr & part)
{
    for (const auto & column : part->getColumns())
    {
        ColumnSize & total_column_size = column_sizes[column.name];
        ColumnSize part_column_size = part->getColumnSize(column.name);
        total_column_size.add(part_column_size);
    }

    auto indexes_descriptions = getInMemoryMetadataPtr()->secondary_indices;
    for (const auto & index : indexes_descriptions)
    {
        IndexSize & total_secondary_index_size = secondary_index_sizes[index.name];
        IndexSize part_index_size = part->getSecondaryIndexSize(index.name);
        total_secondary_index_size.add(part_index_size);
    }
}

void MergeTreeData::removePartContributionToColumnAndSecondaryIndexSizes(const DataPartPtr & part)
{
    for (const auto & column : part->getColumns())
    {
        ColumnSize & total_column_size = column_sizes[column.name];
        ColumnSize part_column_size = part->getColumnSize(column.name);

        auto log_subtract = [&](size_t & from, size_t value, const char * field)
        {
            if (value > from)
                LOG_ERROR(log, "Possibly incorrect column size subtraction: {} - {} = {}, column: {}, field: {}",
                    from, value, from - value, column.name, field);

            from -= value;
        };

        log_subtract(total_column_size.data_compressed, part_column_size.data_compressed, ".data_compressed");
        log_subtract(total_column_size.data_uncompressed, part_column_size.data_uncompressed, ".data_uncompressed");
        log_subtract(total_column_size.marks, part_column_size.marks, ".marks");
    }

    auto indexes_descriptions = getInMemoryMetadataPtr()->secondary_indices;
    for (const auto & index : indexes_descriptions)
    {
        IndexSize & total_secondary_index_size = secondary_index_sizes[index.name];
        IndexSize part_secondary_index_size = part->getSecondaryIndexSize(index.name);

        auto log_subtract = [&](size_t & from, size_t value, const char * field)
        {
            if (value > from)
                LOG_ERROR(log, "Possibly incorrect index size subtraction: {} - {} = {}, index: {}, field: {}",
                    from, value, from - value, index.name, field);

            from -= value;
        };

        log_subtract(total_secondary_index_size.data_compressed, part_secondary_index_size.data_compressed, ".data_compressed");
        log_subtract(total_secondary_index_size.data_uncompressed, part_secondary_index_size.data_uncompressed, ".data_uncompressed");
        log_subtract(total_secondary_index_size.marks, part_secondary_index_size.marks, ".marks");
    }
}

void MergeTreeData::checkAlterPartitionIsPossible(
    const PartitionCommands & commands, const StorageMetadataPtr & /*metadata_snapshot*/, const Settings & settings) const
{
    for (const auto & command : commands)
    {
        if (command.type == PartitionCommand::DROP_DETACHED_PARTITION
            && !settings.allow_drop_detached)
            throw DB::Exception("Cannot execute query: DROP DETACHED PART is disabled "
                                "(see allow_drop_detached setting)", ErrorCodes::SUPPORT_IS_DISABLED);

        if (command.partition && command.type != PartitionCommand::DROP_DETACHED_PARTITION)
        {
            if (command.part)
            {
                auto part_name = command.partition->as<ASTLiteral &>().value.safeGet<String>();
                /// We are able to parse it
                MergeTreePartInfo::fromPartName(part_name, format_version);
            }
            else
            {
                /// We are able to parse it
                const auto * partition_ast = command.partition->as<ASTPartition>();
                if (partition_ast && partition_ast->all)
                {
                    if (command.type != PartitionCommand::DROP_PARTITION)
                        throw DB::Exception("Only support DETACH PARTITION ALL currently", ErrorCodes::SUPPORT_IS_DISABLED);
                }
                else
                    getPartitionIDFromQuery(command.partition, getContext());
            }
        }
    }
}

void MergeTreeData::checkPartitionCanBeDropped(const ASTPtr & partition, ContextPtr local_context)
{
    DataPartsVector parts_to_remove;
    const auto * partition_ast = partition->as<ASTPartition>();
    if (partition_ast && partition_ast->all)
        parts_to_remove = getVisibleDataPartsVector(local_context);
    else
    {
        const String partition_id = getPartitionIDFromQuery(partition, local_context);
        parts_to_remove = getVisibleDataPartsVectorInPartition(local_context, partition_id);
    }
    UInt64 partition_size = 0;

    for (const auto & part : parts_to_remove)
        partition_size += part->getBytesOnDisk();

    auto table_id = getStorageID();
    getContext()->checkPartitionCanBeDropped(table_id.database_name, table_id.table_name, partition_size);
}

void MergeTreeData::checkPartCanBeDropped(const String & part_name)
{
    auto part = getPartIfExists(part_name, {MergeTreeDataPartState::Active});
    if (!part)
        throw Exception(ErrorCodes::NO_SUCH_DATA_PART, "No part {} in committed state", part_name);

    auto table_id = getStorageID();
    getContext()->checkPartitionCanBeDropped(table_id.database_name, table_id.table_name, part->getBytesOnDisk());
}

void MergeTreeData::movePartitionToDisk(const ASTPtr & partition, const String & name, bool moving_part, ContextPtr local_context)
{
    String partition_id;

    if (moving_part)
        partition_id = partition->as<ASTLiteral &>().value.safeGet<String>();
    else
        partition_id = getPartitionIDFromQuery(partition, local_context);

    DataPartsVector parts;
    if (moving_part)
    {
        auto part_info = MergeTreePartInfo::fromPartName(partition_id, format_version);
        parts.push_back(getActiveContainingPart(part_info));
        if (!parts.back() || parts.back()->name != part_info.getPartName())
            throw Exception("Part " + partition_id + " is not exists or not active", ErrorCodes::NO_SUCH_DATA_PART);
    }
    else
        parts = getVisibleDataPartsVectorInPartition(local_context, partition_id);

    auto disk = getStoragePolicy()->getDiskByName(name);
    std::erase_if(parts, [&](auto part_ptr)
        {
            return part_ptr->getDataPartStorage().getDiskName() == disk->getName();
        });

    if (parts.empty())
    {
        String no_parts_to_move_message;
        if (moving_part)
            no_parts_to_move_message = "Part '" + partition_id + "' is already on disk '" + disk->getName() + "'";
        else
            no_parts_to_move_message = "All parts of partition '" + partition_id + "' are already on disk '" + disk->getName() + "'";

        throw Exception(no_parts_to_move_message, ErrorCodes::UNKNOWN_DISK);
    }

    if (!movePartsToSpace(parts, std::static_pointer_cast<Space>(disk)))
        throw Exception("Cannot move parts because moves are manually disabled", ErrorCodes::ABORTED);
}


void MergeTreeData::movePartitionToVolume(const ASTPtr & partition, const String & name, bool moving_part, ContextPtr local_context)
{
    String partition_id;

    if (moving_part)
        partition_id = partition->as<ASTLiteral &>().value.safeGet<String>();
    else
        partition_id = getPartitionIDFromQuery(partition, local_context);

    DataPartsVector parts;
    if (moving_part)
    {
        auto part_info = MergeTreePartInfo::fromPartName(partition_id, format_version);
        parts.emplace_back(getActiveContainingPart(part_info));
        if (!parts.back() || parts.back()->name != part_info.getPartName())
            throw Exception("Part " + partition_id + " is not exists or not active", ErrorCodes::NO_SUCH_DATA_PART);
    }
    else
        parts = getVisibleDataPartsVectorInPartition(local_context, partition_id);

    auto volume = getStoragePolicy()->getVolumeByName(name);
    if (!volume)
        throw Exception("Volume " + name + " does not exists on policy " + getStoragePolicy()->getName(), ErrorCodes::UNKNOWN_DISK);

    if (parts.empty())
        throw Exception("Nothing to move (check that the partition exists).", ErrorCodes::NO_SUCH_DATA_PART);

    std::erase_if(parts, [&](auto part_ptr)
        {
            for (const auto & disk : volume->getDisks())
            {
                if (part_ptr->getDataPartStorage().getDiskName() == disk->getName())
                {
                    return true;
                }
            }
            return false;
        });

    if (parts.empty())
    {
        String no_parts_to_move_message;
        if (moving_part)
            no_parts_to_move_message = "Part '" + partition_id + "' is already on volume '" + volume->getName() + "'";
        else
            no_parts_to_move_message = "All parts of partition '" + partition_id + "' are already on volume '" + volume->getName() + "'";

        throw Exception(no_parts_to_move_message, ErrorCodes::UNKNOWN_DISK);
    }

    if (!movePartsToSpace(parts, std::static_pointer_cast<Space>(volume)))
        throw Exception("Cannot move parts because moves are manually disabled", ErrorCodes::ABORTED);
}

void MergeTreeData::movePartitionToShard(const ASTPtr & /*partition*/, bool /*move_part*/, const String & /*to*/, ContextPtr /*query_context*/)
{
    throw Exception(ErrorCodes::NOT_IMPLEMENTED, "MOVE PARTITION TO SHARD is not supported by storage {}", getName());
}

void MergeTreeData::fetchPartition(
    const ASTPtr & /*partition*/,
    const StorageMetadataPtr & /*metadata_snapshot*/,
    const String & /*from*/,
    bool /*fetch_part*/,
    ContextPtr /*query_context*/)
{
    throw Exception(ErrorCodes::NOT_IMPLEMENTED, "FETCH PARTITION is not supported by storage {}", getName());
}

Pipe MergeTreeData::alterPartition(
    const StorageMetadataPtr & metadata_snapshot,
    const PartitionCommands & commands,
    ContextPtr query_context)
{
    /// Wait for loading of outdated parts
    /// because partition commands (DROP, MOVE, etc.)
    /// must be applied to all parts on disk.
    waitForOutdatedPartsToBeLoaded();

    PartitionCommandsResultInfo result;
    for (const PartitionCommand & command : commands)
    {
        PartitionCommandsResultInfo current_command_results;
        switch (command.type)
        {
            case PartitionCommand::DROP_PARTITION:
            {
                if (command.part)
                {
                    auto part_name = command.partition->as<ASTLiteral &>().value.safeGet<String>();
                    checkPartCanBeDropped(part_name);
                    dropPart(part_name, command.detach, query_context);
                }
                else
                {
                    checkPartitionCanBeDropped(command.partition, query_context);
                    dropPartition(command.partition, command.detach, query_context);
                }
            }
            break;

            case PartitionCommand::DROP_DETACHED_PARTITION:
                dropDetached(command.partition, command.part, query_context);
                break;

            case PartitionCommand::ATTACH_PARTITION:
                current_command_results = attachPartition(command.partition, metadata_snapshot, command.part, query_context);
                break;
            case PartitionCommand::MOVE_PARTITION:
            {
                switch (*command.move_destination_type)
                {
                    case PartitionCommand::MoveDestinationType::DISK:
                        movePartitionToDisk(command.partition, command.move_destination_name, command.part, query_context);
                        break;

                    case PartitionCommand::MoveDestinationType::VOLUME:
                        movePartitionToVolume(command.partition, command.move_destination_name, command.part, query_context);
                        break;

                    case PartitionCommand::MoveDestinationType::TABLE:
                    {
                        String dest_database = query_context->resolveDatabase(command.to_database);
                        auto dest_storage = DatabaseCatalog::instance().getTable({dest_database, command.to_table}, query_context);

                        auto * dest_storage_merge_tree = dynamic_cast<MergeTreeData *>(dest_storage.get());
                        if (!dest_storage_merge_tree)
                            throw Exception(ErrorCodes::NOT_IMPLEMENTED,
                                "Cannot move partition from table {} to table {} with storage {}",
                                getStorageID().getNameForLogs(), dest_storage->getStorageID().getNameForLogs(), dest_storage->getName());

                        dest_storage_merge_tree->waitForOutdatedPartsToBeLoaded();
                        movePartitionToTable(dest_storage, command.partition, query_context);
                    }
                    break;

                    case PartitionCommand::MoveDestinationType::SHARD:
                    {
                        if (!getSettings()->part_moves_between_shards_enable)
                            throw Exception(ErrorCodes::SUPPORT_IS_DISABLED,
                                            "Moving parts between shards is experimental and work in progress"
                                            ", see part_moves_between_shards_enable setting");
                        movePartitionToShard(command.partition, command.part, command.move_destination_name, query_context);
                    }
                    break;
                }
            }
            break;

            case PartitionCommand::REPLACE_PARTITION:
            {
                if (command.replace)
                    checkPartitionCanBeDropped(command.partition, query_context);

                String from_database = query_context->resolveDatabase(command.from_database);
                auto from_storage = DatabaseCatalog::instance().getTable({from_database, command.from_table}, query_context);

                auto * from_storage_merge_tree = dynamic_cast<MergeTreeData *>(from_storage.get());
                if (!from_storage_merge_tree)
                    throw Exception(ErrorCodes::NOT_IMPLEMENTED,
                        "Cannot replace partition from table {} with storage {} to table {}",
                        from_storage->getStorageID().getNameForLogs(), from_storage->getName(), getStorageID().getNameForLogs());

                from_storage_merge_tree->waitForOutdatedPartsToBeLoaded();
                replacePartitionFrom(from_storage, command.partition, command.replace, query_context);
            }
            break;

            case PartitionCommand::FETCH_PARTITION:
                fetchPartition(command.partition, metadata_snapshot, command.from_zookeeper_path, command.part, query_context);
                break;

            case PartitionCommand::FREEZE_PARTITION:
            {
                auto lock = lockForShare(query_context->getCurrentQueryId(), query_context->getSettingsRef().lock_acquire_timeout);
                current_command_results = freezePartition(command.partition, metadata_snapshot, command.with_name, query_context, lock);
            }
            break;

            case PartitionCommand::FREEZE_ALL_PARTITIONS:
            {
                auto lock = lockForShare(query_context->getCurrentQueryId(), query_context->getSettingsRef().lock_acquire_timeout);
                current_command_results = freezeAll(command.with_name, metadata_snapshot, query_context, lock);
            }
            break;

            case PartitionCommand::UNFREEZE_PARTITION:
            {
                auto lock = lockForShare(query_context->getCurrentQueryId(), query_context->getSettingsRef().lock_acquire_timeout);
                current_command_results = unfreezePartition(command.partition, command.with_name, query_context, lock);
            }
            break;

            case PartitionCommand::UNFREEZE_ALL_PARTITIONS:
            {
                auto lock = lockForShare(query_context->getCurrentQueryId(), query_context->getSettingsRef().lock_acquire_timeout);
                current_command_results = unfreezeAll(command.with_name, query_context, lock);
            }

            break;

            default:
                throw Exception("Uninitialized partition command", ErrorCodes::LOGICAL_ERROR);
        }
        for (auto & command_result : current_command_results)
            command_result.command_type = command.typeToString();
        result.insert(result.end(), current_command_results.begin(), current_command_results.end());
    }

    if (query_context->getSettingsRef().alter_partition_verbose_result)
        return convertCommandsResultToSource(result);

    return {};
}


void MergeTreeData::backupData(BackupEntriesCollector & backup_entries_collector, const String & data_path_in_backup, const std::optional<ASTs> & partitions)
{
    auto local_context = backup_entries_collector.getContext();

    DataPartsVector data_parts;
    if (partitions)
        data_parts = getVisibleDataPartsVectorInPartitions(local_context, getPartitionIDsFromQuery(*partitions, local_context));
    else
        data_parts = getVisibleDataPartsVector(local_context);

    backup_entries_collector.addBackupEntries(backupParts(data_parts, data_path_in_backup, local_context));
}

BackupEntries MergeTreeData::backupParts(const DataPartsVector & data_parts, const String & data_path_in_backup, const ContextPtr & local_context)
{
    BackupEntries backup_entries;
    std::map<DiskPtr, std::shared_ptr<TemporaryFileOnDisk>> temp_dirs;
    TableLockHolder table_lock;

    for (const auto & part : data_parts)
    {
        /// Hard links is the default way to ensure that we'll be keeping access to the files of parts.
        bool make_temporary_hard_links = true;
        bool hold_storage_and_part_ptrs = false;
        bool hold_table_lock = false;

        if (getStorageID().hasUUID())
        {
            /// Tables in atomic databases have UUIDs. When using atomic database we don't have to create hard links to make a backup,
            /// we can just hold smart pointers to a storage and to data parts instead. That's enough to protect those files from deleting
            /// until the backup is done (see the calls `part.unique()` in grabOldParts() and table.unique() in DatabaseCatalog).
            make_temporary_hard_links = false;
            hold_storage_and_part_ptrs = true;
        }
        else if (supportsReplication() && part->getDataPartStorage().supportZeroCopyReplication() && getSettings()->allow_remote_fs_zero_copy_replication)
        {
            /// Hard links don't work correctly with zero copy replication.
            make_temporary_hard_links = false;
            hold_storage_and_part_ptrs = true;
            hold_table_lock = true;
        }

        if (hold_table_lock && !table_lock)
            table_lock = lockForShare(local_context->getCurrentQueryId(), local_context->getSettingsRef().lock_acquire_timeout);

        BackupEntries backup_entries_from_part;
        part->getDataPartStorage().backup(
            part->checksums,
            part->getFileNamesWithoutChecksums(),
            data_path_in_backup,
            backup_entries_from_part,
            make_temporary_hard_links,
            &temp_dirs);

        auto projection_parts = part->getProjectionParts();
        for (const auto & [projection_name, projection_part] : projection_parts)
        {
            projection_part->getDataPartStorage().backup(
                projection_part->checksums,
                projection_part->getFileNamesWithoutChecksums(),
                fs::path{data_path_in_backup} / part->name,
                backup_entries_from_part,
                make_temporary_hard_links,
                &temp_dirs);
        }

        if (hold_storage_and_part_ptrs)
        {
            /// Wrap backup entries with smart pointers to data parts and to the storage itself
            /// (we'll be holding those smart pointers for as long as we'll be using the backup entries).
            auto storage_and_part = std::make_pair(shared_from_this(), part);
            if (hold_table_lock)
                wrapBackupEntriesWith(backup_entries_from_part, std::make_pair(storage_and_part, table_lock));
            else
                wrapBackupEntriesWith(backup_entries_from_part, storage_and_part);
        }

        insertAtEnd(backup_entries, std::move(backup_entries_from_part));
    }

    return backup_entries;
}

void MergeTreeData::restoreDataFromBackup(RestorerFromBackup & restorer, const String & data_path_in_backup, const std::optional<ASTs> & partitions)
{
    auto backup = restorer.getBackup();
    if (!backup->hasFiles(data_path_in_backup))
        return;

    if (!restorer.isNonEmptyTableAllowed() && getTotalActiveSizeInBytes() && backup->hasFiles(data_path_in_backup))
        restorer.throwTableIsNotEmpty(getStorageID());

    restorePartsFromBackup(restorer, data_path_in_backup, partitions);
}

class MergeTreeData::RestoredPartsHolder
{
public:
    RestoredPartsHolder(const std::shared_ptr<MergeTreeData> & storage_, const BackupPtr & backup_, size_t num_parts_)
        : storage(storage_), backup(backup_), num_parts(num_parts_)
    {
    }

    BackupPtr getBackup() const { return backup; }

    void setNumParts(size_t num_parts_)
    {
        std::lock_guard lock{mutex};
        num_parts = num_parts_;
        attachIfAllPartsRestored();
    }

    void addPart(MutableDataPartPtr part)
    {
        std::lock_guard lock{mutex};
        parts.emplace_back(part);
        attachIfAllPartsRestored();
    }

    String getTemporaryDirectory(const DiskPtr & disk)
    {
        std::lock_guard lock{mutex};
        auto it = temp_dirs.find(disk);
        if (it == temp_dirs.end())
            it = temp_dirs.emplace(disk, std::make_shared<TemporaryFileOnDisk>(disk, "tmp/")).first;
        return it->second->getPath();
    }

private:
    void attachIfAllPartsRestored()
    {
        if (!num_parts || (parts.size() < num_parts))
            return;

        /// Sort parts by min_block (because we need to preserve the order of parts).
        std::sort(
            parts.begin(),
            parts.end(),
            [](const MutableDataPartPtr & lhs, const MutableDataPartPtr & rhs) { return lhs->info.min_block < rhs->info.min_block; });

        storage->attachRestoredParts(std::move(parts));
        parts.clear();
        temp_dirs.clear();
        num_parts = 0;
    }

    std::shared_ptr<MergeTreeData> storage;
    BackupPtr backup;
    size_t num_parts = 0;
    MutableDataPartsVector parts;
    std::map<DiskPtr, std::shared_ptr<TemporaryFileOnDisk>> temp_dirs;
    mutable std::mutex mutex;
};

void MergeTreeData::restorePartsFromBackup(RestorerFromBackup & restorer, const String & data_path_in_backup, const std::optional<ASTs> & partitions)
{
    std::optional<std::unordered_set<String>> partition_ids;
    if (partitions)
        partition_ids = getPartitionIDsFromQuery(*partitions, restorer.getContext());

    auto backup = restorer.getBackup();
    Strings part_names = backup->listFiles(data_path_in_backup);
    boost::remove_erase(part_names, "mutations");

    auto restored_parts_holder
        = std::make_shared<RestoredPartsHolder>(std::static_pointer_cast<MergeTreeData>(shared_from_this()), backup, part_names.size());

    fs::path data_path_in_backup_fs = data_path_in_backup;
    size_t num_parts = 0;

    for (const String & part_name : part_names)
    {
        const auto part_info = MergeTreePartInfo::tryParsePartName(part_name, format_version);
        if (!part_info)
        {
            throw Exception(ErrorCodes::CANNOT_RESTORE_TABLE, "File name {} is not a part's name",
                            String{data_path_in_backup_fs / part_name});
        }

        if (partition_ids && !partition_ids->contains(part_info->partition_id))
            continue;

        restorer.addDataRestoreTask(
            [storage = std::static_pointer_cast<MergeTreeData>(shared_from_this()),
             backup,
             part_path_in_backup = data_path_in_backup_fs / part_name,
             part_info=*part_info,
             restored_parts_holder]
            { storage->restorePartFromBackup(restored_parts_holder, part_info, part_path_in_backup); });

        ++num_parts;
    }

    restored_parts_holder->setNumParts(num_parts);
}

void MergeTreeData::restorePartFromBackup(std::shared_ptr<RestoredPartsHolder> restored_parts_holder, const MergeTreePartInfo & part_info, const String & part_path_in_backup) const
{
    String part_name = part_info.getPartName();
    auto backup = restored_parts_holder->getBackup();

    UInt64 total_size_of_part = 0;
    Strings filenames = backup->listFiles(part_path_in_backup, /* recursive= */ true);
    fs::path part_path_in_backup_fs = part_path_in_backup;
    for (const String & filename : filenames)
        total_size_of_part += backup->getFileSize(part_path_in_backup_fs / filename);

    std::shared_ptr<IReservation> reservation = getStoragePolicy()->reserveAndCheck(total_size_of_part);
    auto disk = reservation->getDisk();

    fs::path temp_dir = restored_parts_holder->getTemporaryDirectory(disk);
    fs::path temp_part_dir = temp_dir / part_path_in_backup_fs.relative_path();
    disk->createDirectories(temp_part_dir);

    /// For example:
    /// part_name = 0_1_1_0
    /// part_path_in_backup = /data/test/table/0_1_1_0
    /// tmp_dir = tmp/1aaaaaa
    /// tmp_part_dir = tmp/1aaaaaa/data/test/table/0_1_1_0

    /// Subdirectories in the part's directory. It's used to restore projections.
    std::unordered_set<String> subdirs;

    for (const String & filename : filenames)
    {
        /// Needs to create subdirectories before copying the files. Subdirectories are used to represent projections.
        auto separator_pos = filename.rfind('/');
        if (separator_pos != String::npos)
        {
            String subdir = filename.substr(0, separator_pos);
            if (subdirs.emplace(subdir).second)
                disk->createDirectories(temp_part_dir / subdir);
        }

        /// TODO Transactions: Decide what to do with version metadata (if any). Let's just skip it for now.
        if (filename.ends_with(IMergeTreeDataPart::TXN_VERSION_METADATA_FILE_NAME))
            continue;

        auto backup_entry = backup->readFile(part_path_in_backup_fs / filename);
        auto read_buffer = backup_entry->getReadBuffer();
        auto write_buffer = disk->writeFile(temp_part_dir / filename);
        copyData(*read_buffer, *write_buffer);
        write_buffer->finalize();
        reservation->update(reservation->getSize() - backup_entry->getSize());
    }

    auto single_disk_volume = std::make_shared<SingleDiskVolume>(disk->getName(), disk, 0);
    auto data_part_storage = std::make_shared<DataPartStorageOnDisk>(single_disk_volume, temp_part_dir.parent_path(), part_name);
    auto part = createPart(part_name, part_info, data_part_storage);
    part->version.setCreationTID(Tx::PrehistoricTID, nullptr);
    part->loadColumnsChecksumsIndexes(false, true);

    restored_parts_holder->addPart(part);
}


String MergeTreeData::getPartitionIDFromQuery(const ASTPtr & ast, ContextPtr local_context, DataPartsLock * acquired_lock) const
{
    const auto & partition_ast = ast->as<ASTPartition &>();

    if (partition_ast.all)
        throw Exception("Only Support DETACH PARTITION ALL currently", ErrorCodes::SUPPORT_IS_DISABLED);

    if (!partition_ast.value)
    {
        MergeTreePartInfo::validatePartitionID(partition_ast.id, format_version);
        return partition_ast.id;
    }

    if (format_version < MERGE_TREE_DATA_MIN_FORMAT_VERSION_WITH_CUSTOM_PARTITIONING)
    {
        /// Month-partitioning specific - partition ID can be passed in the partition value.
        const auto * partition_lit = partition_ast.value->as<ASTLiteral>();
        if (partition_lit && partition_lit->value.getType() == Field::Types::String)
        {
            String partition_id = partition_lit->value.get<String>();
            MergeTreePartInfo::validatePartitionID(partition_id, format_version);
            return partition_id;
        }
    }

    /// Re-parse partition key fields using the information about expected field types.
    auto metadata_snapshot = getInMemoryMetadataPtr();
    const Block & key_sample_block = metadata_snapshot->getPartitionKey().sample_block;
    size_t fields_count = key_sample_block.columns();
    if (partition_ast.fields_count != fields_count)
        throw Exception(ErrorCodes::INVALID_PARTITION_VALUE,
                        "Wrong number of fields in the partition expression: {}, must be: {}",
                        partition_ast.fields_count, fields_count);

    Row partition_row(fields_count);
    if (fields_count == 0)
    {
        /// Function tuple(...) requires at least one argument, so empty key is a special case
        assert(!partition_ast.fields_count);
        assert(typeid_cast<ASTFunction *>(partition_ast.value.get()));
        assert(partition_ast.value->as<ASTFunction>()->name == "tuple");
        assert(partition_ast.value->as<ASTFunction>()->arguments);
        auto args = partition_ast.value->as<ASTFunction>()->arguments;
        if (!args)
            throw Exception(ErrorCodes::BAD_ARGUMENTS, "Expected at least one argument in partition AST");
        bool empty_tuple = partition_ast.value->as<ASTFunction>()->arguments->children.empty();
        if (!empty_tuple)
            throw Exception(ErrorCodes::INVALID_PARTITION_VALUE, "Partition key is empty, expected 'tuple()' as partition key");
    }
    else if (fields_count == 1)
    {
        ASTPtr partition_value_ast = partition_ast.value;
        if (auto * tuple = partition_value_ast->as<ASTFunction>())
        {
            assert(tuple->name == "tuple");
            assert(tuple->arguments);
            assert(tuple->arguments->children.size() == 1);
            partition_value_ast = tuple->arguments->children[0];
        }
        /// Simple partition key, need to evaluate and cast
        Field partition_key_value = evaluateConstantExpression(partition_value_ast, local_context).first;
        partition_row[0] = convertFieldToTypeOrThrow(partition_key_value, *key_sample_block.getByPosition(0).type);
    }
    else
    {
        /// Complex key, need to evaluate, untuple and cast
        Field partition_key_value = evaluateConstantExpression(partition_ast.value, local_context).first;
        if (partition_key_value.getType() != Field::Types::Tuple)
            throw Exception(ErrorCodes::INVALID_PARTITION_VALUE,
                            "Expected tuple for complex partition key, got {}", partition_key_value.getTypeName());

        const Tuple & tuple = partition_key_value.get<Tuple>();
        if (tuple.size() != fields_count)
            throw Exception(ErrorCodes::LOGICAL_ERROR,
                            "Wrong number of fields in the partition expression: {}, must be: {}", tuple.size(), fields_count);

        for (size_t i = 0; i < fields_count; ++i)
            partition_row[i] = convertFieldToTypeOrThrow(tuple[i], *key_sample_block.getByPosition(i).type);
    }

    MergeTreePartition partition(std::move(partition_row));
    String partition_id = partition.getID(*this);

    {
        auto data_parts_lock = (acquired_lock) ? DataPartsLock() : lockParts();
        DataPartPtr existing_part_in_partition = getAnyPartInPartition(partition_id, data_parts_lock);
        if (existing_part_in_partition && existing_part_in_partition->partition.value != partition.value)
        {
            WriteBufferFromOwnString buf;
            partition.serializeText(*this, buf, FormatSettings{});
            throw Exception(ErrorCodes::LOGICAL_ERROR, "Parsed partition value: {} "
                            "doesn't match partition value for an existing part with the same partition ID: {}",
                            buf.str(), existing_part_in_partition->name);
        }
    }

    return partition_id;
}


DataPartsVector MergeTreeData::getVisibleDataPartsVector(ContextPtr local_context) const
{
    return getVisibleDataPartsVector(local_context->getCurrentTransaction());
}

DataPartsVector MergeTreeData::getVisibleDataPartsVectorUnlocked(ContextPtr local_context, const DataPartsLock & lock) const
{
    DataPartsVector res;
    if (const auto * txn = local_context->getCurrentTransaction().get())
    {
        res = getDataPartsVectorForInternalUsage({DataPartState::Active, DataPartState::Outdated}, lock);
        filterVisibleDataParts(res, txn->getSnapshot(), txn->tid);
    }
    else
    {
        res = getDataPartsVectorForInternalUsage({DataPartState::Active}, lock);
    }
    return res;
}

MergeTreeData::DataPartsVector MergeTreeData::getVisibleDataPartsVector(const MergeTreeTransactionPtr & txn) const
{
    DataPartsVector res;
    if (txn)
    {
        res = getDataPartsVectorForInternalUsage({DataPartState::Active, DataPartState::Outdated});
        filterVisibleDataParts(res, txn->getSnapshot(), txn->tid);
    }
    else
    {
        res = getDataPartsVectorForInternalUsage();
    }
    return res;
}

MergeTreeData::DataPartsVector MergeTreeData::getVisibleDataPartsVector(CSN snapshot_version, TransactionID current_tid) const
{
    auto res = getDataPartsVectorForInternalUsage({DataPartState::Active, DataPartState::Outdated});
    filterVisibleDataParts(res, snapshot_version, current_tid);
    return res;
}

void MergeTreeData::filterVisibleDataParts(DataPartsVector & maybe_visible_parts, CSN snapshot_version, TransactionID current_tid) const
{
    [[maybe_unused]] size_t total_size = maybe_visible_parts.size();

    auto need_remove_pred = [snapshot_version, &current_tid] (const DataPartPtr & part) -> bool
    {
        return !part->version.isVisible(snapshot_version, current_tid);
    };

    std::erase_if(maybe_visible_parts, need_remove_pred);
    [[maybe_unused]] size_t visible_size = maybe_visible_parts.size();

    LOG_TEST(log, "Got {} parts (of {}) visible in snapshot {} (TID {}): {}",
             visible_size, total_size, snapshot_version, current_tid, fmt::join(getPartsNames(maybe_visible_parts), ", "));
}


std::unordered_set<String> MergeTreeData::getPartitionIDsFromQuery(const ASTs & asts, ContextPtr local_context) const
{
    std::unordered_set<String> partition_ids;
    for (const auto & ast : asts)
        partition_ids.emplace(getPartitionIDFromQuery(ast, local_context));
    return partition_ids;
}

std::set<String> MergeTreeData::getPartitionIdsAffectedByCommands(
    const MutationCommands & commands, ContextPtr query_context) const
{
    std::set<String> affected_partition_ids;

    for (const auto & command : commands)
    {
        if (!command.partition)
        {
            affected_partition_ids.clear();
            break;
        }

        affected_partition_ids.insert(
            getPartitionIDFromQuery(command.partition, query_context)
        );
    }

    return affected_partition_ids;
}

std::unordered_set<String> MergeTreeData::getAllPartitionIds() const
{
    auto lock = lockParts();
    std::unordered_set<String> res;
    std::string_view prev_id;
    for (const auto & part : getDataPartsStateRange(DataPartState::Active))
    {
        if (prev_id == part->info.partition_id)
            continue;

        res.insert(part->info.partition_id);
        prev_id = part->info.partition_id;
    }
    return res;
}


MergeTreeData::DataPartsVector MergeTreeData::getDataPartsVectorForInternalUsage(
    const DataPartStates & affordable_states, const DataPartsLock & /*lock*/, DataPartStateVector * out_states) const
{
    DataPartsVector res;
    DataPartsVector buf;

    for (auto state : affordable_states)
    {
        auto range = getDataPartsStateRange(state);
        std::swap(buf, res);
        res.clear();
        std::merge(range.begin(), range.end(), buf.begin(), buf.end(), std::back_inserter(res), LessDataPart()); //-V783
    }

    if (out_states != nullptr)
    {
        out_states->resize(res.size());
        for (size_t i = 0; i < res.size(); ++i)
            (*out_states)[i] = res[i]->getState();
    }

    return res;
}

MergeTreeData::DataPartsVector
MergeTreeData::getDataPartsVectorForInternalUsage(const DataPartStates & affordable_states, DataPartStateVector * out_states) const
{
    auto lock = lockParts();
    return getDataPartsVectorForInternalUsage(affordable_states, lock, out_states);
}

MergeTreeData::ProjectionPartsVector
MergeTreeData::getProjectionPartsVectorForInternalUsage(const DataPartStates & affordable_states, DataPartStateVector * out_states) const
{
    auto lock = lockParts();
    ProjectionPartsVector res;
    for (auto state : affordable_states)
    {
        auto range = getDataPartsStateRange(state);
        for (const auto & part : range)
        {
            res.data_parts.push_back(part);
            for (const auto & [_, projection_part] : part->getProjectionParts())
                res.projection_parts.push_back(projection_part);
        }
    }

    if (out_states != nullptr)
    {
        out_states->resize(res.projection_parts.size());
        for (size_t i = 0; i < res.projection_parts.size(); ++i)
            (*out_states)[i] = res.projection_parts[i]->getParentPart()->getState();
    }

    return res;
}

MergeTreeData::DataPartsVector MergeTreeData::getAllDataPartsVector(MergeTreeData::DataPartStateVector * out_states) const
{
    DataPartsVector res;
    auto lock = lockParts();
    res.assign(data_parts_by_info.begin(), data_parts_by_info.end());
    if (out_states != nullptr)
    {
        out_states->resize(res.size());
        for (size_t i = 0; i < res.size(); ++i)
            (*out_states)[i] = res[i]->getState();
    }

    return res;
}

bool MergeTreeData::supportsLightweightDelete() const
{
    auto lock = lockParts();
    for (const auto & part : data_parts_by_info)
    {
        if (!part->supportLightweightDeleteMutate())
            return false;
    }
    return true;
}

MergeTreeData::ProjectionPartsVector MergeTreeData::getAllProjectionPartsVector(MergeTreeData::DataPartStateVector * out_states) const
{
    ProjectionPartsVector res;
    auto lock = lockParts();
    for (const auto & part : data_parts_by_info)
    {
        res.data_parts.push_back(part);
        for (const auto & [p_name, projection_part] : part->getProjectionParts())
            res.projection_parts.push_back(projection_part);
    }

    if (out_states != nullptr)
    {
        out_states->resize(res.projection_parts.size());
        for (size_t i = 0; i < res.projection_parts.size(); ++i)
            (*out_states)[i] = res.projection_parts[i]->getParentPart()->getState();
    }
    return res;
}

DetachedPartsInfo MergeTreeData::getDetachedParts() const
{
    DetachedPartsInfo res;

    for (const auto & disk : getDisks())
    {
        String detached_path = fs::path(relative_data_path) / MergeTreeData::DETACHED_DIR_NAME;

        /// Note: we don't care about TOCTOU issue here.
        if (disk->exists(detached_path))
        {
            for (auto it = disk->iterateDirectory(detached_path); it->isValid(); it->next())
            {
                res.push_back(DetachedPartInfo::parseDetachedPartName(disk, it->name(), format_version));
            }
        }
    }
    return res;
}

void MergeTreeData::validateDetachedPartName(const String & name)
{
    if (name.find('/') != std::string::npos || name == "." || name == "..")
        throw DB::Exception("Invalid part name '" + name + "'", ErrorCodes::INCORRECT_FILE_NAME);

    if (startsWith(name, "attaching_") || startsWith(name, "deleting_"))
        throw DB::Exception("Cannot drop part " + name + ": "
                            "most likely it is used by another DROP or ATTACH query.",
                            ErrorCodes::BAD_DATA_PART_NAME);
}

void MergeTreeData::dropDetached(const ASTPtr & partition, bool part, ContextPtr local_context)
{
    PartsTemporaryRename renamed_parts(*this, "detached/");

    if (part)
    {
        String part_name = partition->as<ASTLiteral &>().value.safeGet<String>();
        validateDetachedPartName(part_name);
        auto disk = getDiskForDetachedPart(part_name);
        renamed_parts.addPart(part_name, "deleting_" + part_name, disk);
    }
    else
    {
        String partition_id = getPartitionIDFromQuery(partition, local_context);
        DetachedPartsInfo detached_parts = getDetachedParts();
        for (const auto & part_info : detached_parts)
            if (part_info.valid_name && part_info.partition_id == partition_id
                && part_info.prefix != "attaching" && part_info.prefix != "deleting")
                renamed_parts.addPart(part_info.dir_name, "deleting_" + part_info.dir_name, part_info.disk);
    }

    LOG_DEBUG(log, "Will drop {} detached parts.", renamed_parts.old_and_new_names.size());

    renamed_parts.tryRenameAll();

    for (auto & [old_name, new_name, disk] : renamed_parts.old_and_new_names)
    {
        bool keep_shared = removeDetachedPart(disk, fs::path(relative_data_path) / "detached" / new_name / "", old_name);
        LOG_DEBUG(log, "Dropped detached part {}, keep shared data: {}", old_name, keep_shared);
        old_name.clear();
    }
}

MergeTreeData::MutableDataPartsVector MergeTreeData::tryLoadPartsToAttach(const ASTPtr & partition, bool attach_part,
        ContextPtr local_context, PartsTemporaryRename & renamed_parts)
{
    const String source_dir = "detached/";

    std::map<String, DiskPtr> name_to_disk;

    /// Let's compose a list of parts that should be added.
    if (attach_part)
    {
        const String part_id = partition->as<ASTLiteral &>().value.safeGet<String>();
        validateDetachedPartName(part_id);
        auto disk = getDiskForDetachedPart(part_id);
        renamed_parts.addPart(part_id, "attaching_" + part_id, disk);

        if (MergeTreePartInfo::tryParsePartName(part_id, format_version))
            name_to_disk[part_id] = getDiskForDetachedPart(part_id);
    }
    else
    {
        String partition_id = getPartitionIDFromQuery(partition, local_context);
        LOG_DEBUG(log, "Looking for parts for partition {} in {}", partition_id, source_dir);

        ActiveDataPartSet active_parts(format_version);

        auto detached_parts = getDetachedParts();
        auto new_end_it = std::remove_if(detached_parts.begin(), detached_parts.end(), [&partition_id](const DetachedPartInfo & part_info)
        {
            return !part_info.valid_name || !part_info.prefix.empty() || part_info.partition_id != partition_id;
        });
        detached_parts.resize(std::distance(detached_parts.begin(), new_end_it));

        for (const auto & part_info : detached_parts)
        {
            LOG_DEBUG(log, "Found part {}", part_info.dir_name);
            active_parts.add(part_info.dir_name);
        }

        LOG_DEBUG(log, "{} of them are active", active_parts.size());

        /// Inactive parts are renamed so they can not be attached in case of repeated ATTACH.
        for (const auto & part_info : detached_parts)
        {
            const String containing_part = active_parts.getContainingPart(part_info.dir_name);

            LOG_DEBUG(log, "Found containing part {} for part {}", containing_part, part_info.dir_name);

            if (!containing_part.empty() && containing_part != part_info.dir_name)
                part_info.disk->moveDirectory(fs::path(relative_data_path) / source_dir / part_info.dir_name,
                    fs::path(relative_data_path) / source_dir / ("inactive_" + part_info.dir_name));
            else
                renamed_parts.addPart(part_info.dir_name, "attaching_" + part_info.dir_name, part_info.disk);
        }
    }


    /// Try to rename all parts before attaching to prevent race with DROP DETACHED and another ATTACH.
    renamed_parts.tryRenameAll();

    /// Synchronously check that added parts exist and are not broken. We will write checksums.txt if it does not exist.
    LOG_DEBUG(log, "Checking {} parts", renamed_parts.old_and_new_names.size());
    MutableDataPartsVector loaded_parts;
    loaded_parts.reserve(renamed_parts.old_and_new_names.size());

    for (const auto & [old_name, new_name, disk] : renamed_parts.old_and_new_names)
    {
        LOG_DEBUG(log, "Checking part {}", new_name);

        auto single_disk_volume = std::make_shared<SingleDiskVolume>("volume_" + old_name, disk);
        auto data_part_storage = std::make_shared<DataPartStorageOnDisk>(single_disk_volume, relative_data_path, source_dir + new_name);
        MutableDataPartPtr part = createPart(old_name, data_part_storage);

        loadPartAndFixMetadataImpl(part);
        loaded_parts.push_back(part);
    }

    return loaded_parts;
}

namespace
{

inline ReservationPtr checkAndReturnReservation(UInt64 expected_size, ReservationPtr reservation)
{
    if (reservation)
        return reservation;

    throw Exception(fmt::format("Cannot reserve {}, not enough space", ReadableSize(expected_size)), ErrorCodes::NOT_ENOUGH_SPACE);
}

}

ReservationPtr MergeTreeData::reserveSpace(UInt64 expected_size) const
{
    expected_size = std::max(RESERVATION_MIN_ESTIMATION_SIZE, expected_size);
    return getStoragePolicy()->reserveAndCheck(expected_size);
}

ReservationPtr MergeTreeData::reserveSpace(UInt64 expected_size, SpacePtr space)
{
    expected_size = std::max(RESERVATION_MIN_ESTIMATION_SIZE, expected_size);
    auto reservation = tryReserveSpace(expected_size, space);
    return checkAndReturnReservation(expected_size, std::move(reservation));
}

ReservationPtr MergeTreeData::reserveSpace(UInt64 expected_size, const IDataPartStorage & data_part_storage)
{
    expected_size = std::max(RESERVATION_MIN_ESTIMATION_SIZE, expected_size);
    return data_part_storage.reserve(expected_size);
}

ReservationPtr MergeTreeData::tryReserveSpace(UInt64 expected_size, const IDataPartStorage & data_part_storage)
{
    expected_size = std::max(RESERVATION_MIN_ESTIMATION_SIZE, expected_size);
    return data_part_storage.tryReserve(expected_size);
}

ReservationPtr MergeTreeData::tryReserveSpace(UInt64 expected_size, SpacePtr space)
{
    expected_size = std::max(RESERVATION_MIN_ESTIMATION_SIZE, expected_size);
    return space->reserve(expected_size);
}

ReservationPtr MergeTreeData::reserveSpacePreferringTTLRules(
    const StorageMetadataPtr & metadata_snapshot,
    UInt64 expected_size,
    const IMergeTreeDataPart::TTLInfos & ttl_infos,
    time_t time_of_move,
    size_t min_volume_index,
    bool is_insert,
    DiskPtr selected_disk) const
{
    expected_size = std::max(RESERVATION_MIN_ESTIMATION_SIZE, expected_size);

    ReservationPtr reservation = tryReserveSpacePreferringTTLRules(
        metadata_snapshot, expected_size, ttl_infos, time_of_move, min_volume_index, is_insert, selected_disk);

    return checkAndReturnReservation(expected_size, std::move(reservation));
}

ReservationPtr MergeTreeData::tryReserveSpacePreferringTTLRules(
    const StorageMetadataPtr & metadata_snapshot,
    UInt64 expected_size,
    const IMergeTreeDataPart::TTLInfos & ttl_infos,
    time_t time_of_move,
    size_t min_volume_index,
    bool is_insert,
    DiskPtr selected_disk) const
{
    expected_size = std::max(RESERVATION_MIN_ESTIMATION_SIZE, expected_size);
    ReservationPtr reservation;

    auto move_ttl_entry = selectTTLDescriptionForTTLInfos(metadata_snapshot->getMoveTTLs(), ttl_infos.moves_ttl, time_of_move, true);

    if (move_ttl_entry)
    {
        LOG_TRACE(log, "Trying to reserve {} to apply a TTL rule. Will try to reserve in the destination", ReadableSize(expected_size));
        SpacePtr destination_ptr = getDestinationForMoveTTL(*move_ttl_entry);
        bool perform_ttl_move_on_insert = is_insert && destination_ptr && shouldPerformTTLMoveOnInsert(destination_ptr);

        if (!destination_ptr)
        {
            if (move_ttl_entry->destination_type == DataDestinationType::VOLUME && !move_ttl_entry->if_exists)
                LOG_WARNING(
                    log,
                    "Would like to reserve space on volume '{}' by TTL rule of table '{}' but volume was not found",
                    move_ttl_entry->destination_name,
                    *std::atomic_load(&log_name));
            else if (move_ttl_entry->destination_type == DataDestinationType::DISK && !move_ttl_entry->if_exists)
                LOG_WARNING(
                    log,
                    "Would like to reserve space on disk '{}' by TTL rule of table '{}' but disk was not found",
                    move_ttl_entry->destination_name,
                    *std::atomic_load(&log_name));
        }
        else if (is_insert && !perform_ttl_move_on_insert)
        {
            LOG_TRACE(
                log,
                "TTL move on insert to {} {} for table {} is disabled",
                (move_ttl_entry->destination_type == DataDestinationType::VOLUME ? "volume" : "disk"),
                move_ttl_entry->destination_name,
                *std::atomic_load(&log_name));
        }
        else
        {
            reservation = destination_ptr->reserve(expected_size);
            if (reservation)
            {
                return reservation;
            }
            else
            {
                if (move_ttl_entry->destination_type == DataDestinationType::VOLUME)
                    LOG_WARNING(
                        log,
                        "Would like to reserve space on volume '{}' by TTL rule of table '{}' but there is not enough space",
                        move_ttl_entry->destination_name,
                        *std::atomic_load(&log_name));
                else if (move_ttl_entry->destination_type == DataDestinationType::DISK)
                    LOG_WARNING(
                        log,
                        "Would like to reserve space on disk '{}' by TTL rule of table '{}' but there is not enough space",
                        move_ttl_entry->destination_name,
                        *std::atomic_load(&log_name));
            }
        }
    }

    // Prefer selected_disk
    if (selected_disk)
    {
        LOG_TRACE(
            log,
            "Trying to reserve {} on the selected disk: {} (with type {})",
            ReadableSize(expected_size),
            selected_disk->getName(),
            toString(selected_disk->getDataSourceDescription().type));
        reservation = selected_disk->reserve(expected_size);
    }

    if (!reservation)
    {
        LOG_TRACE(log, "Trying to reserve {} using storage policy from min volume index {}", ReadableSize(expected_size), min_volume_index);
        reservation = getStoragePolicy()->reserve(expected_size, min_volume_index);
    }

    return reservation;
}

SpacePtr MergeTreeData::getDestinationForMoveTTL(const TTLDescription & move_ttl) const
{
    auto policy = getStoragePolicy();
    if (move_ttl.destination_type == DataDestinationType::VOLUME)
        return policy->tryGetVolumeByName(move_ttl.destination_name);
    else if (move_ttl.destination_type == DataDestinationType::DISK)
        return policy->tryGetDiskByName(move_ttl.destination_name);
    else
        return {};
}

bool MergeTreeData::shouldPerformTTLMoveOnInsert(const SpacePtr & move_destination) const
{
    if (move_destination->isVolume())
    {
        auto volume = std::static_pointer_cast<IVolume>(move_destination);
        return volume->perform_ttl_move_on_insert;
    }
    if (move_destination->isDisk())
    {
        auto disk = std::static_pointer_cast<IDisk>(move_destination);
        if (auto volume = getStoragePolicy()->tryGetVolumeByDiskName(disk->getName()))
            return volume->perform_ttl_move_on_insert;
    }
    return false;
}

bool MergeTreeData::isPartInTTLDestination(const TTLDescription & ttl, const IMergeTreeDataPart & part) const
{
    auto policy = getStoragePolicy();
    if (ttl.destination_type == DataDestinationType::VOLUME)
    {
        for (const auto & disk : policy->getVolumeByName(ttl.destination_name)->getDisks())
            if (disk->getName() == part.getDataPartStorage().getDiskName())
                return true;
    }
    else if (ttl.destination_type == DataDestinationType::DISK)
        return policy->getDiskByName(ttl.destination_name)->getName() == part.getDataPartStorage().getDiskName();
    return false;
}

CompressionCodecPtr MergeTreeData::getCompressionCodecForPart(size_t part_size_compressed, const IMergeTreeDataPart::TTLInfos & ttl_infos, time_t current_time) const
{

    auto metadata_snapshot = getInMemoryMetadataPtr();

    const auto & recompression_ttl_entries = metadata_snapshot->getRecompressionTTLs();
    auto best_ttl_entry = selectTTLDescriptionForTTLInfos(recompression_ttl_entries, ttl_infos.recompression_ttl, current_time, true);


    if (best_ttl_entry)
        return CompressionCodecFactory::instance().get(best_ttl_entry->recompression_codec, {});

    return getContext()->chooseCompressionCodec(
        part_size_compressed,
        static_cast<double>(part_size_compressed) / getTotalActiveSizeInBytes());
}


MergeTreeData::DataParts MergeTreeData::getDataParts(const DataPartStates & affordable_states) const
{
    DataParts res;
    {
        auto lock = lockParts();
        for (auto state : affordable_states)
        {
            auto range = getDataPartsStateRange(state);
            res.insert(range.begin(), range.end());
        }
    }
    return res;
}

MergeTreeData::DataParts MergeTreeData::getDataPartsForInternalUsage() const
{
    return getDataParts({DataPartState::Active});
}

MergeTreeData::DataPartsVector MergeTreeData::getDataPartsVectorForInternalUsage() const
{
    return getDataPartsVectorForInternalUsage({DataPartState::Active});
}

MergeTreeData::DataPartPtr MergeTreeData::getAnyPartInPartition(
    const String & partition_id, DataPartsLock & /*data_parts_lock*/) const
{
    auto it = data_parts_by_state_and_info.lower_bound(DataPartStateAndPartitionID{DataPartState::Active, partition_id});

    if (it != data_parts_by_state_and_info.end() && (*it)->getState() == DataPartState::Active && (*it)->info.partition_id == partition_id)
        return *it;

    return nullptr;
}


MergeTreeData::Transaction::Transaction(MergeTreeData & data_, MergeTreeTransaction * txn_)
    : data(data_)
    , txn(txn_)
{
    if (txn)
        data.transactions_enabled.store(true);
}

void MergeTreeData::Transaction::rollbackPartsToTemporaryState()
{
    if (!isEmpty())
    {
        WriteBufferFromOwnString buf;
        buf << " Rollbacking parts state to temporary and removing from working set:";
        for (const auto & part : precommitted_parts)
            buf << " " << part->getDataPartStorage().getPartDirectory();
        buf << ".";
        LOG_DEBUG(data.log, "Undoing transaction.{}", buf.str());

        data.removePartsFromWorkingSetImmediatelyAndSetTemporaryState(
            DataPartsVector(precommitted_parts.begin(), precommitted_parts.end()));
    }

    clear();
}

TransactionID MergeTreeData::Transaction::getTID() const
{
    if (txn)
        return txn->tid;
    return Tx::PrehistoricTID;
}

void MergeTreeData::Transaction::addPart(MutableDataPartPtr & part)
{
    precommitted_parts.insert(part);
}

void MergeTreeData::Transaction::rollback()
{
    if (!isEmpty())
    {
        WriteBufferFromOwnString buf;
        buf << "Removing parts:";
        for (const auto & part : precommitted_parts)
            buf << " " << part->getDataPartStorage().getPartDirectory();
        buf << ".";
        LOG_DEBUG(data.log, "Undoing transaction {}. {}", getTID(), buf.str());

        for (const auto & part : precommitted_parts)
            part->version.creation_csn.store(Tx::RolledBackCSN);

        auto lock = data.lockParts();

        if (data.data_parts_indexes.empty())
        {
            /// Table was dropped concurrently and all parts (including PreActive parts) were cleared, so there's nothing to rollback
            if (!data.all_data_dropped)
            {
                Strings part_names;
                for (const auto & part : precommitted_parts)
                    part_names.emplace_back(part->name);
                throw Exception(ErrorCodes::LOGICAL_ERROR, "There are some PreActive parts ({}) to rollback, "
                                "but data parts set is empty and table {} was not dropped. It's a bug",
                                fmt::join(part_names, ", "), data.getStorageID().getNameForLogs());
            }
        }
        else
        {
            data.removePartsFromWorkingSet(txn,
                DataPartsVector(precommitted_parts.begin(), precommitted_parts.end()),
                /* clear_without_timeout = */ true, &lock);
        }
    }

    clear();
}

void MergeTreeData::Transaction::clear()
{
    precommitted_parts.clear();
}

MergeTreeData::DataPartsVector MergeTreeData::Transaction::commit(MergeTreeData::DataPartsLock * acquired_parts_lock)
{
    DataPartsVector total_covered_parts;

    if (!isEmpty())
    {
        auto settings = data.getSettings();
        auto parts_lock = acquired_parts_lock ? MergeTreeData::DataPartsLock() : data.lockParts();
        auto * owing_parts_lock = acquired_parts_lock ? acquired_parts_lock : &parts_lock;

        for (const auto & part : precommitted_parts)
            if (part->getDataPartStorage().hasActiveTransaction())
                part->getDataPartStorage().commitTransaction();

        if (txn)
            for (const auto & part : precommitted_parts)
            {
                DataPartPtr covering_part;
                DataPartsVector covered_active_parts = data.getActivePartsToReplace(part->info, part->name, covering_part, *owing_parts_lock);

                /// outdated parts should be also collected here
                /// the visible outdated parts should be tried to be removed
                /// more likely the conflict happens at the removing visible outdated parts, what is right actually
                DataPartsVector covered_outdated_parts = data.getCoveredOutdatedParts(part, *owing_parts_lock);

                LOG_TEST(data.log, "Got {} oudated parts covered by {} (TID {} CSN {}): {}",
                         covered_outdated_parts.size(), part->getNameWithState(), txn->tid, txn->getSnapshot(), fmt::join(getPartsNames(covered_outdated_parts), ", "));
                data.filterVisibleDataParts(covered_outdated_parts, txn->getSnapshot(), txn->tid);

                DataPartsVector covered_parts;
                covered_parts.reserve(covered_active_parts.size() + covered_outdated_parts.size());
                std::move(covered_active_parts.begin(), covered_active_parts.end(), std::back_inserter(covered_parts));
                std::move(covered_outdated_parts.begin(), covered_outdated_parts.end(), std::back_inserter(covered_parts));

                MergeTreeTransaction::addNewPartAndRemoveCovered(data.shared_from_this(), part, covered_parts, txn);
            }

        MergeTreeData::WriteAheadLogPtr wal;
        auto get_inited_wal = [&] ()
        {
            if (!wal)
                wal = data.getWriteAheadLog();
            return wal;
        };

        if (settings->in_memory_parts_enable_wal)
            for (const auto & part : precommitted_parts)
                if (auto part_in_memory = asInMemoryPart(part))
                    get_inited_wal()->addPart(part_in_memory);

        NOEXCEPT_SCOPE({
            auto current_time = time(nullptr);

            size_t add_bytes = 0;
            size_t add_rows = 0;
            size_t add_parts = 0;

            size_t reduce_bytes = 0;
            size_t reduce_rows = 0;
            size_t reduce_parts = 0;

            for (const auto & part : precommitted_parts)
            {
                DataPartPtr covering_part;
                DataPartsVector covered_parts = data.getActivePartsToReplace(part->info, part->name, covering_part, *owing_parts_lock);
                if (covering_part)
                {
                    /// It's totally fine for zero-level parts, because of possible race condition between ReplicatedMergeTreeSink and
                    /// background queue execution (new part is added to ZK before this function is called,
                    /// so other replica may produce covering part and replication queue may download covering part).
                    if (part->info.level)
                        LOG_WARNING(data.log, "Tried to commit obsolete part {} covered by {}", part->name, covering_part->getNameWithState());
                    else
                        LOG_INFO(data.log, "Tried to commit obsolete part {} covered by {}", part->name, covering_part->getNameWithState());

                    part->remove_time.store(0, std::memory_order_relaxed); /// The part will be removed without waiting for old_parts_lifetime seconds.
                    data.modifyPartState(part, DataPartState::Outdated);
                }
                else
                {
                    if (!txn)
                        MergeTreeTransaction::addNewPartAndRemoveCovered(data.shared_from_this(), part, covered_parts, NO_TRANSACTION_RAW);

                    total_covered_parts.insert(total_covered_parts.end(), covered_parts.begin(), covered_parts.end());
                    for (const auto & covered_part : covered_parts)
                    {
                        covered_part->remove_time.store(current_time, std::memory_order_relaxed);

                        reduce_bytes += covered_part->getBytesOnDisk();
                        reduce_rows += covered_part->rows_count;

                        data.modifyPartState(covered_part, DataPartState::Outdated);
                        data.removePartContributionToColumnAndSecondaryIndexSizes(covered_part);

                        if (settings->in_memory_parts_enable_wal)
                            if (isInMemoryPart(covered_part))
                                get_inited_wal()->dropPart(covered_part->name);
                    }

                    reduce_parts += covered_parts.size();

                    add_bytes += part->getBytesOnDisk();
                    add_rows += part->rows_count;
                    ++add_parts;

                    data.modifyPartState(part, DataPartState::Active);
                    data.addPartContributionToColumnAndSecondaryIndexSizes(part);
                }
            }

            if (reduce_parts == 0)
            {
                for (const auto & part : precommitted_parts)
                    data.updateObjectColumns(part, parts_lock);
            }
            else
                data.resetObjectColumnsFromActiveParts(parts_lock);

            ssize_t diff_bytes = add_bytes - reduce_bytes;
            ssize_t diff_rows = add_rows - reduce_rows;
            ssize_t diff_parts  = add_parts - reduce_parts;
            data.increaseDataVolume(diff_bytes, diff_rows, diff_parts);
        });
    }

    clear();

    return total_covered_parts;
}

bool MergeTreeData::isPrimaryOrMinMaxKeyColumnPossiblyWrappedInFunctions(
    const ASTPtr & node, const StorageMetadataPtr & metadata_snapshot) const
{
    const String column_name = node->getColumnName();

    for (const auto & name : metadata_snapshot->getPrimaryKeyColumns())
        if (column_name == name)
            return true;

    for (const auto & name : getMinMaxColumnsNames(metadata_snapshot->getPartitionKey()))
        if (column_name == name)
            return true;

    if (const auto * func = node->as<ASTFunction>())
        if (func->arguments->children.size() == 1)
            return isPrimaryOrMinMaxKeyColumnPossiblyWrappedInFunctions(func->arguments->children.front(), metadata_snapshot);

    return false;
}

bool MergeTreeData::mayBenefitFromIndexForIn(
    const ASTPtr & left_in_operand, ContextPtr, const StorageMetadataPtr & metadata_snapshot) const
{
    /// Make sure that the left side of the IN operator contain part of the key.
    /// If there is a tuple on the left side of the IN operator, at least one item of the tuple
    ///  must be part of the key (probably wrapped by a chain of some acceptable functions).
    const auto * left_in_operand_tuple = left_in_operand->as<ASTFunction>();
    const auto & index_wrapper_factory = MergeTreeIndexFactory::instance();
    if (left_in_operand_tuple && left_in_operand_tuple->name == "tuple")
    {
        for (const auto & item : left_in_operand_tuple->arguments->children)
        {
            if (isPrimaryOrMinMaxKeyColumnPossiblyWrappedInFunctions(item, metadata_snapshot))
                return true;
            for (const auto & index : metadata_snapshot->getSecondaryIndices())
                if (index_wrapper_factory.get(index)->mayBenefitFromIndexForIn(item))
                    return true;
            for (const auto & projection : metadata_snapshot->getProjections())
            {
                if (projection.isPrimaryKeyColumnPossiblyWrappedInFunctions(item))
                    return true;
            }
        }
        /// The tuple itself may be part of the primary key, so check that as a last resort.
        if (isPrimaryOrMinMaxKeyColumnPossiblyWrappedInFunctions(left_in_operand, metadata_snapshot))
            return true;
        for (const auto & projection : metadata_snapshot->getProjections())
        {
            if (projection.isPrimaryKeyColumnPossiblyWrappedInFunctions(left_in_operand))
                return true;
        }
        return false;
    }
    else
    {
        for (const auto & index : metadata_snapshot->getSecondaryIndices())
            if (index_wrapper_factory.get(index)->mayBenefitFromIndexForIn(left_in_operand))
                return true;

        for (const auto & projection : metadata_snapshot->getProjections())
        {
            if (projection.isPrimaryKeyColumnPossiblyWrappedInFunctions(left_in_operand))
                return true;
        }
        return isPrimaryOrMinMaxKeyColumnPossiblyWrappedInFunctions(left_in_operand, metadata_snapshot);
    }
}

using PartitionIdToMaxBlock = std::unordered_map<String, Int64>;

static void selectBestProjection(
    const MergeTreeDataSelectExecutor & reader,
    const StorageSnapshotPtr & storage_snapshot,
    const SelectQueryInfo & query_info,
    const ActionDAGNodes & added_filter_nodes,
    const Names & required_columns,
    ProjectionCandidate & candidate,
    ContextPtr query_context,
    std::shared_ptr<PartitionIdToMaxBlock> max_added_blocks,
    const Settings & settings,
    const MergeTreeData::DataPartsVector & parts,
    ProjectionCandidate *& selected_candidate,
    size_t & min_sum_marks)
{
    MergeTreeData::DataPartsVector projection_parts;
    MergeTreeData::DataPartsVector normal_parts;
    for (const auto & part : parts)
    {
        const auto & projections = part->getProjectionParts();
        auto it = projections.find(candidate.desc->name);
        if (it != projections.end())
            projection_parts.push_back(it->second);
        else
            normal_parts.push_back(part);
    }

    if (projection_parts.empty())
        return;

    auto projection_result_ptr = reader.estimateNumMarksToRead(
        projection_parts,
        candidate.prewhere_info,
        candidate.required_columns,
        storage_snapshot->metadata,
        candidate.desc->metadata,
        query_info,
        added_filter_nodes,
        query_context,
        settings.max_threads,
        max_added_blocks);

    if (projection_result_ptr->error())
        return;

    auto sum_marks = projection_result_ptr->marks();
    if (normal_parts.empty())
    {
        // All parts are projection parts which allows us to use in_order_optimization.
        // TODO It might be better to use a complete projection even with more marks to read.
        candidate.complete = true;
    }
    else
    {
        auto normal_result_ptr = reader.estimateNumMarksToRead(
            normal_parts,
            query_info.prewhere_info,
            required_columns,
            storage_snapshot->metadata,
            storage_snapshot->metadata,
            query_info, // TODO syntax_analysis_result set in index
            added_filter_nodes,
            query_context,
            settings.max_threads,
            max_added_blocks);

        if (normal_result_ptr->error())
            return;

        if (normal_result_ptr->marks() == 0)
            candidate.complete = true;
        else
        {
            sum_marks += normal_result_ptr->marks();
            candidate.merge_tree_normal_select_result_ptr = normal_result_ptr;
        }
    }
    candidate.merge_tree_projection_select_result_ptr = projection_result_ptr;

    // We choose the projection with least sum_marks to read.
    if (sum_marks < min_sum_marks)
    {
        selected_candidate = &candidate;
        min_sum_marks = sum_marks;
    }
}


Block MergeTreeData::getMinMaxCountProjectionBlock(
    const StorageMetadataPtr & metadata_snapshot,
    const Names & required_columns,
    bool has_filter,
    const SelectQueryInfo & query_info,
    const DataPartsVector & parts,
    DataPartsVector & normal_parts,
    const PartitionIdToMaxBlock * max_block_numbers_to_read,
    ContextPtr query_context) const
{
    if (!metadata_snapshot->minmax_count_projection)
        throw Exception(
            "Cannot find the definition of minmax_count projection but it's used in current query. It's a bug",
            ErrorCodes::LOGICAL_ERROR);

    auto block = metadata_snapshot->minmax_count_projection->sample_block.cloneEmpty();
    bool need_primary_key_max_column = false;
    const auto & primary_key_max_column_name = metadata_snapshot->minmax_count_projection->primary_key_max_column_name;
    NameSet required_columns_set(required_columns.begin(), required_columns.end());
    if (!primary_key_max_column_name.empty())
        need_primary_key_max_column = required_columns_set.contains(primary_key_max_column_name);

    auto partition_minmax_count_columns = block.mutateColumns();
    auto partition_minmax_count_column_names = block.getNames();
    auto insert = [](ColumnAggregateFunction & column, const Field & value)
    {
        auto func = column.getAggregateFunction();
        Arena & arena = column.createOrGetArena();
        size_t size_of_state = func->sizeOfData();
        size_t align_of_state = func->alignOfData();
        auto * place = arena.alignedAlloc(size_of_state, align_of_state);
        func->create(place);
        if (const AggregateFunctionCount * agg_count = typeid_cast<const AggregateFunctionCount *>(func.get()))
            agg_count->set(place, value.get<UInt64>());
        else
        {
            auto value_column = func->getResultType()->createColumnConst(1, value)->convertToFullColumnIfConst();
            const auto * value_column_ptr = value_column.get();
            func->add(place, &value_column_ptr, 0, &arena);
        }
        column.insertFrom(place);
    };

    Block virtual_columns_block;
    auto virtual_block = getSampleBlockWithVirtualColumns();
    bool has_virtual_column = std::any_of(required_columns.begin(), required_columns.end(), [&](const auto & name) { return virtual_block.has(name); });
    if (has_virtual_column || has_filter)
    {
        virtual_columns_block = getBlockWithVirtualPartColumns(parts, false /* one_part */, true /* ignore_empty */);
        if (virtual_columns_block.rows() == 0)
            return {};
    }

    size_t rows = parts.size();
    ColumnPtr part_name_column;
    std::optional<PartitionPruner> partition_pruner;
    std::optional<KeyCondition> minmax_idx_condition;
    DataTypes minmax_columns_types;
    if (has_filter)
    {
        if (metadata_snapshot->hasPartitionKey())
        {
            const auto & partition_key = metadata_snapshot->getPartitionKey();
            auto minmax_columns_names = getMinMaxColumnsNames(partition_key);
            minmax_columns_types = getMinMaxColumnsTypes(partition_key);

            minmax_idx_condition.emplace(
                query_info, query_context, minmax_columns_names,
                getMinMaxExpr(partition_key, ExpressionActionsSettings::fromContext(query_context)));
            partition_pruner.emplace(metadata_snapshot, query_info, query_context, false /* strict */);
        }

        // Generate valid expressions for filtering
        ASTPtr expression_ast;
        VirtualColumnUtils::prepareFilterBlockWithQuery(query_info.query, query_context, virtual_columns_block, expression_ast);
        if (expression_ast)
            VirtualColumnUtils::filterBlockWithQuery(query_info.query, virtual_columns_block, query_context, expression_ast);

        rows = virtual_columns_block.rows();
        part_name_column = virtual_columns_block.getByName("_part").column;
    }

    auto filter_column = ColumnUInt8::create();
    auto & filter_column_data = filter_column->getData();

    DataPartsVector real_parts;
    real_parts.reserve(rows);
    for (size_t row = 0, part_idx = 0; row < rows; ++row, ++part_idx)
    {
        if (part_name_column)
        {
            while (parts[part_idx]->name != part_name_column->getDataAt(row))
                ++part_idx;
        }

        const auto & part = parts[part_idx];

        if (part->isEmpty())
            continue;

        if (!part->minmax_idx->initialized)
            throw Exception("Found a non-empty part with uninitialized minmax_idx. It's a bug", ErrorCodes::LOGICAL_ERROR);

        filter_column_data.emplace_back();

        if (max_block_numbers_to_read)
        {
            auto blocks_iterator = max_block_numbers_to_read->find(part->info.partition_id);
            if (blocks_iterator == max_block_numbers_to_read->end() || part->info.max_block > blocks_iterator->second)
                continue;
        }

        if (minmax_idx_condition
            && !minmax_idx_condition->checkInHyperrectangle(part->minmax_idx->hyperrectangle, minmax_columns_types).can_be_true)
            continue;

        if (partition_pruner)
        {
            if (partition_pruner->canBePruned(*part))
                continue;
        }

        if (need_primary_key_max_column && !part->index_granularity.hasFinalMark())
        {
            normal_parts.push_back(part);
            continue;
        }

        real_parts.push_back(part);
        filter_column_data.back() = 1;
    }

    if (real_parts.empty())
        return {};

    FilterDescription filter(*filter_column);
    for (size_t i = 0; i < virtual_columns_block.columns(); ++i)
    {
        ColumnPtr & column = virtual_columns_block.safeGetByPosition(i).column;
        column = column->filter(*filter.data, -1);
    }

    size_t pos = 0;
    for (size_t i : metadata_snapshot->minmax_count_projection->partition_value_indices)
    {
        if (required_columns_set.contains(partition_minmax_count_column_names[pos]))
            for (const auto & part : real_parts)
                partition_minmax_count_columns[pos]->insert(part->partition.value[i]);
        ++pos;
    }

    size_t minmax_idx_size = real_parts.front()->minmax_idx->hyperrectangle.size();
    for (size_t i = 0; i < minmax_idx_size; ++i)
    {
        if (required_columns_set.contains(partition_minmax_count_column_names[pos]))
        {
            for (const auto & part : real_parts)
            {
                const auto & range = part->minmax_idx->hyperrectangle[i];
                auto & min_column = assert_cast<ColumnAggregateFunction &>(*partition_minmax_count_columns[pos]);
                insert(min_column, range.left);
            }
        }
        ++pos;

        if (required_columns_set.contains(partition_minmax_count_column_names[pos]))
        {
            for (const auto & part : real_parts)
            {
                const auto & range = part->minmax_idx->hyperrectangle[i];
                auto & max_column = assert_cast<ColumnAggregateFunction &>(*partition_minmax_count_columns[pos]);
                insert(max_column, range.right);
            }
        }
        ++pos;
    }

    if (!primary_key_max_column_name.empty())
    {
        if (required_columns_set.contains(partition_minmax_count_column_names[pos]))
        {
            for (const auto & part : real_parts)
            {
                const auto & primary_key_column = *part->index[0];
                auto & min_column = assert_cast<ColumnAggregateFunction &>(*partition_minmax_count_columns[pos]);
                insert(min_column, primary_key_column[0]);
            }
        }
        ++pos;

        if (required_columns_set.contains(partition_minmax_count_column_names[pos]))
        {
            for (const auto & part : real_parts)
            {
                const auto & primary_key_column = *part->index[0];
                auto & max_column = assert_cast<ColumnAggregateFunction &>(*partition_minmax_count_columns[pos]);
                insert(max_column, primary_key_column[primary_key_column.size() - 1]);
            }
        }
        ++pos;
    }

    bool has_count
        = std::any_of(required_columns.begin(), required_columns.end(), [&](const auto & name) { return startsWith(name, "count"); });
    if (has_count)
    {
        for (const auto & part : real_parts)
        {
            auto & column = assert_cast<ColumnAggregateFunction &>(*partition_minmax_count_columns.back());
            insert(column, part->rows_count);
        }
    }

    block.setColumns(std::move(partition_minmax_count_columns));

    Block res;
    for (const auto & name : required_columns)
    {
        if (virtual_columns_block.has(name))
            res.insert(virtual_columns_block.getByName(name));
        else if (block.has(name))
            res.insert(block.getByName(name));
        else if (startsWith(name, "count")) // special case to match count(...) variants
        {
            const auto & column = block.getByName("count()");
            res.insert({column.column, column.type, name});
        }
        else
            throw Exception(
                ErrorCodes::LOGICAL_ERROR,
                "Cannot find column {} in minmax_count projection but query analysis still selects this projection. It's a bug",
                name);
    }
    return res;
}


std::optional<ProjectionCandidate> MergeTreeData::getQueryProcessingStageWithAggregateProjection(
    ContextPtr query_context, const StorageSnapshotPtr & storage_snapshot, SelectQueryInfo & query_info) const
{
    const auto & metadata_snapshot = storage_snapshot->metadata;
    const auto & settings = query_context->getSettingsRef();

    /// TODO: Analyzer syntax analyzer result
    if (!query_info.syntax_analyzer_result)
        return std::nullopt;

    if (!settings.allow_experimental_projection_optimization || query_info.ignore_projections || query_info.is_projection_query
        || settings.aggregate_functions_null_for_empty /* projections don't work correctly with this setting */)
        return std::nullopt;

    // Currently projections don't support parallel replicas reading yet.
    if (settings.parallel_replicas_count > 1 || settings.max_parallel_replicas > 1)
        return std::nullopt;

    auto query_ptr = query_info.original_query;
    auto * select_query = query_ptr->as<ASTSelectQuery>();
    if (!select_query)
        return std::nullopt;

    // Currently projections don't support final yet.
    if (select_query->final())
        return std::nullopt;

    // Currently projections don't support sample yet.
    if (select_query->sampleSize())
        return std::nullopt;

    // Currently projection don't support deduplication when moving parts between shards.
    if (settings.allow_experimental_query_deduplication)
        return std::nullopt;

    // Currently projections don't support ARRAY JOIN yet.
    if (select_query->arrayJoinExpressionList().first)
        return std::nullopt;

    // In order to properly analyze joins, aliases should be recognized. However, aliases get lost during projection analysis.
    // Let's disable projection if there are any JOIN clauses.
    // TODO: We need a better identifier resolution mechanism for projection analysis.
    if (select_query->hasJoin())
        return std::nullopt;

    // INTERPOLATE expressions may include aliases, so aliases should be preserved
    if (select_query->interpolate() && !select_query->interpolate()->children.empty())
        return std::nullopt;

    // Projections don't support grouping sets yet.
    if (select_query->group_by_with_grouping_sets
        || select_query->group_by_with_totals
        || select_query->group_by_with_rollup
        || select_query->group_by_with_cube)
        return std::nullopt;

    auto query_options = SelectQueryOptions(
        QueryProcessingStage::WithMergeableState,
        /* depth */ 1,
        /* is_subquery_= */ true
        ).ignoreProjections().ignoreAlias();

    InterpreterSelectQuery select(
        query_ptr,
        query_context,
        query_options,
        query_info.prepared_sets);

    const auto & analysis_result = select.getAnalysisResult();

    query_info.prepared_sets = select.getQueryAnalyzer()->getPreparedSets();

    const auto & before_where = analysis_result.before_where;
    const auto & where_column_name = analysis_result.where_column_name;

    /// For PK analysis
    ActionDAGNodes added_filter_nodes;
    if (auto additional_filter_info = select.getAdditionalQueryInfo())
        added_filter_nodes.nodes.push_back(&additional_filter_info->actions->findInOutputs(additional_filter_info->column_name));

    if (before_where)
        added_filter_nodes.nodes.push_back(&before_where->findInOutputs(where_column_name));

    bool can_use_aggregate_projection = true;
    /// If the first stage of the query pipeline is more complex than Aggregating - Expression - Filter - ReadFromStorage,
    /// we cannot use aggregate projection.
    if (analysis_result.join != nullptr || analysis_result.array_join != nullptr)
        can_use_aggregate_projection = false;

    /// Check if all needed columns can be provided by some aggregate projection. Here we also try
    /// to find expression matches. For example, suppose an aggregate projection contains a column
    /// named sum(x) and the given query also has an expression called sum(x), it's a match. This is
    /// why we need to ignore all aliases during projection creation and the above query planning.
    /// It's also worth noting that, sqrt(sum(x)) will also work because we can treat sum(x) as a
    /// required column.

    /// The ownership of ProjectionDescription is hold in metadata_snapshot which lives along with
    /// InterpreterSelect, thus we can store the raw pointer here.
    std::vector<ProjectionCandidate> candidates;
    NameSet keys;
    std::unordered_map<std::string_view, size_t> key_name_pos_map;
    size_t pos = 0;
    for (const auto & desc : select.getQueryAnalyzer()->aggregationKeys())
    {
        keys.insert(desc.name);
        key_name_pos_map.insert({desc.name, pos++});
    }
    auto actions_settings = ExpressionActionsSettings::fromSettings(settings, CompileExpressions::yes);

    // All required columns should be provided by either current projection or previous actions
    // Let's traverse backward to finish the check.
    // TODO what if there is a column with name sum(x) and an aggregate sum(x)?
    auto rewrite_before_where =
        [&](ProjectionCandidate & candidate, const ProjectionDescription & projection,
            NameSet & required_columns, const Block & source_block, const Block & aggregates)
    {
        if (analysis_result.before_where)
        {
            candidate.where_column_name = analysis_result.where_column_name;
            candidate.remove_where_filter = !required_columns.contains(analysis_result.where_column_name);
            candidate.before_where = analysis_result.before_where->clone();

            auto new_required_columns = candidate.before_where->foldActionsByProjection(
                required_columns,
                projection.sample_block_for_keys,
                candidate.where_column_name);
            if (new_required_columns.empty() && !required_columns.empty())
                return false;
            required_columns = std::move(new_required_columns);
            candidate.before_where->addAggregatesViaProjection(aggregates);
        }

        if (analysis_result.prewhere_info)
        {
            candidate.prewhere_info = analysis_result.prewhere_info->clone();

            auto prewhere_actions = candidate.prewhere_info->prewhere_actions->clone();
            auto prewhere_required_columns = required_columns;
            // required_columns should not contain columns generated by prewhere
            for (const auto & column : prewhere_actions->getResultColumns())
                required_columns.erase(column.name);

            {
                // prewhere_action should not add missing keys.
                auto new_prewhere_required_columns = prewhere_actions->foldActionsByProjection(
                        prewhere_required_columns, projection.sample_block_for_keys, candidate.prewhere_info->prewhere_column_name, false);
                if (new_prewhere_required_columns.empty() && !prewhere_required_columns.empty())
                    return false;
                prewhere_required_columns = std::move(new_prewhere_required_columns);
                candidate.prewhere_info->prewhere_actions = prewhere_actions;
            }

            if (candidate.prewhere_info->row_level_filter)
            {
                auto row_level_filter_actions = candidate.prewhere_info->row_level_filter->clone();
                // row_level_filter_action should not add missing keys.
                auto new_prewhere_required_columns = row_level_filter_actions->foldActionsByProjection(
                    prewhere_required_columns, projection.sample_block_for_keys, candidate.prewhere_info->row_level_column_name, false);
                if (new_prewhere_required_columns.empty() && !prewhere_required_columns.empty())
                    return false;
                prewhere_required_columns = std::move(new_prewhere_required_columns);
                candidate.prewhere_info->row_level_filter = row_level_filter_actions;
            }

            required_columns.insert(prewhere_required_columns.begin(), prewhere_required_columns.end());
        }

        bool match = true;
        for (const auto & column : required_columns)
        {
            /// There are still missing columns, fail to match
            if (!source_block.has(column))
            {
                match = false;
                break;
            }
        }
        return match;
    };

    auto virtual_block = getSampleBlockWithVirtualColumns();
    auto add_projection_candidate = [&](const ProjectionDescription & projection, bool minmax_count_projection = false)
    {
        ProjectionCandidate candidate{};
        candidate.desc = &projection;

        auto sample_block = projection.sample_block;
        auto sample_block_for_keys = projection.sample_block_for_keys;
        for (const auto & column : virtual_block)
        {
            sample_block.insertUnique(column);
            sample_block_for_keys.insertUnique(column);
        }

        // If optimize_aggregation_in_order = true, we need additional information to transform the projection's pipeline.
        auto attach_aggregation_in_order_info = [&]()
        {
            for (const auto & desc : select.getQueryAnalyzer()->aggregationKeys())
            {
                const String & key = desc.name;
                auto actions_dag = analysis_result.before_aggregation->clone();
                actions_dag->foldActionsByProjection({key}, sample_block_for_keys);
                candidate.group_by_elements_actions.emplace_back(std::make_shared<ExpressionActions>(actions_dag, actions_settings));
                candidate.group_by_elements_order_descr.emplace_back(key, 1, 1);
            }
        };

        if (projection.type == ProjectionDescription::Type::Aggregate && analysis_result.need_aggregate && can_use_aggregate_projection)
        {
            Block aggregates;
            // Let's first check if all aggregates are provided by current projection
            for (const auto & aggregate : select.getQueryAnalyzer()->aggregates())
            {
                if (const auto * column = sample_block.findByName(aggregate.column_name))
                {
                    aggregates.insert(*column);
                    continue;
                }

                // We can treat every count_not_null_column as count() when selecting minmax_count_projection
                if (minmax_count_projection && dynamic_cast<const AggregateFunctionCount *>(aggregate.function.get()))
                {
                    const auto * count_column = sample_block.findByName("count()");
                    if (!count_column)
                        throw Exception(
                            ErrorCodes::LOGICAL_ERROR, "`count()` column is missing when minmax_count_projection == true. It is a bug");
                    aggregates.insert({count_column->column, count_column->type, aggregate.column_name});
                    continue;
                }

                // No match
                return;
            }

            // Check if all aggregation keys can be either provided by some action, or by current
            // projection directly. Reshape the `before_aggregation` action DAG so that it only
            // needs to provide aggregation keys, and the DAG of certain child might be substituted
            // by some keys in projection.
            candidate.before_aggregation = analysis_result.before_aggregation->clone();
            auto required_columns = candidate.before_aggregation->foldActionsByProjection(keys, sample_block_for_keys);

            // TODO Let's find out the exact required_columns for keys.
            if (required_columns.empty() && (!keys.empty() && !candidate.before_aggregation->getRequiredColumns().empty()))
                return;

            if (analysis_result.optimize_aggregation_in_order)
                attach_aggregation_in_order_info();

            // Reorder aggregation keys and attach aggregates
            candidate.before_aggregation->reorderAggregationKeysForProjection(key_name_pos_map);
            candidate.before_aggregation->addAggregatesViaProjection(aggregates);

            if (rewrite_before_where(candidate, projection, required_columns, sample_block_for_keys, aggregates))
            {
                candidate.required_columns = {required_columns.begin(), required_columns.end()};
                for (const auto & aggregate : aggregates)
                    candidate.required_columns.push_back(aggregate.name);
                candidates.push_back(std::move(candidate));
            }
        }
        else if (projection.type == ProjectionDescription::Type::Normal)
        {
            if (analysis_result.before_aggregation && analysis_result.optimize_aggregation_in_order)
                attach_aggregation_in_order_info();

            if (analysis_result.hasWhere() || analysis_result.hasPrewhere())
            {
                const auto & actions
                    = analysis_result.before_aggregation ? analysis_result.before_aggregation : analysis_result.before_order_by;
                NameSet required_columns;
                for (const auto & column : actions->getRequiredColumns())
                    required_columns.insert(column.name);

                if (rewrite_before_where(candidate, projection, required_columns, sample_block, {}))
                {
                    candidate.required_columns = {required_columns.begin(), required_columns.end()};
                    candidates.push_back(std::move(candidate));
                }
            }
        }
    };

    ProjectionCandidate * selected_candidate = nullptr;
    size_t min_sum_marks = std::numeric_limits<size_t>::max();
    if (metadata_snapshot->minmax_count_projection && !has_lightweight_delete_parts.load(std::memory_order_relaxed)) /// Disable ReadFromStorage for parts with lightweight.
        add_projection_candidate(*metadata_snapshot->minmax_count_projection, true);
    std::optional<ProjectionCandidate> minmax_count_projection_candidate;
    if (!candidates.empty())
    {
        minmax_count_projection_candidate.emplace(std::move(candidates.front()));
        candidates.clear();
    }
    MergeTreeDataSelectExecutor reader(*this);
    std::shared_ptr<PartitionIdToMaxBlock> max_added_blocks;
    if (settings.select_sequential_consistency)
    {
        if (const StorageReplicatedMergeTree * replicated = dynamic_cast<const StorageReplicatedMergeTree *>(this))
            max_added_blocks = std::make_shared<PartitionIdToMaxBlock>(replicated->getMaxAddedBlocks());
    }

    const auto & snapshot_data = assert_cast<const MergeTreeData::SnapshotData &>(*storage_snapshot->data);
    const auto & parts = snapshot_data.parts;

    auto prepare_min_max_count_projection = [&]()
    {
        DataPartsVector normal_parts;
        query_info.minmax_count_projection_block = getMinMaxCountProjectionBlock(
            metadata_snapshot,
            minmax_count_projection_candidate->required_columns,
            !query_info.filter_asts.empty() || analysis_result.prewhere_info || analysis_result.before_where,
            query_info,
            parts,
            normal_parts,
            max_added_blocks.get(),
            query_context);

        // minmax_count_projection should not be used when there is no data to process.
        if (!query_info.minmax_count_projection_block)
            return;

        if (minmax_count_projection_candidate->prewhere_info)
        {
            const auto & prewhere_info = minmax_count_projection_candidate->prewhere_info;

            if (prewhere_info->row_level_filter)
            {
                ExpressionActions(prewhere_info->row_level_filter, actions_settings).execute(query_info.minmax_count_projection_block);
                query_info.minmax_count_projection_block.erase(prewhere_info->row_level_column_name);
            }

            if (prewhere_info->prewhere_actions)
                ExpressionActions(prewhere_info->prewhere_actions, actions_settings).execute(query_info.minmax_count_projection_block);

            if (prewhere_info->remove_prewhere_column)
                query_info.minmax_count_projection_block.erase(prewhere_info->prewhere_column_name);
        }

        if (normal_parts.empty())
        {
            selected_candidate = &*minmax_count_projection_candidate;
            selected_candidate->complete = true;
            min_sum_marks = query_info.minmax_count_projection_block.rows();
        }
        else if (normal_parts.size() < parts.size())
        {
            auto normal_result_ptr = reader.estimateNumMarksToRead(
                normal_parts,
                query_info.prewhere_info,
                analysis_result.required_columns,
                metadata_snapshot,
                metadata_snapshot,
                query_info,
                added_filter_nodes,
                query_context,
                settings.max_threads,
                max_added_blocks);

            if (!normal_result_ptr->error())
            {
                selected_candidate = &*minmax_count_projection_candidate;
                selected_candidate->merge_tree_normal_select_result_ptr = normal_result_ptr;
                min_sum_marks = query_info.minmax_count_projection_block.rows() + normal_result_ptr->marks();
            }
        }
    };

    // If minmax_count_projection is a valid candidate, prepare it and check its completeness.
    if (minmax_count_projection_candidate)
        prepare_min_max_count_projection();

    // We cannot find a complete match of minmax_count_projection, add more projections to check.
    if (!selected_candidate || !selected_candidate->complete)
        for (const auto & projection : metadata_snapshot->projections)
            add_projection_candidate(projection);

    // Let's select the best projection to execute the query.
    if (!candidates.empty())
    {
        query_info.merge_tree_select_result_ptr = reader.estimateNumMarksToRead(
            parts,
            query_info.prewhere_info,
            analysis_result.required_columns,
            metadata_snapshot,
            metadata_snapshot,
            query_info,
            added_filter_nodes,
            query_context,
            settings.max_threads,
            max_added_blocks);

        if (!query_info.merge_tree_select_result_ptr->error())
        {
            // Add 1 to base sum_marks so that we prefer projections even when they have equal number of marks to read.
            // NOTE: It is not clear if we need it. E.g. projections do not support skip index for now.
            auto sum_marks = query_info.merge_tree_select_result_ptr->marks() + 1;
            if (sum_marks < min_sum_marks)
            {
                selected_candidate = nullptr;
                min_sum_marks = sum_marks;
            }
        }

        /// Favor aggregate projections
        for (auto & candidate : candidates)
        {
            if (candidate.desc->type == ProjectionDescription::Type::Aggregate)
            {
                selectBestProjection(
                    reader,
                    storage_snapshot,
                    query_info,
                    added_filter_nodes,
                    analysis_result.required_columns,
                    candidate,
                    query_context,
                    max_added_blocks,
                    settings,
                    parts,
                    selected_candidate,
                    min_sum_marks);
            }
        }

        /// Select the best normal projection.
        for (auto & candidate : candidates)
        {
            if (candidate.desc->type == ProjectionDescription::Type::Normal)
            {
                selectBestProjection(
                    reader,
                    storage_snapshot,
                    query_info,
                    added_filter_nodes,
                    analysis_result.required_columns,
                    candidate,
                    query_context,
                    max_added_blocks,
                    settings,
                    parts,
                    selected_candidate,
                    min_sum_marks);
            }
        }
    }

    if (!selected_candidate)
        return std::nullopt;
    else if (min_sum_marks == 0)
    {
        /// If selected_projection indicated an empty result set. Remember it in query_info but
        /// don't use projection to run the query, because projection pipeline with empty result
        /// set will not work correctly with empty_result_for_aggregation_by_empty_set.
        query_info.merge_tree_empty_result = true;
        return std::nullopt;
    }

    if (selected_candidate->desc->type == ProjectionDescription::Type::Aggregate)
    {
        selected_candidate->aggregation_keys = select.getQueryAnalyzer()->aggregationKeys();
        selected_candidate->aggregate_descriptions = select.getQueryAnalyzer()->aggregates();
    }

    return *selected_candidate;
}


QueryProcessingStage::Enum MergeTreeData::getQueryProcessingStage(
    ContextPtr query_context,
    QueryProcessingStage::Enum to_stage,
    const StorageSnapshotPtr & storage_snapshot,
    SelectQueryInfo & query_info) const
{
    if (to_stage >= QueryProcessingStage::Enum::WithMergeableState)
    {
        if (auto projection = getQueryProcessingStageWithAggregateProjection(query_context, storage_snapshot, query_info))
        {
            query_info.projection = std::move(projection);
            if (query_info.projection->desc->type == ProjectionDescription::Type::Aggregate)
                return QueryProcessingStage::Enum::WithMergeableState;
        }
        else
            query_info.projection = std::nullopt;
    }

    return QueryProcessingStage::Enum::FetchColumns;
}


MergeTreeData & MergeTreeData::checkStructureAndGetMergeTreeData(IStorage & source_table, const StorageMetadataPtr & src_snapshot, const StorageMetadataPtr & my_snapshot) const
{
    MergeTreeData * src_data = dynamic_cast<MergeTreeData *>(&source_table);
    if (!src_data)
        throw Exception("Table " + source_table.getStorageID().getNameForLogs() +
                        " supports attachPartitionFrom only for MergeTree family of table engines."
                        " Got " + source_table.getName(), ErrorCodes::NOT_IMPLEMENTED);

    if (my_snapshot->getColumns().getAllPhysical().sizeOfDifference(src_snapshot->getColumns().getAllPhysical()))
        throw Exception("Tables have different structure", ErrorCodes::INCOMPATIBLE_COLUMNS);

    auto query_to_string = [] (const ASTPtr & ast)
    {
        return ast ? queryToString(ast) : "";
    };

    if (query_to_string(my_snapshot->getSortingKeyAST()) != query_to_string(src_snapshot->getSortingKeyAST()))
        throw Exception("Tables have different ordering", ErrorCodes::BAD_ARGUMENTS);

    if (query_to_string(my_snapshot->getPartitionKeyAST()) != query_to_string(src_snapshot->getPartitionKeyAST()))
        throw Exception("Tables have different partition key", ErrorCodes::BAD_ARGUMENTS);

    if (format_version != src_data->format_version)
        throw Exception("Tables have different format_version", ErrorCodes::BAD_ARGUMENTS);

    if (query_to_string(my_snapshot->getPrimaryKeyAST()) != query_to_string(src_snapshot->getPrimaryKeyAST()))
        throw Exception("Tables have different primary key", ErrorCodes::BAD_ARGUMENTS);

    return *src_data;
}

MergeTreeData & MergeTreeData::checkStructureAndGetMergeTreeData(
    const StoragePtr & source_table, const StorageMetadataPtr & src_snapshot, const StorageMetadataPtr & my_snapshot) const
{
    return checkStructureAndGetMergeTreeData(*source_table, src_snapshot, my_snapshot);
}

std::pair<MergeTreeData::MutableDataPartPtr, scope_guard> MergeTreeData::cloneAndLoadDataPartOnSameDisk(
    const MergeTreeData::DataPartPtr & src_part,
    const String & tmp_part_prefix,
    const MergeTreePartInfo & dst_part_info,
    const StorageMetadataPtr & metadata_snapshot,
    const MergeTreeTransactionPtr & txn,
    HardlinkedFiles * hardlinked_files,
    bool copy_instead_of_hardlink,
    const NameSet & files_to_copy_instead_of_hardlinks)
{
    /// Check that the storage policy contains the disk where the src_part is located.
    bool does_storage_policy_allow_same_disk = false;
    for (const DiskPtr & disk : getStoragePolicy()->getDisks())
    {
        if (disk->getName() == src_part->getDataPartStorage().getDiskName())
        {
            does_storage_policy_allow_same_disk = true;
            break;
        }
    }
    if (!does_storage_policy_allow_same_disk)
        throw Exception(
            ErrorCodes::BAD_ARGUMENTS,
            "Could not clone and load part {} because disk does not belong to storage policy",
            quoteString(src_part->getDataPartStorage().getFullPath()));

    String dst_part_name = src_part->getNewName(dst_part_info);
    String tmp_dst_part_name = tmp_part_prefix + dst_part_name;
    auto temporary_directory_lock = getTemporaryPartDirectoryHolder(tmp_dst_part_name);

    /// Why it is needed if we only hardlink files?
    auto reservation = src_part->getDataPartStorage().reserve(src_part->getBytesOnDisk());
    auto src_part_storage = src_part->getDataPartStoragePtr();

    scope_guard src_flushed_tmp_dir_lock;
    MergeTreeData::MutableDataPartPtr src_flushed_tmp_part;

    /// If source part is in memory, flush it to disk and clone it already in on-disk format
    /// Protect tmp dir from removing by cleanup thread with src_flushed_tmp_dir_lock
    /// Construct src_flushed_tmp_part in order to delete part with its directory at destructor
    if (auto src_part_in_memory = asInMemoryPart(src_part))
    {
        auto flushed_part_path = *src_part_in_memory->getRelativePathForPrefix(tmp_part_prefix);

        auto tmp_src_part_file_name = fs::path(tmp_dst_part_name).filename();
        src_flushed_tmp_dir_lock = src_part->storage.getTemporaryPartDirectoryHolder(tmp_src_part_file_name);

        auto flushed_part_storage = src_part_in_memory->flushToDisk(flushed_part_path, metadata_snapshot);
        src_flushed_tmp_part = createPart(src_part->name, src_part->info, flushed_part_storage);
        src_flushed_tmp_part->is_temp = true;

        src_part_storage = flushed_part_storage;
    }

    String with_copy;
    if (copy_instead_of_hardlink)
        with_copy = " (copying data)";

    auto dst_part_storage = src_part_storage->freeze(relative_data_path, tmp_dst_part_name, /* make_source_readonly */ false, {}, copy_instead_of_hardlink, files_to_copy_instead_of_hardlinks);

    LOG_DEBUG(log, "Clone {} part {} to {}{}",
              src_flushed_tmp_part ? "flushed" : "",
              src_part_storage->getFullPath(),
              std::string(fs::path(dst_part_storage->getFullRootPath()) / tmp_dst_part_name),
              with_copy);

    auto dst_data_part = createPart(dst_part_name, dst_part_info, dst_part_storage);

    if (!copy_instead_of_hardlink && hardlinked_files)
    {
        hardlinked_files->source_part_name = src_part->name;
        hardlinked_files->source_table_shared_id = src_part->storage.getTableSharedID();

        for (auto it = src_part->getDataPartStorage().iterate(); it->isValid(); it->next())
        {
            if (!files_to_copy_instead_of_hardlinks.contains(it->name())
                && it->name() != IMergeTreeDataPart::DELETE_ON_DESTROY_MARKER_FILE_NAME
                && it->name() != IMergeTreeDataPart::TXN_VERSION_METADATA_FILE_NAME)
            {
                hardlinked_files->hardlinks_from_source_part.insert(it->name());
            }
        }

        auto projections = src_part->getProjectionParts();
        for (const auto & [name, projection_part] : projections)
        {
            const auto & projection_storage = projection_part->getDataPartStorage();
            for (auto it = projection_storage.iterate(); it->isValid(); it->next())
            {
                auto file_name_with_projection_prefix = fs::path(projection_storage.getPartDirectory()) / it->name();
                if (!files_to_copy_instead_of_hardlinks.contains(file_name_with_projection_prefix)
                    && it->name() != IMergeTreeDataPart::DELETE_ON_DESTROY_MARKER_FILE_NAME
                    && it->name() != IMergeTreeDataPart::TXN_VERSION_METADATA_FILE_NAME)
                {
                    hardlinked_files->hardlinks_from_source_part.insert(file_name_with_projection_prefix);
                }
            }
        }
    }

    /// We should write version metadata on part creation to distinguish it from parts that were created without transaction.
    TransactionID tid = txn ? txn->tid : Tx::PrehistoricTID;
    dst_data_part->version.setCreationTID(tid, nullptr);
    dst_data_part->storeVersionMetadata();

    dst_data_part->is_temp = true;

    dst_data_part->loadColumnsChecksumsIndexes(require_part_metadata, true);
    dst_data_part->modification_time = dst_part_storage->getLastModified().epochTime();
    return std::make_pair(dst_data_part, std::move(temporary_directory_lock));
}

String MergeTreeData::getFullPathOnDisk(const DiskPtr & disk) const
{
    return disk->getPath() + relative_data_path;
}


DiskPtr MergeTreeData::tryGetDiskForDetachedPart(const String & part_name) const
{
    String additional_path = "detached/";
    const auto disks = getStoragePolicy()->getDisks();

    for (const DiskPtr & disk : disks)
        if (disk->exists(fs::path(relative_data_path) / additional_path / part_name))
            return disk;

    return nullptr;
}

DiskPtr MergeTreeData::getDiskForDetachedPart(const String & part_name) const
{
    if (auto disk = tryGetDiskForDetachedPart(part_name))
        return disk;
    throw DB::Exception(ErrorCodes::BAD_DATA_PART_NAME, "Detached part \"{}\" not found", part_name);
}


Strings MergeTreeData::getDataPaths() const
{
    Strings res;
    auto disks = getStoragePolicy()->getDisks();
    for (const auto & disk : disks)
        res.push_back(getFullPathOnDisk(disk));
    return res;
}


void MergeTreeData::reportBrokenPart(MergeTreeData::DataPartPtr & data_part) const
{
    if (data_part->getDataPartStorage().isBroken())
    {
        auto parts = getDataPartsForInternalUsage();
        LOG_WARNING(log, "Scanning parts to recover on broken disk {}@{}.", data_part->getDataPartStorage().getDiskName(), data_part->getDataPartStorage().getDiskPath());

        for (const auto & part : parts)
        {
            if (part->getDataPartStorage().getDiskName() == data_part->getDataPartStorage().getDiskName())
                broken_part_callback(part->name);
        }
    }
    else if (data_part && data_part->getState() == MergeTreeDataPartState::Active)
        broken_part_callback(data_part->name);
    else
        LOG_DEBUG(log, "Will not check potentially broken part {} because it's not active", data_part->getNameWithState());
}

MergeTreeData::MatcherFn MergeTreeData::getPartitionMatcher(const ASTPtr & partition_ast, ContextPtr local_context) const
{
    bool prefixed = false;
    String id;

    if (format_version < MERGE_TREE_DATA_MIN_FORMAT_VERSION_WITH_CUSTOM_PARTITIONING)
    {
        /// Month-partitioning specific - partition value can represent a prefix of the partition to freeze.
        if (const auto * partition_lit = partition_ast->as<ASTPartition &>().value->as<ASTLiteral>())
        {
            id = partition_lit->value.getType() == Field::Types::UInt64
                 ? toString(partition_lit->value.get<UInt64>())
                 : partition_lit->value.safeGet<String>();
            prefixed = true;
        }
        else
            id = getPartitionIDFromQuery(partition_ast, local_context);
    }
    else
        id = getPartitionIDFromQuery(partition_ast, local_context);

    return [prefixed, id](const String & partition_id)
    {
        if (prefixed)
            return startsWith(partition_id, id);
        else
            return id == partition_id;
    };
}

PartitionCommandsResultInfo MergeTreeData::freezePartition(
    const ASTPtr & partition_ast,
    const StorageMetadataPtr & metadata_snapshot,
    const String & with_name,
    ContextPtr local_context,
    TableLockHolder &)
{
    return freezePartitionsByMatcher(getPartitionMatcher(partition_ast, local_context), metadata_snapshot, with_name, local_context);
}

PartitionCommandsResultInfo MergeTreeData::freezeAll(
    const String & with_name,
    const StorageMetadataPtr & metadata_snapshot,
    ContextPtr local_context,
    TableLockHolder &)
{
    return freezePartitionsByMatcher([] (const String &) { return true; }, metadata_snapshot, with_name, local_context);
}

PartitionCommandsResultInfo MergeTreeData::freezePartitionsByMatcher(
    MatcherFn matcher,
    const StorageMetadataPtr & metadata_snapshot,
    const String & with_name,
    ContextPtr local_context)
{
    String clickhouse_path = fs::canonical(local_context->getPath());
    String default_shadow_path = fs::path(clickhouse_path) / "shadow/";
    fs::create_directories(default_shadow_path);
    auto increment = Increment(fs::path(default_shadow_path) / "increment.txt").get(true);

    const String shadow_path = "shadow/";

    /// Acquire a snapshot of active data parts to prevent removing while doing backup.
    const auto data_parts = getVisibleDataPartsVector(local_context);

    String backup_name = (!with_name.empty() ? escapeForFileName(with_name) : toString(increment));
    String backup_path = fs::path(shadow_path) / backup_name / "";

    for (const auto & disk : getStoragePolicy()->getDisks())
        disk->onFreeze(backup_path);

    PartitionCommandsResultInfo result;

    size_t parts_processed = 0;
    for (const auto & part : data_parts)
    {
        if (!matcher(part->info.partition_id))
            continue;

        LOG_DEBUG(log, "Freezing part {} snapshot will be placed at {}", part->name, backup_path);

        auto data_part_storage = part->getDataPartStoragePtr();
        String backup_part_path = fs::path(backup_path) / relative_data_path;

        scope_guard src_flushed_tmp_dir_lock;
        MergeTreeData::MutableDataPartPtr src_flushed_tmp_part;

        if (auto part_in_memory = asInMemoryPart(part))
        {
            auto flushed_part_path = *part_in_memory->getRelativePathForPrefix("tmp_freeze");
            src_flushed_tmp_dir_lock = part->storage.getTemporaryPartDirectoryHolder("tmp_freeze" + part->name);

            auto flushed_part_storage = part_in_memory->flushToDisk(flushed_part_path, metadata_snapshot);
            src_flushed_tmp_part = createPart(part->name, part->info, flushed_part_storage);
            src_flushed_tmp_part->is_temp = true;

            data_part_storage = flushed_part_storage;
        }

        auto callback = [this, &part, &backup_part_path](const DiskPtr & disk)
        {

            // Store metadata for replicated table.
            // Do nothing for non-replicated.
            createAndStoreFreezeMetadata(disk, part, fs::path(backup_part_path) / part->getDataPartStorage().getPartDirectory());
        };

        auto new_storage = data_part_storage->freeze(
            backup_part_path,
            part->getDataPartStorage().getPartDirectory(),
            /*make_source_readonly*/ true,
            callback,
            /*copy_instead_of_hardlink*/ false,
            {});

        part->is_frozen.store(true, std::memory_order_relaxed);
        result.push_back(PartitionCommandResultInfo{
            .partition_id = part->info.partition_id,
            .part_name = part->name,
            .backup_path = new_storage->getFullRootPath(),
            .part_backup_path = new_storage->getFullPath(),
            .backup_name = backup_name,
        });
        ++parts_processed;
    }

    LOG_DEBUG(log, "Freezed {} parts", parts_processed);
    return result;
}

void MergeTreeData::createAndStoreFreezeMetadata(DiskPtr, DataPartPtr, String) const
{

}

PartitionCommandsResultInfo MergeTreeData::unfreezePartition(
    const ASTPtr & partition,
    const String & backup_name,
    ContextPtr local_context,
    TableLockHolder &)
{
    return unfreezePartitionsByMatcher(getPartitionMatcher(partition, local_context), backup_name, local_context);
}

PartitionCommandsResultInfo MergeTreeData::unfreezeAll(
    const String & backup_name,
    ContextPtr local_context,
    TableLockHolder &)
{
    return unfreezePartitionsByMatcher([] (const String &) { return true; }, backup_name, local_context);
}

bool MergeTreeData::removeDetachedPart(DiskPtr disk, const String & path, const String &)
{
    disk->removeRecursive(path);

    return false;
}

PartitionCommandsResultInfo MergeTreeData::unfreezePartitionsByMatcher(MatcherFn matcher, const String & backup_name, ContextPtr local_context)
{
    auto backup_path = fs::path("shadow") / escapeForFileName(backup_name) / relative_data_path;

    LOG_DEBUG(log, "Unfreezing parts by path {}", backup_path.generic_string());

    auto disks = getStoragePolicy()->getDisks();

    return Unfreezer(local_context).unfreezePartitionsFromTableDirectory(matcher, backup_name, disks, backup_path);
}

bool MergeTreeData::canReplacePartition(const DataPartPtr & src_part) const
{
    const auto settings = getSettings();

    if (!settings->enable_mixed_granularity_parts || settings->index_granularity_bytes == 0)
    {
        if (!canUseAdaptiveGranularity() && src_part->index_granularity_info.mark_type.adaptive)
            return false;
        if (canUseAdaptiveGranularity() && !src_part->index_granularity_info.mark_type.adaptive)
            return false;
    }

    return true;
}

void MergeTreeData::writePartLog(
    PartLogElement::Type type,
    const ExecutionStatus & execution_status,
    UInt64 elapsed_ns,
    const String & new_part_name,
    const DataPartPtr & result_part,
    const DataPartsVector & source_parts,
    const MergeListEntry * merge_entry)
try
{
    auto table_id = getStorageID();
    auto part_log = getContext()->getPartLog(table_id.database_name);
    if (!part_log)
        return;

    PartLogElement part_log_elem;

    part_log_elem.event_type = type;

    if (part_log_elem.event_type == PartLogElement::MERGE_PARTS)
    {
        if (merge_entry)
        {
            part_log_elem.merge_reason = PartLogElement::getMergeReasonType((*merge_entry)->merge_type);
            part_log_elem.merge_algorithm = PartLogElement::getMergeAlgorithm((*merge_entry)->merge_algorithm);
        }
    }

    part_log_elem.error = static_cast<UInt16>(execution_status.code);
    part_log_elem.exception = execution_status.message;

    // construct event_time and event_time_microseconds using the same time point
    // so that the two times will always be equal up to a precision of a second.
    const auto time_now = std::chrono::system_clock::now();
    part_log_elem.event_time = timeInSeconds(time_now);
    part_log_elem.event_time_microseconds = timeInMicroseconds(time_now);

    /// TODO: Stop stopwatch in outer code to exclude ZK timings and so on
    part_log_elem.duration_ms = elapsed_ns / 1000000;

    part_log_elem.database_name = table_id.database_name;
    part_log_elem.table_name = table_id.table_name;
    part_log_elem.table_uuid = table_id.uuid;
    part_log_elem.partition_id = MergeTreePartInfo::fromPartName(new_part_name, format_version).partition_id;
    part_log_elem.part_name = new_part_name;

    if (result_part)
    {
        part_log_elem.disk_name = result_part->getDataPartStorage().getDiskName();
        part_log_elem.path_on_disk = result_part->getDataPartStorage().getFullPath();
        part_log_elem.bytes_compressed_on_disk = result_part->getBytesOnDisk();
        part_log_elem.rows = result_part->rows_count;
        part_log_elem.part_type = result_part->getType();
    }

    part_log_elem.source_part_names.reserve(source_parts.size());
    for (const auto & source_part : source_parts)
        part_log_elem.source_part_names.push_back(source_part->name);

    if (merge_entry)
    {
        part_log_elem.rows_read = (*merge_entry)->rows_read;
        part_log_elem.bytes_read_uncompressed = (*merge_entry)->bytes_read_uncompressed;

        part_log_elem.rows = (*merge_entry)->rows_written;
        part_log_elem.bytes_uncompressed = (*merge_entry)->bytes_written_uncompressed;
        part_log_elem.peak_memory_usage = (*merge_entry)->memory_tracker.getPeak();
    }

    part_log->add(part_log_elem);
}
catch (...)
{
    tryLogCurrentException(log, __PRETTY_FUNCTION__);
}

StorageMergeTree::PinnedPartUUIDsPtr MergeTreeData::getPinnedPartUUIDs() const
{
    std::lock_guard lock(pinned_part_uuids_mutex);
    return pinned_part_uuids;
}

MergeTreeData::CurrentlyMovingPartsTagger::CurrentlyMovingPartsTagger(MergeTreeMovingParts && moving_parts_, MergeTreeData & data_)
    : parts_to_move(std::move(moving_parts_)), data(data_)
{
    for (const auto & moving_part : parts_to_move)
        if (!data.currently_moving_parts.emplace(moving_part.part).second)
            throw Exception("Cannot move part '" + moving_part.part->name + "'. It's already moving.", ErrorCodes::LOGICAL_ERROR);
}

MergeTreeData::CurrentlyMovingPartsTagger::~CurrentlyMovingPartsTagger()
{
    std::lock_guard lock(data.moving_parts_mutex);
    for (auto & moving_part : parts_to_move)
    {
        /// Something went completely wrong
        if (!data.currently_moving_parts.contains(moving_part.part))
            std::terminate();
        data.currently_moving_parts.erase(moving_part.part);
    }
}

bool MergeTreeData::scheduleDataMovingJob(BackgroundJobsAssignee & assignee)
{
    if (parts_mover.moves_blocker.isCancelled())
        return false;

    auto moving_tagger = selectPartsForMove();
    if (moving_tagger->parts_to_move.empty())
        return false;

    assignee.scheduleMoveTask(std::make_shared<ExecutableLambdaAdapter>(
        [this, moving_tagger] () mutable
        {
            return moveParts(moving_tagger);
        }, moves_assignee_trigger, getStorageID()));
    return true;
}

bool MergeTreeData::areBackgroundMovesNeeded() const
{
    auto policy = getStoragePolicy();

    if (policy->getVolumes().size() > 1)
        return true;

    return policy->getVolumes().size() == 1 && policy->getVolumes()[0]->getDisks().size() > 1;
}

bool MergeTreeData::movePartsToSpace(const DataPartsVector & parts, SpacePtr space)
{
    if (parts_mover.moves_blocker.isCancelled())
        return false;

    auto moving_tagger = checkPartsForMove(parts, space);
    if (moving_tagger->parts_to_move.empty())
        return false;

    return moveParts(moving_tagger);
}

MergeTreeData::CurrentlyMovingPartsTaggerPtr MergeTreeData::selectPartsForMove()
{
    MergeTreeMovingParts parts_to_move;

    auto can_move = [this](const DataPartPtr & part, String * reason) -> bool
    {
        if (partIsAssignedToBackgroundOperation(part))
        {
            *reason = "part already assigned to background operation.";
            return false;
        }
        if (currently_moving_parts.contains(part))
        {
            *reason = "part is already moving.";
            return false;
        }

        return true;
    };

    std::lock_guard moving_lock(moving_parts_mutex);

    parts_mover.selectPartsForMove(parts_to_move, can_move, moving_lock);
    return std::make_shared<CurrentlyMovingPartsTagger>(std::move(parts_to_move), *this);
}

MergeTreeData::CurrentlyMovingPartsTaggerPtr MergeTreeData::checkPartsForMove(const DataPartsVector & parts, SpacePtr space)
{
    std::lock_guard moving_lock(moving_parts_mutex);

    MergeTreeMovingParts parts_to_move;
    for (const auto & part : parts)
    {
        auto reservation = space->reserve(part->getBytesOnDisk());
        if (!reservation)
            throw Exception("Move is not possible. Not enough space on '" + space->getName() + "'", ErrorCodes::NOT_ENOUGH_SPACE);

        auto reserved_disk = reservation->getDisk();

        if (reserved_disk->exists(relative_data_path + part->name))
            throw Exception(
                "Move is not possible: " + fullPath(reserved_disk, relative_data_path + part->name) + " already exists",
                ErrorCodes::DIRECTORY_ALREADY_EXISTS);

        if (currently_moving_parts.contains(part) || partIsAssignedToBackgroundOperation(part))
            throw Exception(
                "Cannot move part '" + part->name + "' because it's participating in background process",
                ErrorCodes::PART_IS_TEMPORARILY_LOCKED);

        parts_to_move.emplace_back(part, std::move(reservation));
    }
    return std::make_shared<CurrentlyMovingPartsTagger>(std::move(parts_to_move), *this);
}

bool MergeTreeData::moveParts(const CurrentlyMovingPartsTaggerPtr & moving_tagger)
{
    LOG_INFO(log, "Got {} parts to move.", moving_tagger->parts_to_move.size());

    const auto settings = getSettings();

    bool result = true;
    for (const auto & moving_part : moving_tagger->parts_to_move)
    {
        Stopwatch stopwatch;
        MutableDataPartPtr cloned_part;

        auto write_part_log = [&](const ExecutionStatus & execution_status)
        {
            writePartLog(
                PartLogElement::Type::MOVE_PART,
                execution_status,
                stopwatch.elapsed(),
                moving_part.part->name,
                cloned_part,
                {moving_part.part},
                nullptr);
        };

        // Register in global moves list (StorageSystemMoves)
        auto moves_list_entry = getContext()->getMovesList().insert(
            getStorageID(),
            moving_part.part->name,
            moving_part.reserved_space->getDisk()->getName(),
            moving_part.reserved_space->getDisk()->getPath(),
            moving_part.part->getBytesOnDisk());

        try
        {
            /// If zero-copy replication enabled than replicas shouldn't try to
            /// move parts to another disk simultaneously. For this purpose we
            /// use shared lock across replicas. NOTE: it's not 100% reliable,
            /// because we are not checking lock while finishing part move.
            /// However it's not dangerous at all, we will just have very rare
            /// copies of some part.
            ///
            /// FIXME: this code is related to Replicated merge tree, and not
            /// common for ordinary merge tree. So it's a bad design and should
            /// be fixed.
            auto disk = moving_part.reserved_space->getDisk();
            if (supportsReplication() && disk->supportZeroCopyReplication() && settings->allow_remote_fs_zero_copy_replication)
            {
                /// If we acquired lock than let's try to move. After one
                /// replica will actually move the part from disk to some
                /// zero-copy storage other replicas will just fetch
                /// metainformation.
                if (auto lock = tryCreateZeroCopyExclusiveLock(moving_part.part->name, disk); lock)
                {
                    cloned_part = parts_mover.clonePart(moving_part);
                    parts_mover.swapClonedPart(cloned_part);
                }
                else
                {
                    /// Move will be retried but with backoff.
                    LOG_DEBUG(log, "Move of part {} postponed, because zero copy mode enabled and someone other moving this part right now", moving_part.part->name);
                    result = false;
                    continue;
                }
            }
            else /// Ordinary move as it should be
            {
                cloned_part = parts_mover.clonePart(moving_part);
                parts_mover.swapClonedPart(cloned_part);
            }
            write_part_log({});
        }
        catch (...)
        {
            write_part_log(ExecutionStatus::fromCurrentException());
            if (cloned_part)
                cloned_part->remove();

            throw;
        }
    }
    return result;
}

bool MergeTreeData::partsContainSameProjections(const DataPartPtr & left, const DataPartPtr & right)
{
    if (left->getProjectionParts().size() != right->getProjectionParts().size())
        return false;
    for (const auto & [name, _] : left->getProjectionParts())
    {
        if (!right->hasProjection(name))
            return false;
    }
    return true;
}

bool MergeTreeData::canUsePolymorphicParts(const MergeTreeSettings & settings, String * out_reason) const
{
    if (!canUseAdaptiveGranularity())
    {
        if (out_reason && (settings.min_rows_for_wide_part != 0 || settings.min_bytes_for_wide_part != 0
            || settings.min_rows_for_compact_part != 0 || settings.min_bytes_for_compact_part != 0))
        {
            *out_reason = fmt::format(
                    "Table can't create parts with adaptive granularity, but settings"
                    " min_rows_for_wide_part = {}"
                    ", min_bytes_for_wide_part = {}"
                    ", min_rows_for_compact_part = {}"
                    ", min_bytes_for_compact_part = {}"
                    ". Parts with non-adaptive granularity can be stored only in Wide (default) format.",
                    settings.min_rows_for_wide_part,    settings.min_bytes_for_wide_part,
                    settings.min_rows_for_compact_part, settings.min_bytes_for_compact_part);
        }

        return false;
    }

    return true;
}

AlterConversions MergeTreeData::getAlterConversionsForPart(const MergeTreeDataPartPtr part) const
{
    MutationCommands commands = getFirstAlterMutationCommandsForPart(part);

    AlterConversions result{};
    for (const auto & command : commands)
        /// Currently we need explicit conversions only for RENAME alter
        /// all other conversions can be deduced from diff between part columns
        /// and columns in storage.
        if (command.type == MutationCommand::Type::RENAME_COLUMN)
            result.rename_map[command.rename_to] = command.column_name;

    return result;
}

MergeTreeData::WriteAheadLogPtr MergeTreeData::getWriteAheadLog()
{
    std::lock_guard lock(write_ahead_log_mutex);
    if (!write_ahead_log)
    {
        auto reservation = reserveSpace(getSettings()->write_ahead_log_max_bytes);
        write_ahead_log = std::make_shared<MergeTreeWriteAheadLog>(*this, reservation->getDisk());
    }

    return write_ahead_log;
}

NamesAndTypesList MergeTreeData::getVirtuals() const
{
    return NamesAndTypesList{
        NameAndTypePair("_part", std::make_shared<DataTypeString>()),
        NameAndTypePair("_part_index", std::make_shared<DataTypeUInt64>()),
        NameAndTypePair("_part_uuid", std::make_shared<DataTypeUUID>()),
        NameAndTypePair("_partition_id", std::make_shared<DataTypeString>()),
        NameAndTypePair("_partition_value", getPartitionValueType()),
        NameAndTypePair("_sample_factor", std::make_shared<DataTypeFloat64>()),
        NameAndTypePair("_part_offset", std::make_shared<DataTypeUInt64>()),
        LightweightDeleteDescription::FILTER_COLUMN,
    };
}

size_t MergeTreeData::getTotalMergesWithTTLInMergeList() const
{
    return getContext()->getMergeList().getMergesWithTTLCount();
}

void MergeTreeData::addPartContributionToDataVolume(const DataPartPtr & part)
{
    increaseDataVolume(part->getBytesOnDisk(), part->rows_count, 1);
}

void MergeTreeData::removePartContributionToDataVolume(const DataPartPtr & part)
{
    increaseDataVolume(-part->getBytesOnDisk(), -part->rows_count, -1);
}

void MergeTreeData::increaseDataVolume(ssize_t bytes, ssize_t rows, ssize_t parts)
{
    total_active_size_bytes.fetch_add(bytes, std::memory_order_acq_rel);
    total_active_size_rows.fetch_add(rows, std::memory_order_acq_rel);
    total_active_size_parts.fetch_add(parts, std::memory_order_acq_rel);
}

void MergeTreeData::setDataVolume(size_t bytes, size_t rows, size_t parts)
{
    total_active_size_bytes.store(bytes, std::memory_order_release);
    total_active_size_rows.store(rows, std::memory_order_release);
    total_active_size_parts.store(parts, std::memory_order_release);
}

bool MergeTreeData::insertQueryIdOrThrow(const String & query_id, size_t max_queries) const
{
    std::lock_guard lock(query_id_set_mutex);
    return insertQueryIdOrThrowNoLock(query_id, max_queries);
}

bool MergeTreeData::insertQueryIdOrThrowNoLock(const String & query_id, size_t max_queries) const
{
    if (query_id_set.find(query_id) != query_id_set.end())
        return false;
    if (query_id_set.size() >= max_queries)
        throw Exception(
            ErrorCodes::TOO_MANY_SIMULTANEOUS_QUERIES,
            "Too many simultaneous queries for table {}. Maximum is: {}",
            *std::atomic_load(&log_name),
            max_queries);
    query_id_set.insert(query_id);
    return true;
}

void MergeTreeData::removeQueryId(const String & query_id) const
{
    std::lock_guard lock(query_id_set_mutex);
    removeQueryIdNoLock(query_id);
}

void MergeTreeData::removeQueryIdNoLock(const String & query_id) const
{
    if (query_id_set.find(query_id) == query_id_set.end())
        LOG_WARNING(log, "We have query_id removed but it's not recorded. This is a bug");
    else
        query_id_set.erase(query_id);
}

ReservationPtr MergeTreeData::balancedReservation(
    const StorageMetadataPtr & metadata_snapshot,
    size_t part_size,
    size_t max_volume_index,
    const String & part_name,
    const MergeTreePartInfo & part_info,
    MergeTreeData::DataPartsVector covered_parts,
    std::optional<CurrentlySubmergingEmergingTagger> * tagger_ptr,
    const IMergeTreeDataPart::TTLInfos * ttl_infos,
    bool is_insert)
{
    ReservationPtr reserved_space;
    auto min_bytes_to_rebalance_partition_over_jbod = getSettings()->min_bytes_to_rebalance_partition_over_jbod;
    if (tagger_ptr && min_bytes_to_rebalance_partition_over_jbod > 0 && part_size >= min_bytes_to_rebalance_partition_over_jbod)
    {
        try
        {
            const auto & disks = getStoragePolicy()->getVolume(max_volume_index)->getDisks();
            std::map<String, size_t> disk_occupation;
            std::map<String, std::vector<String>> disk_parts_for_logging;
            for (const auto & disk : disks)
                disk_occupation.emplace(disk->getName(), 0);

            std::set<String> committed_big_parts_from_partition;
            std::set<String> submerging_big_parts_from_partition;
            std::lock_guard lock(currently_submerging_emerging_mutex);

            for (const auto & part : currently_submerging_big_parts)
            {
                if (part_info.partition_id == part->info.partition_id)
                    submerging_big_parts_from_partition.insert(part->name);
            }

            {
                auto lock_parts = lockParts();
                if (covered_parts.empty())
                {
                    // It's a part fetch. Calculate `covered_parts` here.
                    MergeTreeData::DataPartPtr covering_part;
                    covered_parts = getActivePartsToReplace(part_info, part_name, covering_part, lock_parts);
                }

                // Remove irrelevant parts.
                std::erase_if(covered_parts,
                        [min_bytes_to_rebalance_partition_over_jbod](const auto & part)
                        {
                            return !(part->isStoredOnDisk() && part->getBytesOnDisk() >= min_bytes_to_rebalance_partition_over_jbod);
                        });

                // Include current submerging big parts which are not yet in `currently_submerging_big_parts`
                for (const auto & part : covered_parts)
                    submerging_big_parts_from_partition.insert(part->name);

                for (const auto & part : getDataPartsStateRange(MergeTreeData::DataPartState::Active))
                {
                    if (part->isStoredOnDisk() && part->getBytesOnDisk() >= min_bytes_to_rebalance_partition_over_jbod
                        && part_info.partition_id == part->info.partition_id)
                    {
                        auto name = part->getDataPartStorage().getDiskName();
                        auto it = disk_occupation.find(name);
                        if (it != disk_occupation.end())
                        {
                            if (submerging_big_parts_from_partition.find(part->name) == submerging_big_parts_from_partition.end())
                            {
                                it->second += part->getBytesOnDisk();
                                disk_parts_for_logging[name].push_back(formatReadableSizeWithBinarySuffix(part->getBytesOnDisk()));
                                committed_big_parts_from_partition.insert(part->name);
                            }
                            else
                            {
                                disk_parts_for_logging[name].push_back(formatReadableSizeWithBinarySuffix(part->getBytesOnDisk()) + " (submerging)");
                            }
                        }
                        else
                        {
                            // Part is on different volume. Ignore it.
                        }
                    }
                }
            }

            for (const auto & [name, emerging_part] : currently_emerging_big_parts)
            {
                // It's possible that the emerging big parts are committed and get added twice. Thus a set is used to deduplicate.
                if (committed_big_parts_from_partition.find(name) == committed_big_parts_from_partition.end()
                    && part_info.partition_id == emerging_part.partition_id)
                {
                    auto it = disk_occupation.find(emerging_part.disk_name);
                    if (it != disk_occupation.end())
                    {
                        it->second += emerging_part.estimate_bytes;
                        disk_parts_for_logging[emerging_part.disk_name].push_back(
                            formatReadableSizeWithBinarySuffix(emerging_part.estimate_bytes) + " (emerging)");
                    }
                    else
                    {
                        // Part is on different volume. Ignore it.
                    }
                }
            }

            size_t min_occupation_size = std::numeric_limits<size_t>::max();
            std::vector<String> candidates;
            for (const auto & [disk_name, size] : disk_occupation)
            {
                if (size < min_occupation_size)
                {
                    min_occupation_size = size;
                    candidates = {disk_name};
                }
                else if (size == min_occupation_size)
                {
                    candidates.push_back(disk_name);
                }
            }

            if (!candidates.empty())
            {
                // Random pick one disk from best candidates
                std::shuffle(candidates.begin(), candidates.end(), thread_local_rng);
                String selected_disk_name = candidates.front();
                WriteBufferFromOwnString log_str;
                writeCString("\nbalancer: \n", log_str);
                for (const auto & [disk_name, per_disk_parts] : disk_parts_for_logging)
                    writeString(fmt::format("  {}: [{}]\n", disk_name, fmt::join(per_disk_parts, ", ")), log_str);
                LOG_DEBUG(log, fmt::runtime(log_str.str()));

                if (ttl_infos)
                    reserved_space = tryReserveSpacePreferringTTLRules(
                        metadata_snapshot,
                        part_size,
                        *ttl_infos,
                        time(nullptr),
                        max_volume_index,
                        is_insert,
                        getStoragePolicy()->getDiskByName(selected_disk_name));
                else
                    reserved_space = tryReserveSpace(part_size, getStoragePolicy()->getDiskByName(selected_disk_name));

                if (reserved_space)
                {
                    currently_emerging_big_parts.emplace(
                        part_name, EmergingPartInfo{reserved_space->getDisk(0)->getName(), part_info.partition_id, part_size});

                    for (const auto & part : covered_parts)
                    {
                        if (currently_submerging_big_parts.contains(part))
                            LOG_WARNING(log, "currently_submerging_big_parts contains duplicates. JBOD might lose balance");
                        else
                            currently_submerging_big_parts.insert(part);
                    }

                    // Record submerging big parts in the tagger to clean them up.
                    tagger_ptr->emplace(*this, part_name, std::move(covered_parts), log);
                }
            }
        }
        catch (...)
        {
            LOG_DEBUG(log, "JBOD balancer encounters an error. Fallback to random disk selection");
            tryLogCurrentException(log);
        }
    }
    return reserved_space;
}

ColumnsDescription MergeTreeData::getConcreteObjectColumns(
    const DataPartsVector & parts, const ColumnsDescription & storage_columns)
{
    return DB::getConcreteObjectColumns(
        parts.begin(), parts.end(),
        storage_columns, [](const auto & part) -> const auto & { return part->getColumns(); });
}

ColumnsDescription MergeTreeData::getConcreteObjectColumns(
    boost::iterator_range<DataPartIteratorByStateAndInfo> range, const ColumnsDescription & storage_columns)
{
    return DB::getConcreteObjectColumns(
        range.begin(), range.end(),
        storage_columns, [](const auto & part) -> const auto & { return part->getColumns(); });
}

void MergeTreeData::resetObjectColumnsFromActiveParts(const DataPartsLock & /*lock*/)
{
    auto metadata_snapshot = getInMemoryMetadataPtr();
    const auto & columns = metadata_snapshot->getColumns();
    if (!hasDynamicSubcolumns(columns))
        return;

    auto range = getDataPartsStateRange(DataPartState::Active);
    object_columns = getConcreteObjectColumns(range, columns);
}

void MergeTreeData::updateObjectColumns(const DataPartPtr & part, const DataPartsLock & /*lock*/)
{
    auto metadata_snapshot = getInMemoryMetadataPtr();
    const auto & columns = metadata_snapshot->getColumns();
    if (!hasDynamicSubcolumns(columns))
        return;

    DB::updateObjectColumns(object_columns, columns, part->getColumns());
}

StorageSnapshotPtr MergeTreeData::getStorageSnapshot(const StorageMetadataPtr & metadata_snapshot, ContextPtr query_context) const
{
    auto snapshot_data = std::make_unique<SnapshotData>();

    auto lock = lockParts();
    snapshot_data->parts = getVisibleDataPartsVectorUnlocked(query_context, lock);
    return std::make_shared<StorageSnapshot>(*this, metadata_snapshot, object_columns, std::move(snapshot_data));
}

StorageSnapshotPtr MergeTreeData::getStorageSnapshotWithoutParts(const StorageMetadataPtr & metadata_snapshot) const
{
    auto lock = lockParts();
    return std::make_shared<StorageSnapshot>(*this, metadata_snapshot, object_columns, std::make_unique<SnapshotData>());
}

void MergeTreeData::incrementInsertedPartsProfileEvent(MergeTreeDataPartType type)
{
    switch (type.getValue())
    {
        case MergeTreeDataPartType::Wide:
            ProfileEvents::increment(ProfileEvents::InsertedWideParts);
            break;
        case MergeTreeDataPartType::Compact:
            ProfileEvents::increment(ProfileEvents::InsertedCompactParts);
            break;
        case MergeTreeDataPartType::InMemory:
            ProfileEvents::increment(ProfileEvents::InsertedInMemoryParts);
            break;
        default:
            break;
    }
}

void MergeTreeData::incrementMergedPartsProfileEvent(MergeTreeDataPartType type)
{
    switch (type.getValue())
    {
        case MergeTreeDataPartType::Wide:
            ProfileEvents::increment(ProfileEvents::MergedIntoWideParts);
            break;
        case MergeTreeDataPartType::Compact:
            ProfileEvents::increment(ProfileEvents::MergedIntoCompactParts);
            break;
        case MergeTreeDataPartType::InMemory:
            ProfileEvents::increment(ProfileEvents::MergedIntoInMemoryParts);
            break;
        default:
            break;
    }
}

MergeTreeData::MutableDataPartPtr MergeTreeData::createEmptyPart(
        MergeTreePartInfo & new_part_info, const MergeTreePartition & partition, const String & new_part_name,
        const MergeTreeTransactionPtr & txn)
{
    auto metadata_snapshot = getInMemoryMetadataPtr();
    auto settings = getSettings();

    auto block = metadata_snapshot->getSampleBlock();
    NamesAndTypesList columns = metadata_snapshot->getColumns().getAllPhysical().filter(block.getNames());
    setAllObjectsToDummyTupleType(columns);

    auto minmax_idx = std::make_shared<IMergeTreeDataPart::MinMaxIndex>();
    minmax_idx->update(block, getMinMaxColumnsNames(metadata_snapshot->getPartitionKey()));

    DB::IMergeTreeDataPart::TTLInfos move_ttl_infos;
    VolumePtr volume = getStoragePolicy()->getVolume(0);
    ReservationPtr reservation = reserveSpacePreferringTTLRules(metadata_snapshot, 0, move_ttl_infos, time(nullptr), 0, true);
    VolumePtr data_part_volume = createVolumeFromReservation(reservation, volume);

    auto new_data_part_storage = std::make_shared<DataPartStorageOnDisk>(
        data_part_volume,
        getRelativeDataPath(),
        EMPTY_PART_TMP_PREFIX + new_part_name);

    auto new_data_part = createPart(
        new_part_name,
        choosePartTypeOnDisk(0, block.rows()),
        new_part_info,
        new_data_part_storage
        );

    new_data_part->name = new_part_name;

    if (settings->assign_part_uuids)
        new_data_part->uuid = UUIDHelpers::generateV4();

    new_data_part->setColumns(columns, {});
    new_data_part->rows_count = block.rows();

    new_data_part->partition = partition;

    new_data_part->minmax_idx = std::move(minmax_idx);
    new_data_part->is_temp = true;

    SyncGuardPtr sync_guard;
    if (new_data_part->isStoredOnDisk())
    {
        /// The name could be non-unique in case of stale files from previous runs.
        if (new_data_part_storage->exists())
        {
            /// The path has to be unique, all tmp directories are deleted at startup in case of stale files from previous runs.
            /// New part have to capture its name, therefore there is no concurrentcy in directory creation
            throw Exception(ErrorCodes::LOGICAL_ERROR,
                            "New empty part is about to matirialize but the dirrectory already exist"
                            ", new part {}"
                            ", directory {}",
                            new_part_name, new_data_part_storage->getFullPath());
        }

        new_data_part_storage->createDirectories();

        if (getSettings()->fsync_part_directory)
            sync_guard = new_data_part_storage->getDirectorySyncGuard();
    }

    /// This effectively chooses minimal compression method:
    ///  either default lz4 or compression method with zero thresholds on absolute and relative part size.
    auto compression_codec = getContext()->chooseCompressionCodec(0, 0);

    const auto & index_factory = MergeTreeIndexFactory::instance();
    MergedBlockOutputStream out(new_data_part, metadata_snapshot, columns,
        index_factory.getMany(metadata_snapshot->getSecondaryIndices()), compression_codec, txn);

    bool sync_on_insert = settings->fsync_after_insert;

    out.write(block);
    /// Here is no projections as no data inside

    out.finalizePart(new_data_part, sync_on_insert);

    return new_data_part;
}

CurrentlySubmergingEmergingTagger::~CurrentlySubmergingEmergingTagger()
{
    std::lock_guard lock(storage.currently_submerging_emerging_mutex);

    for (const auto & part : submerging_parts)
    {
        if (!storage.currently_submerging_big_parts.contains(part))
        {
            LOG_ERROR(log, "currently_submerging_big_parts doesn't contain part {} to erase. This is a bug", part->name);
            assert(false);
        }
        else
            storage.currently_submerging_big_parts.erase(part);
    }
    storage.currently_emerging_big_parts.erase(emerging_part_name);
}

}<|MERGE_RESOLUTION|>--- conflicted
+++ resolved
@@ -1297,126 +1297,8 @@
         return !parts.empty();
     }));
 
-<<<<<<< HEAD
     std::mutex part_select_mutex;
     std::mutex part_loading_mutex;
-=======
-    size_t suspicious_broken_parts = 0;
-    size_t suspicious_broken_parts_bytes = 0;
-    std::atomic<bool> has_adaptive_parts = false;
-    std::atomic<bool> has_non_adaptive_parts = false;
-    std::atomic<bool> has_lightweight_deletes_in_parts = false;
-
-    std::mutex mutex;
-    auto load_part = [&](const String & part_name, const DiskPtr & part_disk_ptr)
-    {
-        auto part_opt = MergeTreePartInfo::tryParsePartName(part_name, format_version);
-        if (!part_opt)
-            return;
-
-        const auto & part_info = *part_opt;
-        auto single_disk_volume = std::make_shared<SingleDiskVolume>("volume_" + part_name, part_disk_ptr, 0);
-        auto data_part_storage = std::make_shared<DataPartStorageOnDisk>(single_disk_volume, relative_data_path, part_name);
-        auto part = createPart(part_name, part_info, data_part_storage);
-        bool broken = false;
-
-        LOG_TRACE(log, "Loading part {} ({}) from disk {}", part_name, part->getType().toString(), part_disk_ptr->getName());
-
-        String part_path = fs::path(relative_data_path) / part_name;
-        String marker_path = fs::path(part_path) / IMergeTreeDataPart::DELETE_ON_DESTROY_MARKER_FILE_NAME;
-        if (part_disk_ptr->exists(marker_path))
-        {
-            /// NOTE: getBytesOnDisk() cannot be used here, since it maybe zero of checksums.txt will not exist
-            size_t size_of_part = data_part_storage->calculateTotalSizeOnDisk();
-            LOG_WARNING(log,
-                "Detaching stale part {}{} (size: {}), which should have been deleted after a move. "
-                "That can only happen after unclean restart of ClickHouse after move of a part having an operation blocking that stale copy of part.",
-                getFullPathOnDisk(part_disk_ptr), part_name, formatReadableSizeWithBinarySuffix(size_of_part));
-            std::lock_guard loading_lock(mutex);
-            broken_parts_to_detach.push_back(part);
-            ++suspicious_broken_parts;
-            suspicious_broken_parts_bytes += size_of_part;
-            return;
-        }
-
-        try
-        {
-            part->loadColumnsChecksumsIndexes(require_part_metadata, true);
-        }
-        catch (const Exception & e)
-        {
-            /// Don't count the part as broken if there is not enough memory to load it.
-            /// In fact, there can be many similar situations.
-            /// But it is OK, because there is a safety guard against deleting too many parts.
-            if (isNotEnoughMemoryErrorCode(e.code()))
-                throw;
-
-            broken = true;
-            tryLogCurrentException(log, fmt::format("while loading part {} on path {}", part->name, part_path));
-        }
-        catch (...)
-        {
-            broken = true;
-            tryLogCurrentException(log, fmt::format("while loading part {} on path {}", part->name, part_path));
-        }
-
-        /// Ignore broken parts that can appear as a result of hard server restart.
-        if (broken)
-        {
-            std::optional<size_t> size_of_part;
-            try
-            {
-                /// NOTE: getBytesOnDisk() cannot be used here, since it maybe zero of checksums.txt will not exist
-                size_of_part = data_part_storage->calculateTotalSizeOnDisk();
-            }
-            catch (...)
-            {
-                tryLogCurrentException(log, fmt::format("while calculating part size {} on path {}", part->name, part_path));
-            }
-
-            std::string part_size_str = "failed to calculate size";
-            if (size_of_part.has_value())
-                part_size_str = formatReadableSizeWithBinarySuffix(*size_of_part);
-
-            LOG_ERROR(log,
-                "Detaching broken part {}{} (size: {}). "
-                "If it happened after update, it is likely because of backward incompatibility. "
-                "You need to resolve this manually",
-                getFullPathOnDisk(part_disk_ptr), part_name, part_size_str);
-            std::lock_guard loading_lock(mutex);
-            broken_parts_to_detach.push_back(part);
-            ++suspicious_broken_parts;
-            if (size_of_part.has_value())
-                suspicious_broken_parts_bytes += *size_of_part;
-            return;
-        }
-        if (!part->index_granularity_info.mark_type.adaptive)
-            has_non_adaptive_parts.store(true, std::memory_order_relaxed);
-        else
-            has_adaptive_parts.store(true, std::memory_order_relaxed);
-
-        /// Check if there is lightweight delete in part
-        if (part->hasLightweightDelete())
-            has_lightweight_deletes_in_parts.store(true, std::memory_order_relaxed);
-
-        part->modification_time = part_disk_ptr->getLastModified(fs::path(relative_data_path) / part_name).epochTime();
-        /// Assume that all parts are Active, covered parts will be detected and marked as Outdated later
-        part->setState(DataPartState::Active);
-
-        std::lock_guard loading_lock(mutex);
-        auto [it, inserted] = data_parts_indexes.insert(part);
-        /// Remove duplicate parts with the same checksum.
-        if (!inserted)
-        {
-            if ((*it)->checksums.getTotalChecksumHex() == part->checksums.getTotalChecksumHex())
-            {
-                LOG_ERROR(log, "Remove duplicate part {}", data_part_storage->getFullPath());
-                duplicate_parts_to_remove.push_back(part);
-            }
-            else
-                throw Exception("Part " + part->name + " already exists but with different checksums", ErrorCodes::DUPLICATE_DATA_PART);
-        }
->>>>>>> a8c98511
 
     std::vector<LoadPartResult> loaded_parts;
 
@@ -1493,35 +1375,7 @@
     }
 
     pool.wait();
-<<<<<<< HEAD
     return loaded_parts;
-=======
-
-    if (has_non_adaptive_parts && has_adaptive_parts && !settings->enable_mixed_granularity_parts)
-        throw Exception(
-            "Table contains parts with adaptive and non adaptive marks, but `setting enable_mixed_granularity_parts` is disabled",
-            ErrorCodes::LOGICAL_ERROR);
-
-    has_non_adaptive_index_granularity_parts = has_non_adaptive_parts;
-
-    if (has_lightweight_deletes_in_parts)
-        has_lightweight_delete_parts.store(true);
-
-    if (suspicious_broken_parts > settings->max_suspicious_broken_parts && !skip_sanity_checks)
-        throw Exception(ErrorCodes::TOO_MANY_UNEXPECTED_DATA_PARTS,
-            "Suspiciously many ({} parts, {} in total) broken parts to remove while maximum allowed broken parts count is {}. You can change the maximum value "
-                        "with merge tree setting 'max_suspicious_broken_parts' in <merge_tree> configuration section or in table settings in .sql file "
-                        "(don't forget to return setting back to default value)",
-            suspicious_broken_parts, formatReadableSizeWithBinarySuffix(suspicious_broken_parts_bytes), settings->max_suspicious_broken_parts);
-
-    if (suspicious_broken_parts_bytes > settings->max_suspicious_broken_parts_bytes && !skip_sanity_checks)
-        throw Exception(ErrorCodes::TOO_MANY_UNEXPECTED_DATA_PARTS,
-            "Suspiciously big size ({} parts, {} in total) of all broken parts to remove while maximum allowed broken parts size is {}. "
-            "You can change the maximum value with merge tree setting 'max_suspicious_broken_parts_bytes' in <merge_tree> configuration "
-            "section or in table settings in .sql file (don't forget to return setting back to default value)",
-            suspicious_broken_parts, formatReadableSizeWithBinarySuffix(suspicious_broken_parts_bytes),
-            formatReadableSizeWithBinarySuffix(settings->max_suspicious_broken_parts_bytes));
->>>>>>> a8c98511
 }
 
 
