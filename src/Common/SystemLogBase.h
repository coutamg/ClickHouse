#pragma once

#include <atomic>
#include <condition_variable>
#include <memory>
#include <thread>
#include <vector>
#include <base/types.h>

#include <Interpreters/Context_fwd.h>
#include <Parsers/IAST_fwd.h>
#include <Storages/IStorage_fwd.h>
#include <Common/ThreadPool_fwd.h>

#define SYSTEM_LOG_ELEMENTS(M) \
    M(AsynchronousMetricLogElement) \
    M(CrashLogElement) \
    M(MetricLogElement) \
    M(OpenTelemetrySpanLogElement) \
    M(PartLogElement) \
    M(QueryLogElement) \
    M(QueryThreadLogElement) \
    M(QueryViewsLogElement) \
    M(SessionLogElement) \
    M(TraceLogElement) \
    M(TransactionsInfoLogElement) \
    M(ZooKeeperLogElement) \
    M(ProcessorProfileLogElement) \
    M(TextLogElement) \
    M(FilesystemCacheLogElement) \
    M(FilesystemReadPrefetchesLogElement) \
    M(AsynchronousInsertLogElement)

namespace Poco
{
class Logger;
namespace Util
{
    class AbstractConfiguration;
}
}

namespace DB
{

struct StorageID;

class ISystemLog
{
public:
    virtual String getName() const = 0;

    //// force -- force table creation (used for SYSTEM FLUSH LOGS)
    virtual void flush(bool force = false) = 0; /// NOLINT
    virtual void prepareTable() = 0;

    /// Start the background thread.
    virtual void startup() = 0;

    /// Stop the background flush thread before destructor. No more data will be written.
    virtual void shutdown() = 0;

    virtual void stopFlushThread() = 0;

    virtual ~ISystemLog();

    virtual void savingThreadFunction() = 0;

protected:
    std::unique_ptr<ThreadFromGlobalPool> saving_thread;
};

template <typename LogElement>
class SystemLogQueue
{
public:
    SystemLogQueue(const String & name_);

    void add(const LogElement & element);
    size_t size() const { return queue.size(); }
    void push_back(const LogElement & element)
    {
        queue.push_back(element);
    }

    // Queue is bounded. But its size is quite large to not block in all normal cases.
    std::vector<LogElement> queue;
    // An always-incrementing index of the first message currently in the queue.
    // We use it to give a global sequential index to every message, so that we
    // can wait until a particular message is flushed. This is used to implement
    // synchronous log flushing for SYSTEM FLUSH LOGS.
    uint64_t queue_front_index = 0;

    /// Data shared between callers of add()/flush()/shutdown(), and the saving thread
    std::mutex mutex;
    std::condition_variable flush_event;

    // Requested to flush logs up to this index, exclusive
    uint64_t requested_flush_up_to = 0;

    // Logged overflow message at this queue front index
    uint64_t logged_queue_full_at_index = -1;

    Poco::Logger * log;
};

template <typename LogElement>
class SystemLogBase : public ISystemLog
{
public:
    using Self = SystemLogBase;

    SystemLogBase(
        const String & name_,
        std::shared_ptr<SystemLogQueue<LogElement>> queue_ = nullptr);

    /** Append a record into log.
      * Writing to table will be done asynchronously and in case of failure, record could be lost.
      */
    void add(const LogElement & element);

    /// Flush data in the buffer to disk. Block the thread until the data is stored on disk.
    void flush(bool force) override;

<<<<<<< HEAD
    void startup() override;

     void stopFlushThread() override;
=======
    /// Non-blocking flush data in the buffer to disk.
    void notifyFlush(bool force);
>>>>>>> 4bb95305

    String getName() const override { return LogElement::name(); }

    static const char * getDefaultOrderBy() { return "event_date, event_time"; }

protected:
    Poco::Logger * log;

    std::shared_ptr<SystemLogQueue<LogElement>> queue;

    // A flag that says we must create the tables even if the queue is empty.
    bool is_force_prepare_tables = false;

    // Flushed log up to this index, exclusive
    uint64_t flushed_up_to = 0;
<<<<<<< HEAD


    bool is_shutdown = false;
=======
    // Logged overflow message at this queue front index
    uint64_t logged_queue_full_at_index = -1;

private:
    uint64_t notifyFlushImpl(bool force);
>>>>>>> 4bb95305

};

}<|MERGE_RESOLUTION|>--- conflicted
+++ resolved
@@ -122,14 +122,12 @@
     /// Flush data in the buffer to disk. Block the thread until the data is stored on disk.
     void flush(bool force) override;
 
-<<<<<<< HEAD
     void startup() override;
 
      void stopFlushThread() override;
-=======
+
     /// Non-blocking flush data in the buffer to disk.
     void notifyFlush(bool force);
->>>>>>> 4bb95305
 
     String getName() const override { return LogElement::name(); }
 
@@ -145,17 +143,15 @@
 
     // Flushed log up to this index, exclusive
     uint64_t flushed_up_to = 0;
-<<<<<<< HEAD
-
 
     bool is_shutdown = false;
-=======
+
     // Logged overflow message at this queue front index
     uint64_t logged_queue_full_at_index = -1;
 
 private:
     uint64_t notifyFlushImpl(bool force);
->>>>>>> 4bb95305
+
 
 };
 
