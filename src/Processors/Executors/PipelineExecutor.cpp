--- conflicted
+++ resolved
@@ -446,17 +446,11 @@
         return;
 
     bool all_processors_finished = true;
-<<<<<<< HEAD
     for (auto & node : graph->nodes)
-        if (node->status != ExecutingGraph::ExecStatus::Finished)  /// Single thread, do not hold mutex
-=======
-
-    for (auto & node : graph)
-    {
-        if (node.status != ExecStatus::Finished)
+    {
+        if (node->status != ExecutingGraph::ExecStatus::Finished)
         {
             /// Single thread, do not hold mutex
->>>>>>> e2e4fc98
             all_processors_finished = false;
             break;
         }
