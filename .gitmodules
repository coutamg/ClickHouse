[submodule "contrib/poco"]
	path = contrib/poco
	url = https://github.com/ClickHouse/poco.git
	branch = clickhouse
[submodule "contrib/zstd"]
	path = contrib/zstd
	url = https://github.com/facebook/zstd.git
[submodule "contrib/lz4"]
	path = contrib/lz4
	url = https://github.com/lz4/lz4.git
[submodule "contrib/librdkafka"]
	path = contrib/librdkafka
	url = https://github.com/ClickHouse/librdkafka.git
[submodule "contrib/cctz"]
	path = contrib/cctz
	url = https://github.com/ClickHouse/cctz.git
[submodule "contrib/zlib-ng"]
	path = contrib/zlib-ng
	url = https://github.com/ClickHouse/zlib-ng.git
	branch = clickhouse-2.0.x
[submodule "contrib/googletest"]
	path = contrib/googletest
	url = https://github.com/google/googletest.git
[submodule "contrib/capnproto"]
	path = contrib/capnproto
	url = https://github.com/capnproto/capnproto.git
[submodule "contrib/double-conversion"]
	path = contrib/double-conversion
	url = https://github.com/google/double-conversion.git
[submodule "contrib/re2"]
	path = contrib/re2
	url = https://github.com/google/re2.git
[submodule "contrib/llvm"]
	path = contrib/llvm
	url = https://github.com/ClickHouse/llvm
[submodule "contrib/mariadb-connector-c"]
	path = contrib/mariadb-connector-c
	url = https://github.com/ClickHouse/mariadb-connector-c.git
[submodule "contrib/jemalloc"]
	path = contrib/jemalloc
	url = https://github.com/jemalloc/jemalloc.git
[submodule "contrib/unixodbc"]
	path = contrib/unixodbc
	url = https://github.com/ClickHouse/UnixODBC.git
[submodule "contrib/protobuf"]
	path = contrib/protobuf
	url = https://github.com/ClickHouse/protobuf.git
	branch = v3.13.0.1
[submodule "contrib/boost"]
	path = contrib/boost
	url = https://github.com/ClickHouse/boost.git
[submodule "contrib/base64"]
	path = contrib/base64
	url = https://github.com/ClickHouse/Turbo-Base64.git
[submodule "contrib/arrow"]
	path = contrib/arrow
	url = https://github.com/ClickHouse/arrow.git
	branch = blessed/release-6.0.1
[submodule "contrib/thrift"]
	path = contrib/thrift
	url = https://github.com/apache/thrift.git
[submodule "contrib/libhdfs3"]
	path = contrib/libhdfs3
	url = https://github.com/ClickHouse/libhdfs3.git
[submodule "contrib/libxml2"]
	path = contrib/libxml2
	url = https://github.com/GNOME/libxml2.git
[submodule "contrib/libgsasl"]
	path = contrib/libgsasl
	url = https://github.com/ClickHouse/libgsasl.git
[submodule "contrib/libcxx"]
	path = contrib/libcxx
	url = https://github.com/ClickHouse/libcxx.git
[submodule "contrib/libcxxabi"]
	path = contrib/libcxxabi
	url = https://github.com/ClickHouse/libcxxabi.git
[submodule "contrib/snappy"]
	path = contrib/snappy
	url = https://github.com/ClickHouse/snappy.git
[submodule "contrib/cppkafka"]
	path = contrib/cppkafka
	url = https://github.com/mfontanini/cppkafka.git
[submodule "contrib/brotli"]
	path = contrib/brotli
	url = https://github.com/google/brotli.git
[submodule "contrib/h3"]
	path = contrib/h3
	url = https://github.com/ClickHouse/h3
[submodule "contrib/hyperscan"]
	path = contrib/hyperscan
	url = https://github.com/ClickHouse/hyperscan.git
[submodule "contrib/libunwind"]
	path = contrib/libunwind
	url = https://github.com/ClickHouse/libunwind.git
[submodule "contrib/simdjson"]
	path = contrib/simdjson
	url = https://github.com/simdjson/simdjson.git
[submodule "contrib/rapidjson"]
	path = contrib/rapidjson
	url = https://github.com/ClickHouse/rapidjson
[submodule "contrib/fastops"]
	path = contrib/fastops
	url = https://github.com/ClickHouse/fastops
[submodule "contrib/orc"]
	path = contrib/orc
	url = https://github.com/ClickHouse/orc
[submodule "contrib/sparsehash-c11"]
	path = contrib/sparsehash-c11
	url = https://github.com/sparsehash/sparsehash-c11.git
[submodule "contrib/grpc"]
	path = contrib/grpc
	url = https://github.com/ClickHouse/grpc.git
	branch = v1.33.2
[submodule "contrib/aws"]
	path = contrib/aws
	url = https://github.com/ClickHouse/aws-sdk-cpp.git
[submodule "aws-c-event-stream"]
	path = contrib/aws-c-event-stream
	url = https://github.com/ClickHouse/aws-c-event-stream.git
[submodule "aws-c-common"]
	path = contrib/aws-c-common
	url = https://github.com/ClickHouse/aws-c-common.git
[submodule "aws-checksums"]
	path = contrib/aws-checksums
	url = https://github.com/ClickHouse/aws-checksums.git
[submodule "contrib/curl"]
	path = contrib/curl
	url = https://github.com/curl/curl.git
[submodule "contrib/icudata"]
	path = contrib/icudata
	url = https://github.com/ClickHouse/icudata.git
[submodule "contrib/icu"]
	path = contrib/icu
	url = https://github.com/unicode-org/icu.git
[submodule "contrib/flatbuffers"]
	path = contrib/flatbuffers
	url = https://github.com/ClickHouse/flatbuffers.git
[submodule "contrib/replxx"]
	path = contrib/replxx
	url = https://github.com/ClickHouse/replxx.git
[submodule "contrib/avro"]
	path = contrib/avro
	url = https://github.com/ClickHouse/avro.git
	ignore = untracked
[submodule "contrib/msgpack-c"]
	path = contrib/msgpack-c
	url = https://github.com/msgpack/msgpack-c
[submodule "contrib/libcpuid"]
	path = contrib/libcpuid
	url = https://github.com/ClickHouse/libcpuid.git
[submodule "contrib/openldap"]
	path = contrib/openldap
	url = https://github.com/ClickHouse/openldap.git
[submodule "contrib/AMQP-CPP"]
	path = contrib/AMQP-CPP
	url = https://github.com/ClickHouse/AMQP-CPP.git
[submodule "contrib/cassandra"]
	path = contrib/cassandra
	url = https://github.com/ClickHouse/cpp-driver.git
	branch = clickhouse
[submodule "contrib/libuv"]
	path = contrib/libuv
	url = https://github.com/ClickHouse/libuv.git
	branch = clickhouse
[submodule "contrib/fmtlib"]
	path = contrib/fmtlib
	url = https://github.com/fmtlib/fmt.git
[submodule "contrib/sentry-native"]
	path = contrib/sentry-native
	url = https://github.com/ClickHouse/sentry-native.git
[submodule "contrib/krb5"]
	path = contrib/krb5
	url = https://github.com/ClickHouse/krb5
[submodule "contrib/cyrus-sasl"]
	path = contrib/cyrus-sasl
	url = https://github.com/ClickHouse/cyrus-sasl
	branch = cyrus-sasl-2.1
[submodule "contrib/croaring"]
	path = contrib/croaring
	url = https://github.com/RoaringBitmap/CRoaring
	branch = v0.2.66
[submodule "contrib/miniselect"]
	path = contrib/miniselect
	url = https://github.com/danlark1/miniselect
[submodule "contrib/rocksdb"]
	path = contrib/rocksdb
	url = https://github.com/ClickHouse/rocksdb.git
[submodule "contrib/xz"]
	path = contrib/xz
	url = https://github.com/xz-mirror/xz
[submodule "contrib/abseil-cpp"]
	path = contrib/abseil-cpp
	url = https://github.com/abseil/abseil-cpp.git
	branch = lts_2021_11_02
[submodule "contrib/dragonbox"]
	path = contrib/dragonbox
	url = https://github.com/ClickHouse/dragonbox.git
[submodule "contrib/fast_float"]
	path = contrib/fast_float
	url = https://github.com/fastfloat/fast_float
[submodule "contrib/libpq"]
	path = contrib/libpq
	url = https://github.com/ClickHouse/libpq
[submodule "contrib/boringssl"]
	path = contrib/boringssl
	url = https://github.com/ClickHouse/boringssl.git
	branch = MergeWithUpstream
[submodule "contrib/NuRaft"]
	path = contrib/NuRaft
	url = https://github.com/ClickHouse/NuRaft.git
[submodule "contrib/nanodbc"]
	path = contrib/nanodbc
	url = https://github.com/ClickHouse/nanodbc.git
[submodule "contrib/datasketches-cpp"]
	path = contrib/datasketches-cpp
	url = https://github.com/ClickHouse/datasketches-cpp.git
[submodule "contrib/yaml-cpp"]
	path = contrib/yaml-cpp
	url = https://github.com/ClickHouse/yaml-cpp.git
[submodule "contrib/cld2"]
	path = contrib/cld2
	url = https://github.com/ClickHouse/cld2.git
[submodule "contrib/libstemmer_c"]
	path = contrib/libstemmer_c
	url = https://github.com/ClickHouse/libstemmer_c.git
[submodule "contrib/wordnet-blast"]
	path = contrib/wordnet-blast
	url = https://github.com/ClickHouse/wordnet-blast.git
[submodule "contrib/lemmagen-c"]
	path = contrib/lemmagen-c
	url = https://github.com/ClickHouse/lemmagen-c.git
[submodule "contrib/libpqxx"]
	path = contrib/libpqxx
	url = https://github.com/ClickHouse/libpqxx.git
[submodule "contrib/sqlite-amalgamation"]
	path = contrib/sqlite-amalgamation
	url = https://github.com/azadkuh/sqlite-amalgamation
[submodule "contrib/s2geometry"]
	path = contrib/s2geometry
	url = https://github.com/ClickHouse/s2geometry.git
[submodule "contrib/bzip2"]
	path = contrib/bzip2
	url = https://github.com/ClickHouse/bzip2.git
[submodule "contrib/magic_enum"]
	path = contrib/magic_enum
	url = https://github.com/Neargye/magic_enum
[submodule "contrib/libprotobuf-mutator"]
	path = contrib/libprotobuf-mutator
	url = https://github.com/google/libprotobuf-mutator
[submodule "contrib/sysroot"]
	path = contrib/sysroot
	url = https://github.com/ClickHouse/sysroot.git
[submodule "contrib/nlp-data"]
	path = contrib/nlp-data
	url = https://github.com/ClickHouse/nlp-data.git
[submodule "contrib/hive-metastore"]
	path = contrib/hive-metastore
	url = https://github.com/ClickHouse/hive-metastore
[submodule "contrib/azure"]
	path = contrib/azure
	url = https://github.com/ClickHouse/azure-sdk-for-cpp.git
[submodule "contrib/minizip-ng"]
	path = contrib/minizip-ng
	url = https://github.com/zlib-ng/minizip-ng
<<<<<<< HEAD
[submodule "contrib/qpl"]
	path = contrib/qpl
	url = https://github.com/intel/qpl.git
[submodule "contrib/nasm"]
	path = contrib/nasm
	url = https://github.com/netwide-assembler/nasm.git
=======
[submodule "contrib/wyhash"]
	path = contrib/wyhash
	url = https://github.com/wangyi-fudan/wyhash.git
>>>>>>> 4cb6ca23
<|MERGE_RESOLUTION|>--- conflicted
+++ resolved
@@ -262,15 +262,13 @@
 [submodule "contrib/minizip-ng"]
 	path = contrib/minizip-ng
 	url = https://github.com/zlib-ng/minizip-ng
-<<<<<<< HEAD
 [submodule "contrib/qpl"]
 	path = contrib/qpl
 	url = https://github.com/intel/qpl.git
 [submodule "contrib/nasm"]
 	path = contrib/nasm
 	url = https://github.com/netwide-assembler/nasm.git
-=======
 [submodule "contrib/wyhash"]
 	path = contrib/wyhash
 	url = https://github.com/wangyi-fudan/wyhash.git
->>>>>>> 4cb6ca23
+  