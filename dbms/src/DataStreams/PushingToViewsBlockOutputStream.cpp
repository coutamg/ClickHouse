<<<<<<< HEAD
#include <DataStreams/PushingToViewsBlockOutputStream.h>
#include <DataStreams/SquashingBlockInputStream.h>
#include <DataTypes/NestedUtils.h>
#include <Interpreters/InterpreterSelectQuery.h>
=======
/* Some modifications Copyright (c) 2018 BlackBerry Limited

Licensed under the Apache License, Version 2.0 (the "License");
you may not use this file except in compliance with the License.
You may obtain a copy of the License at
http://www.apache.org/licenses/LICENSE-2.0
Unless required by applicable law or agreed to in writing, software
distributed under the License is distributed on an "AS IS" BASIS,
WITHOUT WARRANTIES OR CONDITIONS OF ANY KIND, either express or implied.
See the License for the specific language governing permissions and
limitations under the License. */
#include "PushingToViewsBlockOutputStream.h"
>>>>>>> 8c1b11e1
#include <Storages/MergeTree/ReplicatedMergeTreeBlockOutputStream.h>
#include <DataStreams/SquashingBlockInputStream.h>

namespace DB
{

<<<<<<< HEAD
PushingToViewsBlockOutputStream::PushingToViewsBlockOutputStream(
    const String & database, const String & table, const StoragePtr & storage_,
    const Context & context_, const ASTPtr & query_ptr_, bool no_destination)
    : storage(storage_), context(context_), query_ptr(query_ptr_)
=======
namespace ErrorCodes
{
    extern const int UNKNOWN_STORAGE;
}

PushingToViewsBlockOutputStream::PushingToViewsBlockOutputStream(String database, String table, const Context & context_,
                                                                 const ASTPtr & query_ptr_, bool no_destination)
    : context(context_), query_ptr(query_ptr_)
>>>>>>> 8c1b11e1
{
    /** TODO This is a very important line. At any insertion into the table one of streams should own lock.
      * Although now any insertion into the table is done via PushingToViewsBlockOutputStream,
      *  but it's clear that here is not the best place for this functionality.
      */
    addTableLock(storage->lockStructure(true, __PRETTY_FUNCTION__));

    /// If the "root" table deduplactes blocks, there are no need to make deduplication for children
    /// Moreover, deduplication for AggregatingMergeTree children could produce false positives due to low size of inserting blocks
    bool disable_deduplication_for_children = !no_destination && storage->supportsDeduplication();

    if (!table.empty())
    {
        Dependencies dependencies = context.getDependencies(database, table);

<<<<<<< HEAD
        /// We need special context for materialized views insertions
        if (!dependencies.empty())
        {
            views_context = std::make_unique<Context>(context);
            // Do not deduplicate insertions into MV if the main insertion is Ok
            if (disable_deduplication_for_children)
                views_context->getSettingsRef().insert_deduplicate = false;
        }

        for (const auto & database_table : dependencies)
        {
            auto dependent_table = context.getTable(database_table.first, database_table.second);
            auto & materialized_view = dynamic_cast<const StorageMaterializedView &>(*dependent_table);

            auto query = materialized_view.getInnerQuery();
            BlockOutputStreamPtr out = std::make_shared<PushingToViewsBlockOutputStream>(
                database_table.first, database_table.second, dependent_table, *views_context, ASTPtr());
            views.emplace_back(ViewInfo{std::move(query), database_table.first, database_table.second, std::move(out)});
        }
=======
    for (const auto & database_table : dependencies)
    {

        auto storage = context.getTable(database_table.first, database_table.second);
        auto next = std::make_shared<PushingToViewsBlockOutputStream>(database_table.first, database_table.second, *views_context, ASTPtr());
        views.emplace_back(std::move(storage), std::move(next));

>>>>>>> 8c1b11e1
    }

    /* Do not push to destination table if the flag is set */
    if (!no_destination)
    {
        output = storage->write(query_ptr, context.getSettingsRef());
        replicated_output = dynamic_cast<ReplicatedMergeTreeBlockOutputStream *>(output.get());
    }
}


void PushingToViewsBlockOutputStream::write(const Block & block)
{
    /** Throw an exception if the sizes of arrays - elements of nested data structures doesn't match.
      * We have to make this assertion before writing to table, because storage engine may assume that they have equal sizes.
      * NOTE It'd better to do this check in serialization of nested structures (in place when this assumption is required),
      * but currently we don't have methods for serialization of nested structures "as a whole".
      */
    Nested::validateArraySizes(block);

    if (output)
        output->write(block);

    /// Don't process materialized views if this block is duplicate
    if (replicated_output && replicated_output->lastBlockIsDuplicate())
        return;

    std::vector<std::pair<StoragePtr, BlockOutputStreamPtr>> materialized_views;
    std::vector<std::pair<StoragePtr, BlockOutputStreamPtr>> live_views;
    std::vector<std::pair<StoragePtr, BlockOutputStreamPtr>> live_channels;

    for (auto & view : views)
    {
<<<<<<< HEAD
        try
        {
            BlockInputStreamPtr from = std::make_shared<OneBlockInputStream>(block);
            InterpreterSelectQuery select(view.query, *views_context, from);
            BlockInputStreamPtr in = std::make_shared<MaterializingBlockInputStream>(select.execute().in);
            /// Squashing is needed here because the materialized view query can generate a lot of blocks
            /// even when only one block is inserted into the parent table (e.g. if the query is a GROUP BY
            /// and two-level aggregation is triggered).
            in = std::make_shared<SquashingBlockInputStream>(
                in, context.getSettingsRef().min_insert_block_size_rows, context.getSettingsRef().min_insert_block_size_bytes);

            in->readPrefix();

            while (Block result_block = in->read())
            {
                Nested::validateArraySizes(result_block);
                view.out->write(result_block);
            }

            in->readSuffix();
        }
        catch (Exception & ex)
        {
            ex.addMessage("while pushing to view " + view.database + "." + view.table);
            throw;
        }
    }
}

void PushingToViewsBlockOutputStream::writePrefix()
{
    if (output)
        output->writePrefix();

    for (auto & view : views)
    {
        try
        {
            view.out->writePrefix();
        }
        catch (Exception & ex)
        {
            ex.addMessage("while write prefix to view " + view.database + "." + view.table);
            throw;
        }
=======

        if ( dynamic_cast<const StorageMaterializedView *>(view.first.get()) )
            materialized_views.emplace_back(view);
        else if ( dynamic_cast<const StorageLiveView *>(view.first.get()) )
            live_views.emplace_back(view);
        else if (  dynamic_cast<const StorageLiveChannel *>(view.first.get()) )
            live_channels.emplace_back(view);
        else
            throw Exception("Unknown dependent table", ErrorCodes::UNKNOWN_STORAGE);
    }

    /// Insert data into materialized views only after successful insert into main table
    for (auto & view : materialized_views)
    {
        auto & materialized_view = dynamic_cast<const StorageMaterializedView &>(*view.first);
        BlockInputStreamPtr from = std::make_shared<OneBlockInputStream>(block);
        InterpreterSelectQuery select(materialized_view.getInnerQuery(), *views_context, QueryProcessingStage::Complete, 0, from);
        BlockInputStreamPtr data = std::make_shared<MaterializingBlockInputStream>(select.execute().in);
        copyData(*data, *view.second);
>>>>>>> 8c1b11e1
    }

    /// Insert data into live views only after successful insert into main table and materialized views
    for (auto & view : live_views)
    {
        StorageLiveView & live_view = dynamic_cast<StorageLiveView &>(*view.first);

        /// Check if live view has any readers if not
        /// just reset blocks to empty and do nothing else
        /// When first reader comes the blocks will be read.
        {
            Poco::FastMutex::ScopedLock lock(live_view.mutex);
            if ( !live_view.hasActiveUsers() )
            {
                live_view.reset();
                continue;
            }
        }

        SipHash hash;
        UInt128 key;
        BlockInputStreams from;
        BlocksPtr blocks = std::make_shared<Blocks>();
        BlocksPtrs mergeable_blocks;
        BlocksPtr new_mergeable_blocks = std::make_shared<Blocks>();

        InterpreterSelectQuery select_block(live_view.getInnerQuery(), *views_context, QueryProcessingStage::WithMergeableState, 0,
             std::make_shared<OneBlockInputStream>(block));
        auto data_mergeable_stream = std::make_shared<MaterializingBlockInputStream>(select_block.execute().in);
        while (Block this_block = data_mergeable_stream->read())
            new_mergeable_blocks->push_back(this_block);

        if (new_mergeable_blocks->empty())
            continue;

        {
            Poco::FastMutex::ScopedLock lock(live_view.mutex);

            mergeable_blocks = live_view.getMergeableBlocks();
            if (!mergeable_blocks || mergeable_blocks->size() >= 64)
            {
                mergeable_blocks = std::make_shared<std::vector<BlocksPtr>>();
                BlocksPtr base_mergeable_blocks = std::make_shared<Blocks>();
                InterpreterSelectQuery interpreter{live_view.getInnerQuery(), *views_context, QueryProcessingStage::WithMergeableState};
                auto view_mergeable_stream = std::make_shared<MaterializingBlockInputStream>(interpreter.execute().in);
                while (Block this_block = view_mergeable_stream->read())
                    base_mergeable_blocks->push_back(this_block);
                mergeable_blocks->push_back(base_mergeable_blocks);
            }

            /// Need make new mergeable block structure match the other mergeable blocks
            if (!mergeable_blocks->front()->empty() && !new_mergeable_blocks->empty())
            {
                auto sample_block = mergeable_blocks->front()->front();
                auto sample_new_block = new_mergeable_blocks->front();
                for (auto col : sample_new_block.getColumns())
                {
                    for (auto & new_block : *new_mergeable_blocks)
                    {
                        if (!sample_block.has(col.name))
                            new_block.erase(col.name);
                    }
                }
            }

            mergeable_blocks->push_back(new_mergeable_blocks);

            /// Create from blocks streams
            for (auto & blocks : *mergeable_blocks)
            {
                BlockInputStreamPtr stream = std::make_shared<BlocksBlockInputStream>(std::make_shared<BlocksPtr>(blocks));
                from.push_back(std::move(stream));
            }
        }

        InterpreterSelectQuery select(live_view.getInnerQuery(), *views_context, QueryProcessingStage::Complete, 0,
            nullptr, std::move(from), QueryProcessingStage::WithMergeableState);
        BlockInputStreamPtr data = std::make_shared<MaterializingBlockInputStream>(select.execute().in);
        while (Block this_block = data->read())
        {
            this_block.updateHash(hash);
            blocks->push_back(this_block);
        }
        /// get hash key
        hash.get128(key.low, key.high);
        /// mark last block as end of frame
        if (!blocks->empty())
            blocks->back().info.is_end_frame = true;
        /// Update blocks only if hash keys do not match
        /// NOTE: hash could be different for the same result
        ///       if blocks are not in the same order
        if (live_view.getBlocksHashKey() != key.toHexString())
        {
            if (!blocks->empty())
            {
                blocks->front().info.is_start_frame = true;
                blocks->front().info.hash = key.toHexString();
            }
            BlockInputStreamPtr new_data = std::make_shared<BlocksBlockInputStream>(std::make_shared<BlocksPtr>(blocks));
            {
                Poco::FastMutex::ScopedLock lock(live_view.mutex);
                copyData(*new_data, *view.second);
            }
        }
    }

    /// Insert data into live channels only after successful insert into main table, materialized views, and live views
    for (auto & channel : live_channels)
    {
        /// Send only end of frame block to channel to signal that
        /// new data is available
        if ( block.info.is_end_frame == true )
            (*channel.second).write(block);
    }
}

void PushingToViewsBlockOutputStream::writeSuffix()
{
    if (output)
        output->writeSuffix();

    for (auto & view : views)
    {
        try
        {
            view.out->writeSuffix();
        }
        catch (Exception & ex)
        {
            ex.addMessage("while write prefix to view " + view.database + "." + view.table);
            throw;
        }
    }
}

void PushingToViewsBlockOutputStream::flush()
{
    if (output)
        output->flush();

    for (auto & view : views)
        view.out->flush();
}

}<|MERGE_RESOLUTION|>--- conflicted
+++ resolved
@@ -1,9 +1,3 @@
-<<<<<<< HEAD
-#include <DataStreams/PushingToViewsBlockOutputStream.h>
-#include <DataStreams/SquashingBlockInputStream.h>
-#include <DataTypes/NestedUtils.h>
-#include <Interpreters/InterpreterSelectQuery.h>
-=======
 /* Some modifications Copyright (c) 2018 BlackBerry Limited
 
 Licensed under the Apache License, Version 2.0 (the "License");
@@ -15,29 +9,25 @@
 WITHOUT WARRANTIES OR CONDITIONS OF ANY KIND, either express or implied.
 See the License for the specific language governing permissions and
 limitations under the License. */
-#include "PushingToViewsBlockOutputStream.h"
->>>>>>> 8c1b11e1
+#include <DataStreams/PushingToViewsBlockOutputStream.h>
+#include <DataStreams/SquashingBlockInputStream.h>
+#include <DataTypes/NestedUtils.h>
+#include <Interpreters/InterpreterSelectQuery.h>
 #include <Storages/MergeTree/ReplicatedMergeTreeBlockOutputStream.h>
 #include <DataStreams/SquashingBlockInputStream.h>
 
 namespace DB
 {
 
-<<<<<<< HEAD
+namespace ErrorCodes
+{
+    extern const int UNKNOWN_STORAGE;
+}
+
 PushingToViewsBlockOutputStream::PushingToViewsBlockOutputStream(
     const String & database, const String & table, const StoragePtr & storage_,
     const Context & context_, const ASTPtr & query_ptr_, bool no_destination)
     : storage(storage_), context(context_), query_ptr(query_ptr_)
-=======
-namespace ErrorCodes
-{
-    extern const int UNKNOWN_STORAGE;
-}
-
-PushingToViewsBlockOutputStream::PushingToViewsBlockOutputStream(String database, String table, const Context & context_,
-                                                                 const ASTPtr & query_ptr_, bool no_destination)
-    : context(context_), query_ptr(query_ptr_)
->>>>>>> 8c1b11e1
 {
     /** TODO This is a very important line. At any insertion into the table one of streams should own lock.
       * Although now any insertion into the table is done via PushingToViewsBlockOutputStream,
@@ -53,7 +43,6 @@
     {
         Dependencies dependencies = context.getDependencies(database, table);
 
-<<<<<<< HEAD
         /// We need special context for materialized views insertions
         if (!dependencies.empty())
         {
@@ -73,15 +62,6 @@
                 database_table.first, database_table.second, dependent_table, *views_context, ASTPtr());
             views.emplace_back(ViewInfo{std::move(query), database_table.first, database_table.second, std::move(out)});
         }
-=======
-    for (const auto & database_table : dependencies)
-    {
-
-        auto storage = context.getTable(database_table.first, database_table.second);
-        auto next = std::make_shared<PushingToViewsBlockOutputStream>(database_table.first, database_table.second, *views_context, ASTPtr());
-        views.emplace_back(std::move(storage), std::move(next));
-
->>>>>>> 8c1b11e1
     }
 
     /* Do not push to destination table if the flag is set */
@@ -115,7 +95,20 @@
 
     for (auto & view : views)
     {
-<<<<<<< HEAD
+
+        if ( dynamic_cast<const StorageMaterializedView *>(view.first.get()) )
+            materialized_views.emplace_back(view);
+        else if ( dynamic_cast<const StorageLiveView *>(view.first.get()) )
+            live_views.emplace_back(view);
+        else if (  dynamic_cast<const StorageLiveChannel *>(view.first.get()) )
+            live_channels.emplace_back(view);
+        else
+            throw Exception("Unknown dependent table", ErrorCodes::UNKNOWN_STORAGE);
+    }
+
+    /// Insert data into materialized views only after successful insert into main table
+    for (auto & view : materialized_views)
+    {
         try
         {
             BlockInputStreamPtr from = std::make_shared<OneBlockInputStream>(block);
@@ -143,46 +136,7 @@
             throw;
         }
     }
-}
-
-void PushingToViewsBlockOutputStream::writePrefix()
-{
-    if (output)
-        output->writePrefix();
-
-    for (auto & view : views)
-    {
-        try
-        {
-            view.out->writePrefix();
-        }
-        catch (Exception & ex)
-        {
-            ex.addMessage("while write prefix to view " + view.database + "." + view.table);
-            throw;
-        }
-=======
-
-        if ( dynamic_cast<const StorageMaterializedView *>(view.first.get()) )
-            materialized_views.emplace_back(view);
-        else if ( dynamic_cast<const StorageLiveView *>(view.first.get()) )
-            live_views.emplace_back(view);
-        else if (  dynamic_cast<const StorageLiveChannel *>(view.first.get()) )
-            live_channels.emplace_back(view);
-        else
-            throw Exception("Unknown dependent table", ErrorCodes::UNKNOWN_STORAGE);
-    }
-
-    /// Insert data into materialized views only after successful insert into main table
-    for (auto & view : materialized_views)
-    {
-        auto & materialized_view = dynamic_cast<const StorageMaterializedView &>(*view.first);
-        BlockInputStreamPtr from = std::make_shared<OneBlockInputStream>(block);
-        InterpreterSelectQuery select(materialized_view.getInnerQuery(), *views_context, QueryProcessingStage::Complete, 0, from);
-        BlockInputStreamPtr data = std::make_shared<MaterializingBlockInputStream>(select.execute().in);
-        copyData(*data, *view.second);
->>>>>>> 8c1b11e1
-    }
+
 
     /// Insert data into live views only after successful insert into main table and materialized views
     for (auto & view : live_views)
@@ -209,7 +163,7 @@
         BlocksPtr new_mergeable_blocks = std::make_shared<Blocks>();
 
         InterpreterSelectQuery select_block(live_view.getInnerQuery(), *views_context, QueryProcessingStage::WithMergeableState, 0,
-             std::make_shared<OneBlockInputStream>(block));
+                                            std::make_shared<OneBlockInputStream>(block));
         auto data_mergeable_stream = std::make_shared<MaterializingBlockInputStream>(select_block.execute().in);
         while (Block this_block = data_mergeable_stream->read())
             new_mergeable_blocks->push_back(this_block);
@@ -258,7 +212,7 @@
         }
 
         InterpreterSelectQuery select(live_view.getInnerQuery(), *views_context, QueryProcessingStage::Complete, 0,
-            nullptr, std::move(from), QueryProcessingStage::WithMergeableState);
+                                      nullptr, std::move(from), QueryProcessingStage::WithMergeableState);
         BlockInputStreamPtr data = std::make_shared<MaterializingBlockInputStream>(select.execute().in);
         while (Block this_block = data->read())
         {
@@ -298,6 +252,25 @@
     }
 }
 
+void PushingToViewsBlockOutputStream::writePrefix()
+{
+    if (output)
+        output->writePrefix();
+
+    for (auto & view : views)
+    {
+        try
+        {
+            view.out->writePrefix();
+        }
+        catch (Exception & ex)
+        {
+            ex.addMessage("while write prefix to view " + view.database + "." + view.table);
+            throw;
+        }
+    }
+}
+
 void PushingToViewsBlockOutputStream::writeSuffix()
 {
     if (output)
