#include <Storages/MergeTree/KeyCondition.h>
#include <Storages/MergeTree/BoolMask.h>
#include <DataTypes/DataTypesNumber.h>
#include <Interpreters/SyntaxAnalyzer.h>
#include <Interpreters/ExpressionAnalyzer.h>
#include <Interpreters/ExpressionActions.h>
#include <Interpreters/QueryNormalizer.h>
#include <Functions/FunctionFactory.h>
#include <Functions/IFunction.h>
#include <Common/FieldVisitors.h>
#include <Common/typeid_cast.h>
#include <Interpreters/convertFieldToType.h>
#include <Interpreters/Set.h>
#include <Parsers/queryToString.h>
#include <Parsers/ASTLiteral.h>
#include <Parsers/ASTSubquery.h>
#include <Parsers/ASTIdentifier.h>


namespace DB
{

namespace ErrorCodes
{
    extern const int LOGICAL_ERROR;
    extern const int BAD_TYPE_OF_FIELD;
    extern const int NUMBER_OF_COLUMNS_DOESNT_MATCH;
}

/// Example: for `Hello\_World% ...` string it returns `Hello_World`, and for `%test%` returns an empty string.
static String extractFixedPrefixFromLikePattern(const String & like_pattern)
{
    String fixed_prefix;

    const char * pos = like_pattern.data();
    const char * end = pos + like_pattern.size();
    while (pos < end)
    {
        switch (*pos)
        {
            case '%':
                [[fallthrough]];
            case '_':
                return fixed_prefix;

            case '\\':
                ++pos;
                if (pos == end)
                    break;
                [[fallthrough]];
            default:
                fixed_prefix += *pos;
                break;
        }

        ++pos;
    }

    return fixed_prefix;
}


/** For a given string, get a minimum string that is strictly greater than all strings with this prefix,
  *  or return an empty string if there are no such strings.
  */
static String firstStringThatIsGreaterThanAllStringsWithPrefix(const String & prefix)
{
    /** Increment the last byte of the prefix by one. But if it is 255, then remove it and increase the previous one.
      * Example (for convenience, suppose that the maximum value of byte is `z`)
      * abcx -> abcy
      * abcz -> abd
      * zzz -> empty string
      * z -> empty string
      */

    String res = prefix;

    while (!res.empty() && static_cast<UInt8>(res.back()) == 255)
        res.pop_back();

    if (res.empty())
        return res;

    res.back() = static_cast<char>(1 + static_cast<UInt8>(res.back()));
    return res;
}


/// A dictionary containing actions to the corresponding functions to turn them into `RPNElement`
const KeyCondition::AtomMap KeyCondition::atom_map
{
    {
        "notEquals",
        [] (RPNElement & out, const Field & value)
        {
            out.function = RPNElement::FUNCTION_NOT_IN_RANGE;
            out.range = Range(value);
            return true;
        }
    },
    {
        "equals",
        [] (RPNElement & out, const Field & value)
        {
            out.function = RPNElement::FUNCTION_IN_RANGE;
            out.range = Range(value);
            return true;
        }
    },
    {
        "less",
        [] (RPNElement & out, const Field & value)
        {
            out.function = RPNElement::FUNCTION_IN_RANGE;
            out.range = Range::createRightBounded(value, false);
            return true;
        }
    },
    {
        "greater",
        [] (RPNElement & out, const Field & value)
        {
            out.function = RPNElement::FUNCTION_IN_RANGE;
            out.range = Range::createLeftBounded(value, false);
            return true;
        }
    },
    {
        "lessOrEquals",
        [] (RPNElement & out, const Field & value)
        {
            out.function = RPNElement::FUNCTION_IN_RANGE;
            out.range = Range::createRightBounded(value, true);
            return true;
        }
    },
    {
        "greaterOrEquals",
        [] (RPNElement & out, const Field & value)
        {
            out.function = RPNElement::FUNCTION_IN_RANGE;
            out.range = Range::createLeftBounded(value, true);
            return true;
        }
    },
    {
        "in",
        [] (RPNElement & out, const Field &)
        {
            out.function = RPNElement::FUNCTION_IN_SET;
            return true;
        }
    },
    {
        "notIn",
        [] (RPNElement & out, const Field &)
        {
            out.function = RPNElement::FUNCTION_NOT_IN_SET;
            return true;
        }
    },
    {
        "empty",
        [] (RPNElement & out, const Field &)
        {
            out.function = RPNElement::FUNCTION_IN_RANGE;
            out.range = Range("");
            return true;
        }
    },
    {
        "notEmpty",
        [] (RPNElement & out, const Field &)
        {
            out.function = RPNElement::FUNCTION_NOT_IN_RANGE;
            out.range = Range("");
            return true;
        }
    },
    {
        "like",
        [] (RPNElement & out, const Field & value)
        {
            if (value.getType() != Field::Types::String)
                return false;

            String prefix = extractFixedPrefixFromLikePattern(value.get<const String &>());
            if (prefix.empty())
                return false;

            String right_bound = firstStringThatIsGreaterThanAllStringsWithPrefix(prefix);

            out.function = RPNElement::FUNCTION_IN_RANGE;
            out.range = !right_bound.empty()
                ? Range(prefix, true, right_bound, false)
                : Range::createLeftBounded(prefix, true);

            return true;
        }
    },
    {
        "notLike",
        [] (RPNElement & out, const Field & value)
        {
            if (value.getType() != Field::Types::String)
                return false;

            String prefix = extractFixedPrefixFromLikePattern(value.get<const String &>());
            if (prefix.empty())
                return false;

            String right_bound = firstStringThatIsGreaterThanAllStringsWithPrefix(prefix);

            out.function = RPNElement::FUNCTION_NOT_IN_RANGE;
            out.range = !right_bound.empty()
                        ? Range(prefix, true, right_bound, false)
                        : Range::createLeftBounded(prefix, true);

            return true;
        }
    },
    {
        "startsWith",
        [] (RPNElement & out, const Field & value)
        {
            if (value.getType() != Field::Types::String)
                return false;

            String prefix = value.get<const String &>();
            if (prefix.empty())
                return false;

            String right_bound = firstStringThatIsGreaterThanAllStringsWithPrefix(prefix);

            out.function = RPNElement::FUNCTION_IN_RANGE;
            out.range = !right_bound.empty()
                ? Range(prefix, true, right_bound, false)
                : Range::createLeftBounded(prefix, true);

            return true;
        }
    }
};


FieldWithInfinity::FieldWithInfinity(const Field & field_)
    : field(field_),
    type(Type::NORMAL)
{
}

FieldWithInfinity::FieldWithInfinity(Field && field_)
    : field(std::move(field_)),
    type(Type::NORMAL)
{
}

FieldWithInfinity::FieldWithInfinity(const Type type_)
    : field(),
    type(type_)
{
}

FieldWithInfinity FieldWithInfinity::getMinusInfinity()
{
    return FieldWithInfinity(Type::MINUS_INFINITY);
}

FieldWithInfinity FieldWithInfinity::getPlusinfinity()
{
    return FieldWithInfinity(Type::PLUS_INFINITY);
}

bool FieldWithInfinity::operator<(const FieldWithInfinity & other) const
{
    return type < other.type || (type == other.type && type == Type::NORMAL && field < other.field);
}

bool FieldWithInfinity::operator==(const FieldWithInfinity & other) const
{
    return type == other.type && (type != Type::NORMAL || field == other.field);
}


/** Calculate expressions, that depend only on constants.
  * For index to work when something like "WHERE Date = toDate(now())" is written.
  */
Block KeyCondition::getBlockWithConstants(
    const ASTPtr & query, const SyntaxAnalyzerResultPtr & syntax_analyzer_result, const Context & context)
{
    Block result
    {
        { DataTypeUInt8().createColumnConstWithDefaultValue(1), std::make_shared<DataTypeUInt8>(), "_dummy" }
    };

    const auto expr_for_constant_folding = ExpressionAnalyzer(query, syntax_analyzer_result, context).getConstActions();

    expr_for_constant_folding->execute(result);

    return result;
}


KeyCondition::KeyCondition(
    const SelectQueryInfo & query_info,
    const Context & context,
    const Names & key_column_names,
    const ExpressionActionsPtr & key_expr_)
    : key_expr(key_expr_), prepared_sets(query_info.sets)
{
    for (size_t i = 0, size = key_column_names.size(); i < size; ++i)
    {
        std::string name = key_column_names[i];
        if (!key_columns.count(name))
            key_columns[name] = i;
    }

    /** Evaluation of expressions that depend only on constants.
      * For the index to be used, if it is written, for example `WHERE Date = toDate(now())`.
      */
    Block block_with_constants = getBlockWithConstants(query_info.query, query_info.syntax_analyzer_result, context);

    /// Trasform WHERE section to Reverse Polish notation
    const auto & select = query_info.query->as<ASTSelectQuery &>();
    if (select.where())
    {
        traverseAST(select.where(), context, block_with_constants);

        if (select.prewhere())
        {
            traverseAST(select.prewhere(), context, block_with_constants);
            rpn.emplace_back(RPNElement::FUNCTION_AND);
        }
    }
    else if (select.prewhere())
    {
        traverseAST(select.prewhere(), context, block_with_constants);
    }
    else
    {
        rpn.emplace_back(RPNElement::FUNCTION_UNKNOWN);
    }
}

bool KeyCondition::addCondition(const String & column, const Range & range)
{
    if (!key_columns.count(column))
        return false;
    rpn.emplace_back(RPNElement::FUNCTION_IN_RANGE, key_columns[column], range);
    rpn.emplace_back(RPNElement::FUNCTION_AND);
    return true;
}

/** Computes value of constant expression and its data type.
  * Returns false, if expression isn't constant.
  */
bool KeyCondition::getConstant(const ASTPtr & expr, Block & block_with_constants, Field & out_value, DataTypePtr & out_type)
{
    String column_name = expr->getColumnName();

    if (const auto * lit = expr->as<ASTLiteral>())
    {
        /// By default block_with_constants has only one column named "_dummy".
        /// If block contains only constants it's may not be preprocessed by
        //  ExpressionAnalyzer, so try to look up in the default column.
        if (!block_with_constants.has(column_name))
            column_name = "_dummy";

        /// Simple literal
        out_value = lit->value;
        out_type = block_with_constants.getByName(column_name).type;
        return true;
    }
    else if (block_with_constants.has(column_name) && isColumnConst(*block_with_constants.getByName(column_name).column))
    {
        /// An expression which is dependent on constants only
        const auto & expr_info = block_with_constants.getByName(column_name);
        out_value = (*expr_info.column)[0];
        out_type = expr_info.type;
        return true;
    }
    else
        return false;
}


void KeyCondition::traverseAST(const ASTPtr & node, const Context & context, Block & block_with_constants)
{
    RPNElement element;

    if (auto * func = node->as<ASTFunction>())
    {
        if (operatorFromAST(func, element))
        {
            auto & args = func->arguments->children;
            for (size_t i = 0, size = args.size(); i < size; ++i)
            {
                traverseAST(args[i], context, block_with_constants);

                /** The first part of the condition is for the correct support of `and` and `or` functions of arbitrary arity
                  * - in this case `n - 1` elements are added (where `n` is the number of arguments).
                  */
                if (i != 0 || element.function == RPNElement::FUNCTION_NOT)
                    rpn.emplace_back(std::move(element));

                /* Combine statements like (x >= a) and (x <= b) into x in range [a, b] */
                if (rpn.size() >= 3 && rpn.back().function == RPNElement::FUNCTION_AND)
                {
                    auto to_modify = rpn.size() - 3;
                    auto rhs = rpn[to_modify + 1];
                    auto lhs = rpn[to_modify];
                    if (
                            lhs.function == RPNElement::FUNCTION_IN_RANGE &&
                            rhs.function == RPNElement::FUNCTION_IN_RANGE &&
                            lhs.key_column == rhs.key_column &&
                            lhs.monotonic_functions_chain == rhs.monotonic_functions_chain &&
                            lhs.invertible_functions_chain == rhs.invertible_functions_chain)
                    {
                        bool merged = false;
                        if (!lhs.range.right_bounded && !rhs.range.left_bounded)
                        {
                            rpn[to_modify].range.right = rhs.range.right;
                            rpn[to_modify].range.right_bounded = rhs.range.right_bounded;
                            rpn[to_modify].range.right_included = rhs.range.right_included;
                            merged = true;
                        }
                        else if (!lhs.range.left_bounded && !rhs.range.right_bounded)
                        {
                            rpn[to_modify].range.left = rhs.range.left;
                            rpn[to_modify].range.left_included = rhs.range.left_included;
                            rpn[to_modify].range.left_bounded = rhs.range.left_bounded;
                            merged = true;
                        }
                        if (merged)
                        {
                            rpn.pop_back();
                            rpn.pop_back();
                            if (rpn.back().range.empty())
                            {
                                rpn.back().function = RPNElement::ALWAYS_FALSE;
                            }
                        }
                    }
                }
            }
            return;
        }
    }

    if (!atomFromAST(node, context, block_with_constants, element))
    {
        element.function = RPNElement::FUNCTION_UNKNOWN;
    }

    rpn.emplace_back(std::move(element));
}


bool KeyCondition::canConstantBeWrappedByMonotonicFunctions(
    const ASTPtr & node,
    size_t & out_key_column_num,
    DataTypePtr & out_key_column_type,
    Field & out_value,
    DataTypePtr & out_type)
{
    String expr_name = node->getColumnName();
    const auto & sample_block = key_expr->getSampleBlock();
    if (!sample_block.has(expr_name))
        return false;

    bool found_transformation = false;
    for (const ExpressionAction & a : key_expr->getActions())
    {
        /** The key functional expression constraint may be inferred from a plain column in the expression.
          * For example, if the key contains `toStartOfHour(Timestamp)` and query contains `WHERE Timestamp >= now()`,
          * it can be assumed that if `toStartOfHour()` is monotonic on [now(), inf), the `toStartOfHour(Timestamp) >= toStartOfHour(now())`
          * condition also holds, so the index may be used to select only parts satisfying this condition.
          *
          * To check the assumption, we'd need to assert that the inverse function to this transformation is also monotonic, however the
          * inversion isn't exported (or even viable for not strictly monotonic functions such as `toStartOfHour()`).
          * Instead, we can qualify only functions that do not transform the range (for example rounding),
          * which while not strictly monotonic, are monotonic everywhere on the input range.
          */
        const auto & action = a.argument_names;
        if (a.type == ExpressionAction::Type::APPLY_FUNCTION && action.size() == 1 && a.argument_names[0] == expr_name)
        {
            if (!a.function_base->hasInformationAboutMonotonicity())
                return false;

            // Range is irrelevant in this case
            IFunction::Monotonicity monotonicity = a.function_base->getMonotonicityForRange(*out_type, Field(), Field());
            if (!monotonicity.is_always_monotonic)
                return false;

            // Apply the next transformation step
            DataTypePtr new_type;
            applyFunction(a.function_base, out_type, out_value, new_type, out_value);
            if (!new_type)
                return false;

            out_type.swap(new_type);
            expr_name = a.result_name;

            // Transformation results in a key expression, accept
            auto it = key_columns.find(expr_name);
            if (key_columns.end() != it)
            {
                out_key_column_num = it->second;
                out_key_column_type = sample_block.getByName(it->first).type;
                found_transformation = true;
                break;
            }
        }
    }

    return found_transformation;
}

bool KeyCondition::tryPrepareSetIndex(
    const ASTs & args,
    const Context & context,
    RPNElement & out,
    size_t & out_key_column_num)
{
    const ASTPtr & left_arg = args[0];

    out_key_column_num = 0;
    std::vector<MergeTreeSetIndex::KeyTuplePositionMapping> indexes_mapping;
    DataTypes data_types;

    auto get_key_tuple_position_mapping = [&](const ASTPtr & node, size_t tuple_index)->bool
    {
        MergeTreeSetIndex::KeyTuplePositionMapping index_mapping;
        index_mapping.tuple_index = tuple_index;
        DataTypePtr data_type;
        DataTypePtr waste;
        FunctionsChain invertible_functions;
        FunctionArgumentStack argument_stack;
        if (isKeyPossiblyWrappedByMonotonicOrInvertibleFunctions(
                node, context, index_mapping.key_index, waste, data_type, index_mapping.functions, invertible_functions, argument_stack))
        {
            indexes_mapping.push_back(index_mapping);
            data_types.push_back(data_type);
            if (out_key_column_num < index_mapping.key_index)
                out_key_column_num = index_mapping.key_index;
            return invertible_functions.empty();
        }
        return true;
    };

    size_t left_args_count = 1;
    const auto * left_arg_tuple = left_arg->as<ASTFunction>();
    if (left_arg_tuple && left_arg_tuple->name == "tuple")
    {
        const auto & tuple_elements = left_arg_tuple->arguments->children;
<<<<<<< HEAD
        for (size_t i = 0; i < tuple_elements.size(); ++i)
        {
            if (!get_key_tuple_position_mapping(tuple_elements[i], i))
            {
                return false;
            }
        }
=======
        left_args_count = tuple_elements.size();
        for (size_t i = 0; i < left_args_count; ++i)
            get_key_tuple_position_mapping(tuple_elements[i], i);
>>>>>>> 06e1a9d7
    }
    else
    {
        if (!get_key_tuple_position_mapping(left_arg, 0))
        {
            return false;
        }
    }

    if (indexes_mapping.empty())
        return false;

    const ASTPtr & right_arg = args[1];

    PreparedSetKey set_key;
    if (right_arg->as<ASTSubquery>() || right_arg->as<ASTIdentifier>())
    {
        set_key = PreparedSetKey::forSubquery(*right_arg);
    }
    else
    {
        set_key = PreparedSetKey::forLiteral(*right_arg, data_types);
    }

    auto set_it = prepared_sets.find(set_key);

    if (set_it == prepared_sets.end())
        return false;

    const SetPtr & prepared_set = set_it->second;

    /// The index can be prepared if the elements of the set were saved in advance.
    if (!prepared_set->hasExplicitSetElements())
        return false;

    prepared_set->checkColumnsNumber(left_args_count);
    for (size_t i = 0; i < indexes_mapping.size(); ++i)
        prepared_set->checkTypesEqual(indexes_mapping[i].tuple_index, removeLowCardinality(data_types[i]));

    out.set_index = std::make_shared<MergeTreeSetIndex>(prepared_set->getSetElements(), std::move(indexes_mapping));

    return true;
}


bool KeyCondition::isKeyPossiblyWrappedByMonotonicOrInvertibleFunctions(
    const ASTPtr & node,
    const Context & context,
    size_t & out_key_column_num,
    DataTypePtr & out_key_res_column_type,
    DataTypePtr & out_func_expr_type,
    FunctionsChain & out_monotonic_functions_chain,
    FunctionsChain & out_invertible_functions_chain,
    FunctionArgumentStack & out_function_argument_stack)
{
    DataTypePtr key_column_type;
    DataTypePtr current_type;
    FunctionsChain monotonic_chain;

    if (!isKeyPossiblyWrappedByMonotonicOrInvertibleFunctionsImpl(
            node,
            context,
            out_key_column_num,
            key_column_type,
            monotonic_chain,
            current_type,
            out_invertible_functions_chain,
            out_function_argument_stack))
    {
        return false;
    }
    out_func_expr_type = current_type;
    out_key_res_column_type = key_column_type;
    out_monotonic_functions_chain = std::move(monotonic_chain);
    return true;
}

bool KeyCondition::isColumnPossiblyAnArgumentOfInvertibleFunctionsInKeyExpr(
    const String & name,
    size_t & out_key_column_num,
    DataTypePtr & out_key_column_type,
    FunctionsChain & out_invertible_functions_chain,
    FunctionArgumentStack & out_function_argument_stack)
{
    FunctionsChain invertible_chain;
    FunctionArgumentStack argument_stack;
    if (!isColumnPossiblyAnArgumentOfInvertibleFunctionsInKeyExprImpl(name, out_key_column_num, out_key_column_type, invertible_chain, argument_stack))
    {
        return false;
    }
    out_invertible_functions_chain = std::move(invertible_chain);
    out_function_argument_stack = std::move(argument_stack);
    return true;
}


bool KeyCondition::isColumnPossiblyAnArgumentOfInvertibleFunctionsInKeyExprImpl(
    const String & name,
    size_t & out_key_column_num,
    DataTypePtr & out_key_column_type,
    FunctionsChain & out_functions_chain,
    FunctionArgumentStack & out_function_argument_stack)
{
    String expr_name = name;
    const auto & sample_block = key_expr->getSampleBlock();
    bool found_type = false;
    DataTypePtr type;
    if (sample_block.has(expr_name))
    {
        type = sample_block.getByName(expr_name).type;
        found_type = true;
    }
    for (const ExpressionAction & a : key_expr->getActions())
    {
        const auto & args = a.argument_names;
        if (a.type == ExpressionAction::Type::APPLY_FUNCTION)
        {
            if (!found_type)
            {
                if (a.result_name == expr_name)
                {
                    type = a.result_type;
                    found_type = true;
                }
            }
        }
        if (a.type == ExpressionAction::Type::APPLY_FUNCTION && a.function_base->isInvertible())
        {

            auto arg_it = find(args.begin(), args.end(), expr_name);
            if (arg_it != args.end())
            {
                size_t ind = static_cast<size_t>(arg_it - args.begin());
                out_function_argument_stack.push_back(ind);
                out_functions_chain.push_back(a.function_base);
                expr_name = a.result_name;
                auto key_it = key_columns.find(expr_name);
                if (key_it != key_columns.end())
                {
                    out_key_column_type = type;
                    out_key_column_num = key_it->second;
                    return true;
                }
            }

        }
    }
    return false;
}



bool KeyCondition::isKeyPossiblyWrappedByMonotonicOrInvertibleFunctionsImpl(
    const ASTPtr & node,
    const Context & context,
    size_t & out_key_column_num,
    DataTypePtr & out_key_column_type,
    FunctionsChain & out_monotonic_functions_chain,
    DataTypePtr & current_type,
    FunctionsChain & out_invertible_functions_chain,
    FunctionArgumentStack & out_function_argument_stack)
{
    /** By itself, the key column can be a functional expression. for example, `intHash32(UserID)`.
      * Therefore, use the full name of the expression for search.
      */
    const auto & sample_block = key_expr->getSampleBlock();
    String name = node->getColumnName();

    auto it = key_columns.find(name);
    if (key_columns.end() != it)
    {
        out_key_column_num = it->second;
        current_type = out_key_column_type = sample_block.getByName(it->first).type;
        return true;
    }

    if (isColumnPossiblyAnArgumentOfInvertibleFunctionsInKeyExpr(name, out_key_column_num, out_key_column_type, out_invertible_functions_chain, out_function_argument_stack))
    {
        current_type = out_key_column_type;
        return true;
    }

    if (const auto * func_ptr = node->as<ASTFunction>())
    {
        const auto & args = func_ptr->arguments->children;
        if (args.size() != 1)
            return false;


        if (isKeyPossiblyWrappedByMonotonicOrInvertibleFunctionsImpl(
                args[0],
                context,
                out_key_column_num,
                out_key_column_type,
                out_monotonic_functions_chain,
                current_type,
                out_invertible_functions_chain,
                out_function_argument_stack))
        {
            auto func_builder = FunctionFactory::instance().tryGet(func_ptr->name, context);
            ColumnsWithTypeAndName arguments{{nullptr, current_type, ""}};
            auto func = func_builder->build(arguments);

            if (func && func->hasInformationAboutMonotonicity())
            {
                current_type = func->getReturnType();
                out_monotonic_functions_chain.push_back(func);
                return true;
            }
        }

    }

    return false;
}


static void castValueToType(const DataTypePtr & desired_type, Field & src_value, const DataTypePtr & src_type, const ASTPtr & node)
{
    if (desired_type->equals(*src_type))
        return;

    try
    {
        /// NOTE: We don't need accurate info about src_type at this moment
        src_value = convertFieldToType(src_value, *desired_type);
    }
    catch (...)
    {
        throw Exception("Key expression contains comparison between inconvertible types: " +
            desired_type->getName() + " and " + src_type->getName() +
            " inside " + queryToString(node),
            ErrorCodes::BAD_TYPE_OF_FIELD);
    }
}


bool KeyCondition::atomFromAST(const ASTPtr & node, const Context & context, Block & block_with_constants, RPNElement & out)
{
    /** Functions < > = != <= >= in `notIn`, where one argument is a constant, and the other is one of columns of key,
      *  or itself, wrapped in a chain of possibly-monotonic functions,
      *  or constant expression - number.
      */
    Field const_value;
    DataTypePtr const_type;
    if (const auto * func = node->as<ASTFunction>())
    {
        const ASTs & args = func->arguments->children;

        DataTypePtr key_expr_type;    /// Type of expression containing key column
        DataTypePtr expr_type;
        size_t key_column_num = -1;   /// Number of a key column (inside key_column_names array)
        FunctionsChain monotonic_chain;
        FunctionsChain invertible_chain;
        FunctionArgumentStack argument_stack;
        std::string func_name = func->name;

        if (atom_map.find(func_name) == std::end(atom_map))
            return false;

        if (args.size() == 1)
        {
            if (!isKeyPossiblyWrappedByMonotonicOrInvertibleFunctions(args[0], context, key_column_num, expr_type, key_expr_type, monotonic_chain, invertible_chain, argument_stack))
                return false;

            if (key_column_num == static_cast<size_t>(-1))
                throw Exception("`key_column_num` wasn't initialized. It is a bug.", ErrorCodes::LOGICAL_ERROR);
        }
        else if (args.size() == 2)
        {
            size_t key_arg_pos;           /// Position of argument with key column (non-const argument)
            bool is_set_const = false;
            bool is_constant_transformed = false;

            if (functionIsInOrGlobalInOperator(func_name))
            {
                if (!tryPrepareSetIndex(args, context, out, key_column_num))
                    return false;
                key_arg_pos = 0;
                is_set_const = true;
            }
            else if (getConstant(args[1], block_with_constants, const_value, const_type)
                     && isKeyPossiblyWrappedByMonotonicOrInvertibleFunctions(args[0], context, key_column_num, expr_type, key_expr_type, monotonic_chain, invertible_chain, argument_stack))
            {
                key_arg_pos = 0;
            }
            else if (getConstant(args[1], block_with_constants, const_value, const_type)
                     && canConstantBeWrappedByMonotonicFunctions(args[0], key_column_num, key_expr_type, const_value, const_type))
            {
                key_arg_pos = 0;
                is_constant_transformed = true;
            }
            else if (getConstant(args[0], block_with_constants, const_value, const_type)
                     && isKeyPossiblyWrappedByMonotonicOrInvertibleFunctions(args[0], context, key_column_num, expr_type, key_expr_type, monotonic_chain, invertible_chain, argument_stack))
            {
                key_arg_pos = 1;
            }
            else if (getConstant(args[0], block_with_constants, const_value, const_type)
                     && canConstantBeWrappedByMonotonicFunctions(args[1], key_column_num, key_expr_type, const_value, const_type))
            {
                key_arg_pos = 1;
                is_constant_transformed = true;
            }
            else
                return false;

            if (key_column_num == static_cast<size_t>(-1))
                throw Exception("`key_column_num` wasn't initialized. It is a bug.", ErrorCodes::LOGICAL_ERROR);

            /// Transformed constant must weaken the condition, for example "x > 5" must weaken to "round(x) >= 5"
            if (is_constant_transformed)
            {
                if (func_name == "less")
                    func_name = "lessOrEquals";
                else if (func_name == "greater")
                    func_name = "greaterOrEquals";
            }

            /// Replace <const> <sign> <data> on to <data> <-sign> <const>
            if (key_arg_pos == 1)
            {
                if (func_name == "less")
                    func_name = "greater";
                else if (func_name == "greater")
                    func_name = "less";
                else if (func_name == "greaterOrEquals")
                    func_name = "lessOrEquals";
                else if (func_name == "lessOrEquals")
                    func_name = "greaterOrEquals";
                else if (func_name == "in" || func_name == "notIn" || func_name == "like")
                {
                    /// "const IN data_column" doesn't make sense (unlike "data_column IN const")
                    return false;
                }
            }

            bool cast_not_needed =
                    is_set_const /// Set args are already casted inside Set::createFromAST
                    || (isNativeNumber(key_expr_type) && isNativeNumber(const_type)); /// Numbers are accurately compared without cast.

            if (!cast_not_needed)
                castValueToType(key_expr_type, const_value, const_type, node);
        }
        else
            return false;

<<<<<<< HEAD
=======
        const auto atom_it = atom_map.find(func_name);

>>>>>>> 06e1a9d7
        out.key_column = key_column_num;
        out.monotonic_functions_chain = std::move(monotonic_chain);
        out.invertible_functions_chain = std::move(invertible_chain);
        out.function_argument_stack = std::move(argument_stack);
        out.data_type = expr_type;

        const auto atom_it = atom_map.find(func_name);

        return atom_it->second(out, const_value);
    }
    else if (getConstant(node, block_with_constants, const_value, const_type))    /// For cases where it says, for example, `WHERE 0 AND something`
    {
        if (const_value.getType() == Field::Types::UInt64
            || const_value.getType() == Field::Types::Int64
            || const_value.getType() == Field::Types::Float64)
        {
            /// Zero in all types is represented in memory the same way as in UInt64.
            out.function = const_value.get<UInt64>()
                           ? RPNElement::ALWAYS_TRUE
                           : RPNElement::ALWAYS_FALSE;

            return true;
        }
    }
    return false;
}

bool KeyCondition::operatorFromAST(const ASTFunction * func, RPNElement & out)
{
    /// Functions AND, OR, NOT.
    /** Also a special function `indexHint` - works as if instead of calling a function there are just parentheses
      * (or, the same thing - calling the function `and` from one argument).
      */
    const ASTs & args = func->arguments->children;

    if (func->name == "not")
    {
        if (args.size() != 1)
            return false;

        out.function = RPNElement::FUNCTION_NOT;
    }
    else
    {
        if (func->name == "and" || func->name == "indexHint")
            out.function = RPNElement::FUNCTION_AND;
        else if (func->name == "or")
            out.function = RPNElement::FUNCTION_OR;
        else
            return false;
    }

    return true;
}

String KeyCondition::toString() const
{
    String res;
    for (size_t i = 0; i < rpn.size(); ++i)
    {
        if (i)
            res += ", ";
        res += rpn[i].toString();
    }
    return res;
}


/** Index is the value of key every `index_granularity` rows.
  * This value is called a "mark". That is, the index consists of marks.
  *
  * The key is the tuple.
  * The data is sorted by key in the sense of lexicographic order over tuples.
  *
  * A pair of marks specifies a segment with respect to the order over the tuples.
  * Denote it like this: [ x1 y1 z1 .. x2 y2 z2 ],
  *  where x1 y1 z1 - tuple - value of key in left border of segment;
  *        x2 y2 z2 - tuple - value of key in right boundary of segment.
  * In this section there are data between these marks.
  *
  * Or, the last mark specifies the range open on the right: [ a b c .. + inf )
  *
  * The set of all possible tuples can be considered as an n-dimensional space, where n is the size of the tuple.
  * A range of tuples specifies some subset of this space.
  *
  * Parallelograms (you can also find the term "rail")
  *  will be the subrange of an n-dimensional space that is a direct product of one-dimensional ranges.
  * In this case, the one-dimensional range can be: a period, a segment, an interval, a half-interval, unlimited on the left, unlimited on the right ...
  *
  * The range of tuples can always be represented as a combination of parallelograms.
  * For example, the range [ x1 y1 .. x2 y2 ] given x1 != x2 is equal to the union of the following three parallelograms:
  * [x1]       x [y1 .. +inf)
  * (x1 .. x2) x (-inf .. +inf)
  * [x2]       x (-inf .. y2]
  *
  * Or, for example, the range [ x1 y1 .. +inf ] is equal to the union of the following two parallelograms:
  * [x1]         x [y1 .. +inf)
  * (x1 .. +inf) x (-inf .. +inf)
  * It's easy to see that this is a special case of the variant above.
  *
  * This is important because it is easy for us to check the feasibility of the condition over the parallelogram,
  *  and therefore, feasibility of condition on the range of tuples will be checked by feasibility of condition
  *  over at least one parallelogram from which this range consists.
  */

template <typename F>
static bool forAnyParallelogram(
    size_t key_size,
    const Field * key_left,
    const Field * key_right,
    bool left_bounded,
    bool right_bounded,
    std::vector<Range> & parallelogram,
    size_t prefix_size,
    F && callback)
{
    if (!left_bounded && !right_bounded)
        return callback(parallelogram);

    if (left_bounded && right_bounded)
    {
        /// Let's go through the matching elements of the key.
        while (prefix_size < key_size)
        {
            if (key_left[prefix_size] == key_right[prefix_size])
            {
                /// Point ranges.
                parallelogram[prefix_size] = Range(key_left[prefix_size]);
                ++prefix_size;
            }
            else
                break;
        }
    }

    if (prefix_size == key_size)
        return callback(parallelogram);

    if (prefix_size + 1 == key_size)
    {
        if (left_bounded && right_bounded)
            parallelogram[prefix_size] = Range(key_left[prefix_size], true, key_right[prefix_size], true);
        else if (left_bounded)
            parallelogram[prefix_size] = Range::createLeftBounded(key_left[prefix_size], true);
        else if (right_bounded)
            parallelogram[prefix_size] = Range::createRightBounded(key_right[prefix_size], true);

        return callback(parallelogram);
    }

    /// (x1 .. x2) x (-inf .. +inf)

    if (left_bounded && right_bounded)
        parallelogram[prefix_size] = Range(key_left[prefix_size], false, key_right[prefix_size], false);
    else if (left_bounded)
        parallelogram[prefix_size] = Range::createLeftBounded(key_left[prefix_size], false);
    else if (right_bounded)
        parallelogram[prefix_size] = Range::createRightBounded(key_right[prefix_size], false);

    for (size_t i = prefix_size + 1; i < key_size; ++i)
        parallelogram[i] = Range();

    if (callback(parallelogram))
        return true;

    /// [x1]       x [y1 .. +inf)

    if (left_bounded)
    {
        parallelogram[prefix_size] = Range(key_left[prefix_size]);
        if (forAnyParallelogram(key_size, key_left, key_right, true, false, parallelogram, prefix_size + 1, callback))
            return true;
    }

    /// [x2]       x (-inf .. y2]

    if (right_bounded)
    {
        parallelogram[prefix_size] = Range(key_right[prefix_size]);
        if (forAnyParallelogram(key_size, key_left, key_right, false, true, parallelogram, prefix_size + 1, callback))
            return true;
    }

    return false;
}


bool KeyCondition::mayBeTrueInRange(
    size_t used_key_size,
    const Field * left_key,
    const Field * right_key,
    const DataTypes & data_types,
    bool right_bounded) const
{
    std::vector<Range> key_ranges(used_key_size, Range());

/*  std::cerr << "Checking for: [";
    for (size_t i = 0; i != used_key_size; ++i)
        std::cerr << (i != 0 ? ", " : "") << applyVisitor(FieldVisitorToString(), left_key[i]);
    std::cerr << " ... ";

    if (right_bounded)
    {
        for (size_t i = 0; i != used_key_size; ++i)
            std::cerr << (i != 0 ? ", " : "") << applyVisitor(FieldVisitorToString(), right_key[i]);
        std::cerr << "]\n";
    }
    else
        std::cerr << "+inf)\n";*/

    return forAnyParallelogram(used_key_size, left_key, right_key, true, right_bounded, key_ranges, 0,
        [&] (const std::vector<Range> & key_ranges_parallelogram)
    {
        auto res = mayBeTrueInParallelogram(key_ranges_parallelogram, data_types);

/*      std::cerr << "Parallelogram: ";
        for (size_t i = 0, size = key_ranges.size(); i != size; ++i)
            std::cerr << (i != 0 ? " x " : "") << key_ranges[i].toString();
        std::cerr << ": " << res << "\n";*/

        return res;
    });
}

std::optional<Range> KeyCondition::applyMonotonicFunctionsChainToRange(
    Range key_range,
<<<<<<< HEAD
    FunctionsChain & functions,
=======
    MonotonicFunctionsChain & functions,
>>>>>>> 06e1a9d7
    DataTypePtr current_type
)
{
    for (auto & func : functions)
    {
        /// We check the monotonicity of each function on a specific range.
        IFunction::Monotonicity monotonicity = func->getMonotonicityForRange(
            *current_type.get(), key_range.left, key_range.right);

        if (!monotonicity.is_monotonic)
        {
            return {};
        }

        /// Apply the function.
        DataTypePtr new_type;
        if (!key_range.left.isNull())
            applyFunction(func, current_type, key_range.left, new_type, key_range.left);
        if (!key_range.right.isNull())
            applyFunction(func, current_type, key_range.right, new_type, key_range.right);

        if (!new_type)
        {
            return {};
        }

        current_type.swap(new_type);

        if (!monotonicity.is_positive)
            key_range.swapLeftAndRight();
    }
    return key_range;
}

<<<<<<< HEAD

std::optional<RangeSet> KeyCondition::applyMonotonicFunctionsChainToRangeSet(
    RangeSet key_range_set,
    const FunctionsChain & functions,
    DataTypePtr current_type)
{
    for (const auto& func : functions)
    {
        DataTypePtr new_type;
        auto new_range_set = key_range_set.applyMonotonicFunction(func, current_type, new_type);
        if (!new_range_set || !new_type)
        {
            return {};
        }
        current_type.swap(new_type);
        key_range_set = std::move(*new_range_set);
    }
    return key_range_set;
}


std::optional<RangeSet> KeyCondition::applyInvertibleFunctionsChainToRange(
    RangeSet key_range_set,
    const FunctionsChain & functions,
    const FunctionArgumentStack & argument_stack)
{
    for (size_t i = 0; i < functions.size(); ++i)
    {
        auto func = functions[functions.size() - i - 1];
        size_t arg_index = argument_stack[functions.size() - i - 1];
        auto new_result = key_range_set.applyInvertibleFunction(func, arg_index);
        if (!new_result)
        {
            return {};
        }
        else
        {
            key_range_set = std::move(*new_result);
        }
    }
    return key_range_set;
}


BoolMask KeyCondition::checkInParallelogram(const std::vector<Range> & parallelogram, const DataTypes & data_types) const
=======
bool KeyCondition::mayBeTrueInParallelogram(const std::vector<Range> & parallelogram, const DataTypes & data_types) const
>>>>>>> 06e1a9d7
{
    std::vector<BoolMask> rpn_stack;
    for (size_t i = 0; i < rpn.size(); ++i)
    {
        const auto & element = rpn[i];
        if (element.function == RPNElement::FUNCTION_UNKNOWN)
        {
            rpn_stack.emplace_back(true, true);
        }
        else if (element.function == RPNElement::FUNCTION_IN_RANGE
            || element.function == RPNElement::FUNCTION_NOT_IN_RANGE)
        {
            const Range * key_range = &parallelogram[element.key_column];

            /// The case when the expression is obtainable from key columns via invertible functions.
            RangeSet transformed_range_set = *key_range;
            if (!element.invertible_functions_chain.empty())
            {
                auto new_range_set = applyInvertibleFunctionsChainToRange(
                    transformed_range_set,
                    element.invertible_functions_chain,
                    element.function_argument_stack
                );
                if (!new_range_set)
                {
                    rpn_stack.emplace_back(true, true);
                }
                transformed_range_set = std::move(*new_range_set);
            }
            /// The case when the column is wrapped in a chain of possibly monotonic functions.
            if (!element.monotonic_functions_chain.empty())
            {
                auto new_range_set = applyMonotonicFunctionsChainToRangeSet(
                    transformed_range_set,
                    element.monotonic_functions_chain,
                    element.data_type
                );

                if (!new_range_set)
                {
                    rpn_stack.emplace_back(true, true);
                    continue;
                }

                transformed_range_set = std::move(*new_range_set);
            }

            bool intersects = transformed_range_set.intersectsRange(element.range);
            bool contains = transformed_range_set.isContainedBy(element.range);

            rpn_stack.emplace_back(intersects, !contains);
            if (element.function == RPNElement::FUNCTION_NOT_IN_RANGE)
                rpn_stack.back() = !rpn_stack.back();
        }
        else if (
            element.function == RPNElement::FUNCTION_IN_SET
            || element.function == RPNElement::FUNCTION_NOT_IN_SET)
        {
            if (!element.set_index)
                throw Exception("Set for IN is not created yet", ErrorCodes::LOGICAL_ERROR);

            rpn_stack.emplace_back(element.set_index->mayBeTrueInRange(parallelogram, data_types));
            if (element.function == RPNElement::FUNCTION_NOT_IN_SET)
                rpn_stack.back() = !rpn_stack.back();
        }
        else if (element.function == RPNElement::FUNCTION_NOT)
        {
            rpn_stack.back() = !rpn_stack.back();
        }
        else if (element.function == RPNElement::FUNCTION_AND)
        {
            auto arg1 = rpn_stack.back();
            rpn_stack.pop_back();
            auto arg2 = rpn_stack.back();
            rpn_stack.back() = arg1 & arg2;
        }
        else if (element.function == RPNElement::FUNCTION_OR)
        {
            auto arg1 = rpn_stack.back();
            rpn_stack.pop_back();
            auto arg2 = rpn_stack.back();
            rpn_stack.back() = arg1 | arg2;
        }
        else if (element.function == RPNElement::ALWAYS_FALSE)
        {
            rpn_stack.emplace_back(false, true);
        }
        else if (element.function == RPNElement::ALWAYS_TRUE)
        {
            rpn_stack.emplace_back(true, false);
        }
        else
            throw Exception("Unexpected function type in KeyCondition::RPNElement", ErrorCodes::LOGICAL_ERROR);
    }

    if (rpn_stack.size() != 1)
        throw Exception("Unexpected stack size in KeyCondition::mayBeTrueInRange", ErrorCodes::LOGICAL_ERROR);

    return rpn_stack[0].can_be_true;
}


bool KeyCondition::mayBeTrueInRange(
    size_t used_key_size, const Field * left_key, const Field * right_key, const DataTypes & data_types) const
{
    return mayBeTrueInRange(used_key_size, left_key, right_key, data_types, true);
}

bool KeyCondition::mayBeTrueAfter(
    size_t used_key_size, const Field * left_key, const DataTypes & data_types) const
{
    return mayBeTrueInRange(used_key_size, left_key, nullptr, data_types, false);
}


String KeyCondition::RPNElement::toString() const
{
    auto print_wrapped_column = [this](std::ostringstream & ss)
    {
        for (auto it = monotonic_functions_chain.rbegin(); it != monotonic_functions_chain.rend(); ++it)
        {
            ss << (*it)->getName() << "(";
        }
        if (monotonic_functions_chain.empty())
        {
            ss << "(";
        }
        for (size_t i = 0; i < invertible_functions_chain.size(); ++i)
        {
            ss << "arg #" << function_argument_stack[i] << " of function " << invertible_functions_chain[i]->getName() << ", which is ";
        }
        ss << "column " << key_column;
        if (monotonic_functions_chain.empty())
        {
            ss << ")";
        }
        for (auto it = monotonic_functions_chain.rbegin(); it != monotonic_functions_chain.rend(); ++it)
        {
            ss << ")";
        }
    };

    std::ostringstream ss;
    switch (function)
    {
        case FUNCTION_AND:
            return "and";
        case FUNCTION_OR:
            return "or";
        case FUNCTION_NOT:
            return "not";
        case FUNCTION_UNKNOWN:
            return "unknown";
        case FUNCTION_NOT_IN_SET:
        case FUNCTION_IN_SET:
        {
            ss << "(";
            print_wrapped_column(ss);
            ss << (function == FUNCTION_IN_SET ? " in " : " notIn ");
            if (!set_index)
                ss << "unknown size set";
            else
                ss << set_index->size() << "-element set";
            ss << ")";
            return ss.str();
        }
        case FUNCTION_IN_RANGE:
        case FUNCTION_NOT_IN_RANGE:
        {
            ss << "(";
            print_wrapped_column(ss);
            ss << (function == FUNCTION_NOT_IN_RANGE ? " not" : "") << " in " << range.toString();
            ss << ")";
            return ss.str();
        }
        case ALWAYS_FALSE:
            return "false";
        case ALWAYS_TRUE:
            return "true";
    }

    __builtin_unreachable();
}


bool KeyCondition::alwaysUnknownOrTrue() const
{
    std::vector<UInt8> rpn_stack;

    for (const auto & element : rpn)
    {
        if (element.function == RPNElement::FUNCTION_UNKNOWN
            || element.function == RPNElement::ALWAYS_TRUE)
        {
            rpn_stack.push_back(true);
        }
        else if (element.function == RPNElement::FUNCTION_NOT_IN_RANGE
            || element.function == RPNElement::FUNCTION_IN_RANGE
            || element.function == RPNElement::FUNCTION_IN_SET
            || element.function == RPNElement::FUNCTION_NOT_IN_SET
            || element.function == RPNElement::ALWAYS_FALSE)
        {
            rpn_stack.push_back(false);
        }
        else if (element.function == RPNElement::FUNCTION_NOT)
        {
        }
        else if (element.function == RPNElement::FUNCTION_AND)
        {
            auto arg1 = rpn_stack.back();
            rpn_stack.pop_back();
            auto arg2 = rpn_stack.back();
            rpn_stack.back() = arg1 & arg2;
        }
        else if (element.function == RPNElement::FUNCTION_OR)
        {
            auto arg1 = rpn_stack.back();
            rpn_stack.pop_back();
            auto arg2 = rpn_stack.back();
            rpn_stack.back() = arg1 | arg2;
        }
        else
            throw Exception("Unexpected function type in KeyCondition::RPNElement", ErrorCodes::LOGICAL_ERROR);
    }

    return rpn_stack[0];
}


size_t KeyCondition::getMaxKeyColumn() const
{
    size_t res = 0;
    for (const auto & element : rpn)
    {
        if (element.function == RPNElement::FUNCTION_NOT_IN_RANGE
            || element.function == RPNElement::FUNCTION_IN_RANGE
            || element.function == RPNElement::FUNCTION_IN_SET
            || element.function == RPNElement::FUNCTION_NOT_IN_SET)
        {
            if (element.key_column > res)
                res = element.key_column;
        }
    }
    return res;
}

}<|MERGE_RESOLUTION|>--- conflicted
+++ resolved
@@ -553,7 +553,6 @@
     if (left_arg_tuple && left_arg_tuple->name == "tuple")
     {
         const auto & tuple_elements = left_arg_tuple->arguments->children;
-<<<<<<< HEAD
         for (size_t i = 0; i < tuple_elements.size(); ++i)
         {
             if (!get_key_tuple_position_mapping(tuple_elements[i], i))
@@ -561,11 +560,10 @@
                 return false;
             }
         }
-=======
-        left_args_count = tuple_elements.size();
-        for (size_t i = 0; i < left_args_count; ++i)
-            get_key_tuple_position_mapping(tuple_elements[i], i);
->>>>>>> 06e1a9d7
+//        left_args_count = tuple_elements.size();
+//        for (size_t i = 0; i < left_args_count; ++i)
+//            get_key_tuple_position_mapping(tuple_elements[i], i);
+//>>>>>>> master
     }
     else
     {
@@ -912,11 +910,6 @@
         else
             return false;
 
-<<<<<<< HEAD
-=======
-        const auto atom_it = atom_map.find(func_name);
-
->>>>>>> 06e1a9d7
         out.key_column = key_column_num;
         out.monotonic_functions_chain = std::move(monotonic_chain);
         out.invertible_functions_chain = std::move(invertible_chain);
@@ -1143,11 +1136,7 @@
 
 std::optional<Range> KeyCondition::applyMonotonicFunctionsChainToRange(
     Range key_range,
-<<<<<<< HEAD
     FunctionsChain & functions,
-=======
-    MonotonicFunctionsChain & functions,
->>>>>>> 06e1a9d7
     DataTypePtr current_type
 )
 {
@@ -1182,7 +1171,6 @@
     return key_range;
 }
 
-<<<<<<< HEAD
 
 std::optional<RangeSet> KeyCondition::applyMonotonicFunctionsChainToRangeSet(
     RangeSet key_range_set,
@@ -1227,10 +1215,7 @@
 }
 
 
-BoolMask KeyCondition::checkInParallelogram(const std::vector<Range> & parallelogram, const DataTypes & data_types) const
-=======
 bool KeyCondition::mayBeTrueInParallelogram(const std::vector<Range> & parallelogram, const DataTypes & data_types) const
->>>>>>> 06e1a9d7
 {
     std::vector<BoolMask> rpn_stack;
     for (size_t i = 0; i < rpn.size(); ++i)
