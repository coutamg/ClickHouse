namespace DB
{

namespace ErrorCodes
{
    /** Previously, these constants were located in one enum.
      * But in this case there is a problem: when you add a new constant, you need to recompile
      *  all translation units that use at least one constant (almost the whole project).
      * Therefore it is made so that definitions of constants are located here, in one file,
      *  and their declaration are in different files, at the place of use.
      */

    extern const int UNSUPPORTED_METHOD = 1;
    extern const int UNSUPPORTED_PARAMETER = 2;
    extern const int UNEXPECTED_END_OF_FILE = 3;
    extern const int EXPECTED_END_OF_FILE = 4;
    extern const int CANNOT_PARSE_TEXT = 6;
    extern const int INCORRECT_NUMBER_OF_COLUMNS = 7;
    extern const int THERE_IS_NO_COLUMN = 8;
    extern const int SIZES_OF_COLUMNS_DOESNT_MATCH = 9;
    extern const int NOT_FOUND_COLUMN_IN_BLOCK = 10;
    extern const int POSITION_OUT_OF_BOUND = 11;
    extern const int PARAMETER_OUT_OF_BOUND = 12;
    extern const int SIZES_OF_COLUMNS_IN_TUPLE_DOESNT_MATCH = 13;
    extern const int DUPLICATE_COLUMN = 15;
    extern const int NO_SUCH_COLUMN_IN_TABLE = 16;
    extern const int DELIMITER_IN_STRING_LITERAL_DOESNT_MATCH = 17;
    extern const int CANNOT_INSERT_ELEMENT_INTO_CONSTANT_COLUMN = 18;
    extern const int SIZE_OF_FIXED_STRING_DOESNT_MATCH = 19;
    extern const int NUMBER_OF_COLUMNS_DOESNT_MATCH = 20;
    extern const int CANNOT_READ_ALL_DATA_FROM_TAB_SEPARATED_INPUT = 21;
    extern const int CANNOT_PARSE_ALL_VALUE_FROM_TAB_SEPARATED_INPUT = 22;
    extern const int CANNOT_READ_FROM_ISTREAM = 23;
    extern const int CANNOT_WRITE_TO_OSTREAM = 24;
    extern const int CANNOT_PARSE_ESCAPE_SEQUENCE = 25;
    extern const int CANNOT_PARSE_QUOTED_STRING = 26;
    extern const int CANNOT_PARSE_INPUT_ASSERTION_FAILED = 27;
    extern const int CANNOT_PRINT_FLOAT_OR_DOUBLE_NUMBER = 28;
    extern const int CANNOT_PRINT_INTEGER = 29;
    extern const int CANNOT_READ_SIZE_OF_COMPRESSED_CHUNK = 30;
    extern const int CANNOT_READ_COMPRESSED_CHUNK = 31;
    extern const int ATTEMPT_TO_READ_AFTER_EOF = 32;
    extern const int CANNOT_READ_ALL_DATA = 33;
    extern const int TOO_MANY_ARGUMENTS_FOR_FUNCTION = 34;
    extern const int TOO_FEW_ARGUMENTS_FOR_FUNCTION = 35;
    extern const int BAD_ARGUMENTS = 36;
    extern const int UNKNOWN_ELEMENT_IN_AST = 37;
    extern const int CANNOT_PARSE_DATE = 38;
    extern const int TOO_LARGE_SIZE_COMPRESSED = 39;
    extern const int CHECKSUM_DOESNT_MATCH = 40;
    extern const int CANNOT_PARSE_DATETIME = 41;
    extern const int NUMBER_OF_ARGUMENTS_DOESNT_MATCH = 42;
    extern const int ILLEGAL_TYPE_OF_ARGUMENT = 43;
    extern const int ILLEGAL_COLUMN = 44;
    extern const int ILLEGAL_NUMBER_OF_RESULT_COLUMNS = 45;
    extern const int UNKNOWN_FUNCTION = 46;
    extern const int UNKNOWN_IDENTIFIER = 47;
    extern const int NOT_IMPLEMENTED = 48;
    extern const int LOGICAL_ERROR = 49;
    extern const int UNKNOWN_TYPE = 50;
    extern const int EMPTY_LIST_OF_COLUMNS_QUERIED = 51;
    extern const int COLUMN_QUERIED_MORE_THAN_ONCE = 52;
    extern const int TYPE_MISMATCH = 53;
    extern const int STORAGE_DOESNT_ALLOW_PARAMETERS = 54;
    extern const int STORAGE_REQUIRES_PARAMETER = 55;
    extern const int UNKNOWN_STORAGE = 56;
    extern const int TABLE_ALREADY_EXISTS = 57;
    extern const int TABLE_METADATA_ALREADY_EXISTS = 58;
    extern const int ILLEGAL_TYPE_OF_COLUMN_FOR_FILTER = 59;
    extern const int UNKNOWN_TABLE = 60;
    extern const int ONLY_FILTER_COLUMN_IN_BLOCK = 61;
    extern const int SYNTAX_ERROR = 62;
    extern const int UNKNOWN_AGGREGATE_FUNCTION = 63;
    extern const int CANNOT_READ_AGGREGATE_FUNCTION_FROM_TEXT = 64;
    extern const int CANNOT_WRITE_AGGREGATE_FUNCTION_AS_TEXT = 65;
    extern const int NOT_A_COLUMN = 66;
    extern const int ILLEGAL_KEY_OF_AGGREGATION = 67;
    extern const int CANNOT_GET_SIZE_OF_FIELD = 68;
    extern const int ARGUMENT_OUT_OF_BOUND = 69;
    extern const int CANNOT_CONVERT_TYPE = 70;
    extern const int CANNOT_WRITE_AFTER_END_OF_BUFFER = 71;
    extern const int CANNOT_PARSE_NUMBER = 72;
    extern const int UNKNOWN_FORMAT = 73;
    extern const int CANNOT_READ_FROM_FILE_DESCRIPTOR = 74;
    extern const int CANNOT_WRITE_TO_FILE_DESCRIPTOR = 75;
    extern const int CANNOT_OPEN_FILE = 76;
    extern const int CANNOT_CLOSE_FILE = 77;
    extern const int UNKNOWN_TYPE_OF_QUERY = 78;
    extern const int INCORRECT_FILE_NAME = 79;
    extern const int INCORRECT_QUERY = 80;
    extern const int UNKNOWN_DATABASE = 81;
    extern const int DATABASE_ALREADY_EXISTS = 82;
    extern const int DIRECTORY_DOESNT_EXIST = 83;
    extern const int DIRECTORY_ALREADY_EXISTS = 84;
    extern const int FORMAT_IS_NOT_SUITABLE_FOR_INPUT = 85;
    extern const int RECEIVED_ERROR_FROM_REMOTE_IO_SERVER = 86;
    extern const int CANNOT_SEEK_THROUGH_FILE = 87;
    extern const int CANNOT_TRUNCATE_FILE = 88;
    extern const int UNKNOWN_COMPRESSION_METHOD = 89;
    extern const int EMPTY_LIST_OF_COLUMNS_PASSED = 90;
    extern const int SIZES_OF_MARKS_FILES_ARE_INCONSISTENT = 91;
    extern const int EMPTY_DATA_PASSED = 92;
    extern const int UNKNOWN_AGGREGATED_DATA_VARIANT = 93;
    extern const int CANNOT_MERGE_DIFFERENT_AGGREGATED_DATA_VARIANTS = 94;
    extern const int CANNOT_READ_FROM_SOCKET = 95;
    extern const int CANNOT_WRITE_TO_SOCKET = 96;
    extern const int CANNOT_READ_ALL_DATA_FROM_CHUNKED_INPUT = 97;
    extern const int CANNOT_WRITE_TO_EMPTY_BLOCK_OUTPUT_STREAM = 98;
    extern const int UNKNOWN_PACKET_FROM_CLIENT = 99;
    extern const int UNKNOWN_PACKET_FROM_SERVER = 100;
    extern const int UNEXPECTED_PACKET_FROM_CLIENT = 101;
    extern const int UNEXPECTED_PACKET_FROM_SERVER = 102;
    extern const int RECEIVED_DATA_FOR_WRONG_QUERY_ID = 103;
    extern const int TOO_SMALL_BUFFER_SIZE = 104;
    extern const int CANNOT_READ_HISTORY = 105;
    extern const int CANNOT_APPEND_HISTORY = 106;
    extern const int FILE_DOESNT_EXIST = 107;
    extern const int NO_DATA_TO_INSERT = 108;
    extern const int CANNOT_BLOCK_SIGNAL = 109;
    extern const int CANNOT_UNBLOCK_SIGNAL = 110;
    extern const int CANNOT_MANIPULATE_SIGSET = 111;
    extern const int CANNOT_WAIT_FOR_SIGNAL = 112;
    extern const int THERE_IS_NO_SESSION = 113;
    extern const int CANNOT_CLOCK_GETTIME = 114;
    extern const int UNKNOWN_SETTING = 115;
    extern const int THERE_IS_NO_DEFAULT_VALUE = 116;
    extern const int INCORRECT_DATA = 117;
    extern const int ENGINE_REQUIRED = 119;
    extern const int CANNOT_INSERT_VALUE_OF_DIFFERENT_SIZE_INTO_TUPLE = 120;
    extern const int UNKNOWN_SET_DATA_VARIANT = 121;
    extern const int INCOMPATIBLE_COLUMNS = 122;
    extern const int UNKNOWN_TYPE_OF_AST_NODE = 123;
    extern const int INCORRECT_ELEMENT_OF_SET = 124;
    extern const int INCORRECT_RESULT_OF_SCALAR_SUBQUERY = 125;
    extern const int CANNOT_GET_RETURN_TYPE = 126;
    extern const int ILLEGAL_INDEX = 127;
    extern const int TOO_LARGE_ARRAY_SIZE = 128;
    extern const int FUNCTION_IS_SPECIAL = 129;
    extern const int CANNOT_READ_ARRAY_FROM_TEXT = 130;
    extern const int TOO_LARGE_STRING_SIZE = 131;
    extern const int CANNOT_CREATE_TABLE_FROM_METADATA = 132;
    extern const int AGGREGATE_FUNCTION_DOESNT_ALLOW_PARAMETERS = 133;
    extern const int PARAMETERS_TO_AGGREGATE_FUNCTIONS_MUST_BE_LITERALS = 134;
    extern const int ZERO_ARRAY_OR_TUPLE_INDEX = 135;
    extern const int UNKNOWN_ELEMENT_IN_CONFIG = 137;
    extern const int EXCESSIVE_ELEMENT_IN_CONFIG = 138;
    extern const int NO_ELEMENTS_IN_CONFIG = 139;
    extern const int ALL_REQUESTED_COLUMNS_ARE_MISSING = 140;
    extern const int SAMPLING_NOT_SUPPORTED = 141;
    extern const int NOT_FOUND_NODE = 142;
    extern const int FOUND_MORE_THAN_ONE_NODE = 143;
    extern const int FIRST_DATE_IS_BIGGER_THAN_LAST_DATE = 144;
    extern const int UNKNOWN_OVERFLOW_MODE = 145;
    extern const int QUERY_SECTION_DOESNT_MAKE_SENSE = 146;
    extern const int NOT_FOUND_FUNCTION_ELEMENT_FOR_AGGREGATE = 147;
    extern const int NOT_FOUND_RELATION_ELEMENT_FOR_CONDITION = 148;
    extern const int NOT_FOUND_RHS_ELEMENT_FOR_CONDITION = 149;
    extern const int NO_ATTRIBUTES_LISTED = 150;
    extern const int INDEX_OF_COLUMN_IN_SORT_CLAUSE_IS_OUT_OF_RANGE = 151;
    extern const int UNKNOWN_DIRECTION_OF_SORTING = 152;
    extern const int ILLEGAL_DIVISION = 153;
    extern const int AGGREGATE_FUNCTION_NOT_APPLICABLE = 154;
    extern const int UNKNOWN_RELATION = 155;
    extern const int DICTIONARIES_WAS_NOT_LOADED = 156;
    extern const int ILLEGAL_OVERFLOW_MODE = 157;
    extern const int TOO_MANY_ROWS = 158;
    extern const int TIMEOUT_EXCEEDED = 159;
    extern const int TOO_SLOW = 160;
    extern const int TOO_MANY_COLUMNS = 161;
    extern const int TOO_DEEP_SUBQUERIES = 162;
    extern const int TOO_DEEP_PIPELINE = 163;
    extern const int READONLY = 164;
    extern const int TOO_MANY_TEMPORARY_COLUMNS = 165;
    extern const int TOO_MANY_TEMPORARY_NON_CONST_COLUMNS = 166;
    extern const int TOO_DEEP_AST = 167;
    extern const int TOO_BIG_AST = 168;
    extern const int BAD_TYPE_OF_FIELD = 169;
    extern const int BAD_GET = 170;
    extern const int BLOCKS_HAVE_DIFFERENT_STRUCTURE = 171;
    extern const int CANNOT_CREATE_DIRECTORY = 172;
    extern const int CANNOT_ALLOCATE_MEMORY = 173;
    extern const int CYCLIC_ALIASES = 174;
    extern const int CHUNK_NOT_FOUND = 176;
    extern const int DUPLICATE_CHUNK_NAME = 177;
    extern const int MULTIPLE_ALIASES_FOR_EXPRESSION = 178;
    extern const int MULTIPLE_EXPRESSIONS_FOR_ALIAS = 179;
    extern const int THERE_IS_NO_PROFILE = 180;
    extern const int ILLEGAL_FINAL = 181;
    extern const int ILLEGAL_PREWHERE = 182;
    extern const int UNEXPECTED_EXPRESSION = 183;
    extern const int ILLEGAL_AGGREGATION = 184;
    extern const int UNSUPPORTED_MYISAM_BLOCK_TYPE = 185;
    extern const int UNSUPPORTED_COLLATION_LOCALE = 186;
    extern const int COLLATION_COMPARISON_FAILED = 187;
    extern const int UNKNOWN_ACTION = 188;
    extern const int TABLE_MUST_NOT_BE_CREATED_MANUALLY = 189;
    extern const int SIZES_OF_ARRAYS_DOESNT_MATCH = 190;
    extern const int SET_SIZE_LIMIT_EXCEEDED = 191;
    extern const int UNKNOWN_USER = 192;
    extern const int WRONG_PASSWORD = 193;
    extern const int REQUIRED_PASSWORD = 194;
    extern const int IP_ADDRESS_NOT_ALLOWED = 195;
    extern const int UNKNOWN_ADDRESS_PATTERN_TYPE = 196;
    extern const int SERVER_REVISION_IS_TOO_OLD = 197;
    extern const int DNS_ERROR = 198;
    extern const int UNKNOWN_QUOTA = 199;
    extern const int QUOTA_DOESNT_ALLOW_KEYS = 200;
    extern const int QUOTA_EXPIRED = 201;
    extern const int TOO_MANY_SIMULTANEOUS_QUERIES = 202;
    extern const int NO_FREE_CONNECTION = 203;
    extern const int CANNOT_FSYNC = 204;
    extern const int NESTED_TYPE_TOO_DEEP = 205;
    extern const int ALIAS_REQUIRED = 206;
    extern const int AMBIGUOUS_IDENTIFIER = 207;
    extern const int EMPTY_NESTED_TABLE = 208;
    extern const int SOCKET_TIMEOUT = 209;
    extern const int NETWORK_ERROR = 210;
    extern const int EMPTY_QUERY = 211;
    extern const int UNKNOWN_LOAD_BALANCING = 212;
    extern const int UNKNOWN_TOTALS_MODE = 213;
    extern const int CANNOT_STATVFS = 214;
    extern const int NOT_AN_AGGREGATE = 215;
    extern const int QUERY_WITH_SAME_ID_IS_ALREADY_RUNNING = 216;
    extern const int CLIENT_HAS_CONNECTED_TO_WRONG_PORT = 217;
    extern const int TABLE_IS_DROPPED = 218;
    extern const int DATABASE_NOT_EMPTY = 219;
    extern const int DUPLICATE_INTERSERVER_IO_ENDPOINT = 220;
    extern const int NO_SUCH_INTERSERVER_IO_ENDPOINT = 221;
    extern const int ADDING_REPLICA_TO_NON_EMPTY_TABLE = 222;
    extern const int UNEXPECTED_AST_STRUCTURE = 223;
    extern const int REPLICA_IS_ALREADY_ACTIVE = 224;
    extern const int NO_ZOOKEEPER = 225;
    extern const int NO_FILE_IN_DATA_PART = 226;
    extern const int UNEXPECTED_FILE_IN_DATA_PART = 227;
    extern const int BAD_SIZE_OF_FILE_IN_DATA_PART = 228;
    extern const int QUERY_IS_TOO_LARGE = 229;
    extern const int NOT_FOUND_EXPECTED_DATA_PART = 230;
    extern const int TOO_MANY_UNEXPECTED_DATA_PARTS = 231;
    extern const int NO_SUCH_DATA_PART = 232;
    extern const int BAD_DATA_PART_NAME = 233;
    extern const int NO_REPLICA_HAS_PART = 234;
    extern const int DUPLICATE_DATA_PART = 235;
    extern const int ABORTED = 236;
    extern const int NO_REPLICA_NAME_GIVEN = 237;
    extern const int FORMAT_VERSION_TOO_OLD = 238;
    extern const int CANNOT_MUNMAP = 239;
    extern const int CANNOT_MREMAP = 240;
    extern const int MEMORY_LIMIT_EXCEEDED = 241;
    extern const int TABLE_IS_READ_ONLY = 242;
    extern const int NOT_ENOUGH_SPACE = 243;
    extern const int UNEXPECTED_ZOOKEEPER_ERROR = 244;
    extern const int CORRUPTED_DATA = 246;
    extern const int INCORRECT_MARK = 247;
    extern const int INVALID_PARTITION_VALUE = 248;
    extern const int NOT_ENOUGH_BLOCK_NUMBERS = 250;
    extern const int NO_SUCH_REPLICA = 251;
    extern const int TOO_MANY_PARTS = 252;
    extern const int REPLICA_IS_ALREADY_EXIST = 253;
    extern const int NO_ACTIVE_REPLICAS = 254;
    extern const int TOO_MANY_RETRIES_TO_FETCH_PARTS = 255;
    extern const int PARTITION_ALREADY_EXISTS = 256;
    extern const int PARTITION_DOESNT_EXIST = 257;
    extern const int UNION_ALL_RESULT_STRUCTURES_MISMATCH = 258;
    extern const int CLIENT_OUTPUT_FORMAT_SPECIFIED = 260;
    extern const int UNKNOWN_BLOCK_INFO_FIELD = 261;
    extern const int BAD_COLLATION = 262;
    extern const int CANNOT_COMPILE_CODE = 263;
    extern const int INCOMPATIBLE_TYPE_OF_JOIN = 264;
    extern const int NO_AVAILABLE_REPLICA = 265;
    extern const int MISMATCH_REPLICAS_DATA_SOURCES = 266;
    extern const int STORAGE_DOESNT_SUPPORT_PARALLEL_REPLICAS = 267;
    extern const int CPUID_ERROR = 268;
    extern const int INFINITE_LOOP = 269;
    extern const int CANNOT_COMPRESS = 270;
    extern const int CANNOT_DECOMPRESS = 271;
    extern const int CANNOT_IO_SUBMIT = 272;
    extern const int CANNOT_IO_GETEVENTS = 273;
    extern const int AIO_READ_ERROR = 274;
    extern const int AIO_WRITE_ERROR = 275;
    extern const int INDEX_NOT_USED = 277;
    extern const int LEADERSHIP_LOST = 278;
    extern const int ALL_CONNECTION_TRIES_FAILED = 279;
    extern const int NO_AVAILABLE_DATA = 280;
    extern const int DICTIONARY_IS_EMPTY = 281;
    extern const int INCORRECT_INDEX = 282;
    extern const int UNKNOWN_DISTRIBUTED_PRODUCT_MODE = 283;
    extern const int UNKNOWN_GLOBAL_SUBQUERIES_METHOD = 284;
    extern const int TOO_FEW_LIVE_REPLICAS = 285;
    extern const int UNSATISFIED_QUORUM_FOR_PREVIOUS_WRITE = 286;
    extern const int UNKNOWN_FORMAT_VERSION = 287;
    extern const int DISTRIBUTED_IN_JOIN_SUBQUERY_DENIED = 288;
    extern const int REPLICA_IS_NOT_IN_QUORUM = 289;
    extern const int LIMIT_EXCEEDED = 290;
    extern const int DATABASE_ACCESS_DENIED = 291;
    extern const int LEADERSHIP_CHANGED = 292;
    extern const int MONGODB_CANNOT_AUTHENTICATE = 293;
    extern const int INVALID_BLOCK_EXTRA_INFO = 294;
    extern const int RECEIVED_EMPTY_DATA = 295;
    extern const int NO_REMOTE_SHARD_FOUND = 296;
    extern const int SHARD_HAS_NO_CONNECTIONS = 297;
    extern const int CANNOT_PIPE = 298;
    extern const int CANNOT_FORK = 299;
    extern const int CANNOT_DLSYM = 300;
    extern const int CANNOT_CREATE_CHILD_PROCESS = 301;
    extern const int CHILD_WAS_NOT_EXITED_NORMALLY = 302;
    extern const int CANNOT_SELECT = 303;
    extern const int CANNOT_WAITPID = 304;
    extern const int TABLE_WAS_NOT_DROPPED = 305;
    extern const int TOO_DEEP_RECURSION = 306;
    extern const int TOO_MANY_BYTES = 307;
    extern const int UNEXPECTED_NODE_IN_ZOOKEEPER = 308;
    extern const int FUNCTION_CANNOT_HAVE_PARAMETERS = 309;
    extern const int INVALID_SHARD_WEIGHT = 317;
    extern const int INVALID_CONFIG_PARAMETER = 318;
    extern const int UNKNOWN_STATUS_OF_INSERT = 319;
    extern const int VALUE_IS_OUT_OF_RANGE_OF_DATA_TYPE = 321;
    extern const int BARRIER_TIMEOUT = 335;
    extern const int UNKNOWN_DATABASE_ENGINE = 336;
    extern const int DDL_GUARD_IS_ACTIVE = 337;
    extern const int UNFINISHED = 341;
    extern const int METADATA_MISMATCH = 342;
    extern const int SUPPORT_IS_DISABLED = 344;
    extern const int TABLE_DIFFERS_TOO_MUCH = 345;
    extern const int CANNOT_CONVERT_CHARSET = 346;
    extern const int CANNOT_LOAD_CONFIG = 347;
    extern const int CANNOT_INSERT_NULL_IN_ORDINARY_COLUMN = 349;
    extern const int INCOMPATIBLE_SOURCE_TABLES = 350;
    extern const int AMBIGUOUS_TABLE_NAME = 351;
    extern const int AMBIGUOUS_COLUMN_NAME = 352;
    extern const int INDEX_OF_POSITIONAL_ARGUMENT_IS_OUT_OF_RANGE = 353;
    extern const int ZLIB_INFLATE_FAILED = 354;
    extern const int ZLIB_DEFLATE_FAILED = 355;
    extern const int BAD_LAMBDA = 356;
    extern const int RESERVED_IDENTIFIER_NAME = 357;
    extern const int INTO_OUTFILE_NOT_ALLOWED = 358;
    extern const int TABLE_SIZE_EXCEEDS_MAX_DROP_SIZE_LIMIT = 359;
    extern const int CANNOT_CREATE_CHARSET_CONVERTER = 360;
    extern const int SEEK_POSITION_OUT_OF_BOUND = 361;
    extern const int CURRENT_WRITE_BUFFER_IS_EXHAUSTED = 362;
    extern const int CANNOT_CREATE_IO_BUFFER = 363;
    extern const int RECEIVED_ERROR_TOO_MANY_REQUESTS = 364;
    extern const int OUTPUT_IS_NOT_SORTED = 365;
    extern const int SIZES_OF_NESTED_COLUMNS_ARE_INCONSISTENT = 366;
    extern const int TOO_MANY_FETCHES = 367;
    extern const int BAD_CAST = 368;
    extern const int ALL_REPLICAS_ARE_STALE = 369;
    extern const int DATA_TYPE_CANNOT_BE_USED_IN_TABLES = 370;
    extern const int INCONSISTENT_CLUSTER_DEFINITION = 371;
    extern const int SESSION_NOT_FOUND = 372;
    extern const int SESSION_IS_LOCKED = 373;
    extern const int INVALID_SESSION_TIMEOUT = 374;
    extern const int CANNOT_DLOPEN = 375;
    extern const int CANNOT_PARSE_UUID = 376;
    extern const int ILLEGAL_SYNTAX_FOR_DATA_TYPE = 377;
    extern const int DATA_TYPE_CANNOT_HAVE_ARGUMENTS = 378;
    extern const int UNKNOWN_STATUS_OF_DISTRIBUTED_DDL_TASK = 379;
    extern const int CANNOT_KILL = 380;
    extern const int HTTP_LENGTH_REQUIRED = 381;
    extern const int CANNOT_LOAD_CATBOOST_MODEL = 382;
    extern const int CANNOT_APPLY_CATBOOST_MODEL = 383;
    extern const int PART_IS_TEMPORARILY_LOCKED = 384;
    extern const int MULTIPLE_STREAMS_REQUIRED = 385;
    extern const int NO_COMMON_TYPE = 386;
    extern const int EXTERNAL_LOADABLE_ALREADY_EXISTS = 387;
    extern const int CANNOT_ASSIGN_OPTIMIZE = 388;
    extern const int INSERT_WAS_DEDUPLICATED = 389;
    extern const int CANNOT_GET_CREATE_TABLE_QUERY = 390;
    extern const int EXTERNAL_LIBRARY_ERROR = 391;
    extern const int QUERY_IS_PROHIBITED = 392;
    extern const int THERE_IS_NO_QUERY = 393;
    extern const int QUERY_WAS_CANCELLED = 394;
    extern const int FUNCTION_THROW_IF_VALUE_IS_NON_ZERO = 395;
    extern const int TOO_MANY_ROWS_OR_BYTES = 396;
    extern const int QUERY_IS_NOT_SUPPORTED_IN_MATERIALIZED_VIEW = 397;
    extern const int UNKNOWN_MUTATION_COMMAND = 398;
    extern const int FORMAT_IS_NOT_SUITABLE_FOR_OUTPUT = 399;
    extern const int CANNOT_STAT = 400;
    extern const int FEATURE_IS_NOT_ENABLED_AT_BUILD_TIME = 401;
    extern const int CANNOT_IOSETUP = 402;
    extern const int INVALID_JOIN_ON_EXPRESSION = 403;
    extern const int BAD_ODBC_CONNECTION_STRING = 404;
    extern const int PARTITION_SIZE_EXCEEDS_MAX_DROP_SIZE_LIMIT = 405;
    extern const int TOP_AND_LIMIT_TOGETHER = 406;
    extern const int DECIMAL_OVERFLOW = 407;
    extern const int BAD_REQUEST_PARAMETER = 408;
    extern const int EXTERNAL_EXECUTABLE_NOT_FOUND = 409;
    extern const int EXTERNAL_SERVER_IS_NOT_RESPONDING = 410;
    extern const int PTHREAD_ERROR = 411;
    extern const int NETLINK_ERROR = 412;
    extern const int CANNOT_SET_SIGNAL_HANDLER = 413;
    extern const int CANNOT_READLINE = 414;
    extern const int ALL_REPLICAS_LOST = 415;
    extern const int REPLICA_STATUS_CHANGED = 416;
    extern const int EXPECTED_ALL_OR_ANY = 417;
    extern const int UNKNOWN_JOIN_STRICTNESS = 418;
    extern const int MULTIPLE_ASSIGNMENTS_TO_COLUMN = 419;
    extern const int CANNOT_UPDATE_COLUMN = 420;
    extern const int CANNOT_ADD_DIFFERENT_AGGREGATE_STATES = 421;
    extern const int UNSUPPORTED_URI_SCHEME = 422;
    extern const int CANNOT_GETTIMEOFDAY = 423;
    extern const int CANNOT_LINK = 424;
    extern const int SYSTEM_ERROR = 425;
    extern const int NULL_POINTER_DEREFERENCE = 426;
    extern const int CANNOT_COMPILE_REGEXP = 427;
    extern const int UNKNOWN_LOG_LEVEL = 428;
    extern const int FAILED_TO_GETPWUID = 429;
    extern const int MISMATCHING_USERS_FOR_PROCESS_AND_DATA = 430;
    extern const int ILLEGAL_SYNTAX_FOR_CODEC_TYPE = 431;
    extern const int UNKNOWN_CODEC = 432;
    extern const int ILLEGAL_CODEC_PARAMETER = 433;
    extern const int CANNOT_PARSE_PROTOBUF_SCHEMA = 434;
    extern const int NO_DATA_FOR_REQUIRED_PROTOBUF_FIELD = 435;
    extern const int PROTOBUF_BAD_CAST = 436;
    extern const int PROTOBUF_FIELD_NOT_REPEATED = 437;
    extern const int DATA_TYPE_CANNOT_BE_PROMOTED = 438;
    extern const int CANNOT_SCHEDULE_TASK = 439;
    extern const int INVALID_LIMIT_EXPRESSION = 440;
    extern const int CANNOT_PARSE_DOMAIN_VALUE_FROM_STRING = 441;
    extern const int BAD_DATABASE_FOR_TEMPORARY_TABLE = 442;
    extern const int NO_COMMON_COLUMNS_WITH_PROTOBUF_SCHEMA = 443;
    extern const int UNKNOWN_PROTOBUF_FORMAT = 444;
    extern const int CANNOT_MPROTECT = 445;
    extern const int FUNCTION_NOT_ALLOWED = 446;
    extern const int HYPERSCAN_CANNOT_SCAN_TEXT = 447;
    extern const int BROTLI_READ_FAILED = 448;
    extern const int BROTLI_WRITE_FAILED = 449;
    extern const int BAD_TTL_EXPRESSION = 450;
    extern const int BAD_TTL_FILE = 451;
    extern const int SETTING_CONSTRAINT_VIOLATION = 452;
<<<<<<< HEAD
    extern const int UNKNOWN_POLICY = 453;
    extern const int UNKNOWN_DISK = 454;
    extern const int UNKNOWN_PROTOCOL = 455;
=======
    extern const int MYSQL_CLIENT_INSUFFICIENT_CAPABILITIES = 453;
    extern const int OPENSSL_ERROR = 454;
    extern const int SUSPICIOUS_TYPE_FOR_LOW_CARDINALITY = 455;
>>>>>>> 00a1ac64

    extern const int KEEPER_EXCEPTION = 999;
    extern const int POCO_EXCEPTION = 1000;
    extern const int STD_EXCEPTION = 1001;
    extern const int UNKNOWN_EXCEPTION = 1002;
    extern const int METRIKA_OTHER_ERROR = 1003;

    extern const int CONDITIONAL_TREE_PARENT_NOT_FOUND = 2001;
    extern const int ILLEGAL_PROJECTION_MANIPULATOR = 2002;
}

}<|MERGE_RESOLUTION|>--- conflicted
+++ resolved
@@ -427,15 +427,12 @@
     extern const int BAD_TTL_EXPRESSION = 450;
     extern const int BAD_TTL_FILE = 451;
     extern const int SETTING_CONSTRAINT_VIOLATION = 452;
-<<<<<<< HEAD
-    extern const int UNKNOWN_POLICY = 453;
-    extern const int UNKNOWN_DISK = 454;
-    extern const int UNKNOWN_PROTOCOL = 455;
-=======
     extern const int MYSQL_CLIENT_INSUFFICIENT_CAPABILITIES = 453;
     extern const int OPENSSL_ERROR = 454;
     extern const int SUSPICIOUS_TYPE_FOR_LOW_CARDINALITY = 455;
->>>>>>> 00a1ac64
+    extern const int UNKNOWN_POLICY = 456;
+    extern const int UNKNOWN_DISK = 457;
+    extern const int UNKNOWN_PROTOCOL = 458;
 
     extern const int KEEPER_EXCEPTION = 999;
     extern const int POCO_EXCEPTION = 1000;
