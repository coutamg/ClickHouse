--- conflicted
+++ resolved
@@ -626,7 +626,6 @@
         node1.query("DROP TABLE IF EXISTS {name}".format(name=name))
 
 
-<<<<<<< HEAD
 @pytest.mark.parametrize("name,engine", [
     ("concurrently_altering_ttl_mt","MergeTree()"),
     ("concurrently_altering_ttl_replicated_mt","ReplicatedMergeTree('/clickhouse/concurrently_altering_ttl_replicated_mt', '1')",),
@@ -714,7 +713,9 @@
 
         assert node1.query("SELECT 1") == "1\n"
         assert node1.query("SELECT COUNT() FROM {}".format(name)) == "500\n"
-=======
+    finally:
+        node1.query("DROP TABLE IF EXISTS {name}".format(name=name))
+
 @pytest.mark.parametrize("name,positive", [
     ("test_double_move_while_select_negative", 0),
     ("test_double_move_while_select_positive", 1),
@@ -760,6 +761,5 @@
 
         assert node1.query("SELECT n FROM {name} ORDER BY n".format(name=name)).splitlines() == ["1", "2", "3", "4"]
 
->>>>>>> 93887371
     finally:
         node1.query("DROP TABLE IF EXISTS {name}".format(name=name))