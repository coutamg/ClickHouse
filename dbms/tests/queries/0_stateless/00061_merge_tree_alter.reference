--- conflicted
+++ resolved
@@ -1,22 +1,14 @@
 d	Date					
 k	UInt64					
 i32	Int32					
-<<<<<<< HEAD
-CREATE TABLE default.alter (`d` Date, `k` UInt64, `i32` Int32) ENGINE = MergeTree(d, k, 8192)
-=======
 CREATE TABLE test.alter_00061 (`d` Date, `k` UInt64, `i32` Int32) ENGINE = MergeTree(d, k, 8192)
->>>>>>> 00a1ac64
 2015-01-01	10	42
 d	Date					
 k	UInt64					
 i32	Int32					
 n.ui8	Array(UInt8)					
 n.s	Array(String)					
-<<<<<<< HEAD
-CREATE TABLE default.alter (`d` Date, `k` UInt64, `i32` Int32, `n.ui8` Array(UInt8), `n.s` Array(String)) ENGINE = MergeTree(d, k, 8192)
-=======
 CREATE TABLE test.alter_00061 (`d` Date, `k` UInt64, `i32` Int32, `n.ui8` Array(UInt8), `n.s` Array(String)) ENGINE = MergeTree(d, k, 8192)
->>>>>>> 00a1ac64
 2015-01-01	8	40	[1,2,3]	['12','13','14']
 2015-01-01	10	42	[]	[]
 d	Date					
@@ -25,11 +17,7 @@
 n.ui8	Array(UInt8)					
 n.s	Array(String)					
 n.d	Array(Date)					
-<<<<<<< HEAD
-CREATE TABLE default.alter (`d` Date, `k` UInt64, `i32` Int32, `n.ui8` Array(UInt8), `n.s` Array(String), `n.d` Array(Date)) ENGINE = MergeTree(d, k, 8192)
-=======
 CREATE TABLE test.alter_00061 (`d` Date, `k` UInt64, `i32` Int32, `n.ui8` Array(UInt8), `n.s` Array(String), `n.d` Array(Date)) ENGINE = MergeTree(d, k, 8192)
->>>>>>> 00a1ac64
 2015-01-01	7	39	[10,20,30]	['120','130','140']	['2000-01-01','2000-01-01','2000-01-03']
 2015-01-01	8	40	[1,2,3]	['12','13','14']	['0000-00-00','0000-00-00','0000-00-00']
 2015-01-01	10	42	[]	[]	[]
@@ -40,11 +28,7 @@
 n.s	Array(String)					
 n.d	Array(Date)					
 s	String	DEFAULT	\'0\'			
-<<<<<<< HEAD
-CREATE TABLE default.alter (`d` Date, `k` UInt64, `i32` Int32, `n.ui8` Array(UInt8), `n.s` Array(String), `n.d` Array(Date), `s` String DEFAULT \'0\') ENGINE = MergeTree(d, k, 8192)
-=======
 CREATE TABLE test.alter_00061 (`d` Date, `k` UInt64, `i32` Int32, `n.ui8` Array(UInt8), `n.s` Array(String), `n.d` Array(Date), `s` String DEFAULT \'0\') ENGINE = MergeTree(d, k, 8192)
->>>>>>> 00a1ac64
 2015-01-01	6	38	[10,20,30]	['asd','qwe','qwe']	['2000-01-01','2000-01-01','2000-01-03']	100500
 2015-01-01	7	39	[10,20,30]	['120','130','140']	['2000-01-01','2000-01-01','2000-01-03']	0
 2015-01-01	8	40	[1,2,3]	['12','13','14']	['0000-00-00','0000-00-00','0000-00-00']	0
@@ -55,11 +39,7 @@
 n.ui8	Array(UInt8)					
 n.s	Array(String)					
 s	Int64					
-<<<<<<< HEAD
-CREATE TABLE default.alter (`d` Date, `k` UInt64, `i32` Int32, `n.ui8` Array(UInt8), `n.s` Array(String), `s` Int64) ENGINE = MergeTree(d, k, 8192)
-=======
 CREATE TABLE test.alter_00061 (`d` Date, `k` UInt64, `i32` Int32, `n.ui8` Array(UInt8), `n.s` Array(String), `s` Int64) ENGINE = MergeTree(d, k, 8192)
->>>>>>> 00a1ac64
 2015-01-01	6	38	[10,20,30]	['asd','qwe','qwe']	100500
 2015-01-01	7	39	[10,20,30]	['120','130','140']	0
 2015-01-01	8	40	[1,2,3]	['12','13','14']	0
@@ -71,11 +51,7 @@
 n.s	Array(String)					
 s	UInt32					
 n.d	Array(Date)					
-<<<<<<< HEAD
-CREATE TABLE default.alter (`d` Date, `k` UInt64, `i32` Int32, `n.ui8` Array(UInt8), `n.s` Array(String), `s` UInt32, `n.d` Array(Date)) ENGINE = MergeTree(d, k, 8192)
-=======
 CREATE TABLE test.alter_00061 (`d` Date, `k` UInt64, `i32` Int32, `n.ui8` Array(UInt8), `n.s` Array(String), `s` UInt32, `n.d` Array(Date)) ENGINE = MergeTree(d, k, 8192)
->>>>>>> 00a1ac64
 2015-01-01	6	38	[10,20,30]	['asd','qwe','qwe']	100500	['0000-00-00','0000-00-00','0000-00-00']
 2015-01-01	7	39	[10,20,30]	['120','130','140']	0	['0000-00-00','0000-00-00','0000-00-00']
 2015-01-01	8	40	[1,2,3]	['12','13','14']	0	['0000-00-00','0000-00-00','0000-00-00']
@@ -89,11 +65,7 @@
 i32	Int32					
 n.s	Array(String)					
 s	UInt32					
-<<<<<<< HEAD
-CREATE TABLE default.alter (`d` Date, `k` UInt64, `i32` Int32, `n.s` Array(String), `s` UInt32) ENGINE = MergeTree(d, k, 8192)
-=======
 CREATE TABLE test.alter_00061 (`d` Date, `k` UInt64, `i32` Int32, `n.s` Array(String), `s` UInt32) ENGINE = MergeTree(d, k, 8192)
->>>>>>> 00a1ac64
 2015-01-01	6	38	['asd','qwe','qwe']	100500
 2015-01-01	7	39	['120','130','140']	0
 2015-01-01	8	40	['12','13','14']	0
@@ -102,11 +74,7 @@
 k	UInt64					
 i32	Int32					
 s	UInt32					
-<<<<<<< HEAD
-CREATE TABLE default.alter (`d` Date, `k` UInt64, `i32` Int32, `s` UInt32) ENGINE = MergeTree(d, k, 8192)
-=======
 CREATE TABLE test.alter_00061 (`d` Date, `k` UInt64, `i32` Int32, `s` UInt32) ENGINE = MergeTree(d, k, 8192)
->>>>>>> 00a1ac64
 2015-01-01	6	38	100500
 2015-01-01	7	39	0
 2015-01-01	8	40	0
@@ -117,11 +85,7 @@
 s	UInt32					
 n.s	Array(String)					
 n.d	Array(Date)					
-<<<<<<< HEAD
-CREATE TABLE default.alter (`d` Date, `k` UInt64, `i32` Int32, `s` UInt32, `n.s` Array(String), `n.d` Array(Date)) ENGINE = MergeTree(d, k, 8192)
-=======
 CREATE TABLE test.alter_00061 (`d` Date, `k` UInt64, `i32` Int32, `s` UInt32, `n.s` Array(String), `n.d` Array(Date)) ENGINE = MergeTree(d, k, 8192)
->>>>>>> 00a1ac64
 2015-01-01	6	38	100500	[]	[]
 2015-01-01	7	39	0	[]	[]
 2015-01-01	8	40	0	[]	[]
@@ -130,11 +94,7 @@
 k	UInt64					
 i32	Int32					
 s	UInt32					
-<<<<<<< HEAD
-CREATE TABLE default.alter (`d` Date, `k` UInt64, `i32` Int32, `s` UInt32) ENGINE = MergeTree(d, k, 8192)
-=======
 CREATE TABLE test.alter_00061 (`d` Date, `k` UInt64, `i32` Int32, `s` UInt32) ENGINE = MergeTree(d, k, 8192)
->>>>>>> 00a1ac64
 2015-01-01	6	38	100500
 2015-01-01	7	39	0
 2015-01-01	8	40	0
