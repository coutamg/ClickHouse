#pragma once

#include <Poco/SharedPtr.h>

#include <DB/DataStreams/IProfilingBlockInputStream.h>
#include <DB/Interpreters/evaluateMissingDefaults.h>
#include <DB/Columns/ColumnConst.h>

#include <DB/Storages/ColumnDefault.h>


namespace DB
{


/** Добавляет в блок недостающие столбцы со значениями по-умолчанию.
  * Эти столбцы - материалированные (не константы).
  */
class AddingDefaultBlockInputStream : public IProfilingBlockInputStream
{
public:
	AddingDefaultBlockInputStream(
		BlockInputStreamPtr input_,
		NamesAndTypesListPtr required_columns_,
		const ColumnDefaults & column_defaults_,
		const Context & context_)
		: required_columns(required_columns_),
		  column_defaults(column_defaults_), context(context_)
	{
		children.push_back(input_);
	}

<<<<<<< HEAD
	String getName() const override { return "AddingDefaultBlockInputStream"; }
=======
	AddingDefaultBlockInputStream(BlockInputStreamPtr input_, NamesAndTypesListPtr required_columns_, const Context & context_)
		: AddingDefaultBlockInputStream{input_, required_columns, {}, context}
	{
	}

	String getName() const { return "AddingDefaultBlockInputStream"; }
>>>>>>> ccc770e5

	String getID() const override
	{
		std::stringstream res;
		res << "AddingDefault(" << children.back()->getID();

		for (NamesAndTypesList::const_iterator it = required_columns->begin(); it != required_columns->end(); ++it)
			res << ", " << it->name << ", " << it->type->getName();

		res << ")";
		return res.str();
	}

protected:
	Block readImpl() override
	{
		Block res = children.back()->read();
		if (!res)
			return res;
		evaluateMissingDefaults(res, *required_columns, column_defaults, context);
		res.addDefaults(*required_columns);
		return res;
	}

private:
	NamesAndTypesListPtr required_columns;
	const ColumnDefaults & column_defaults;
	Context context;
};

}<|MERGE_RESOLUTION|>--- conflicted
+++ resolved
@@ -30,16 +30,12 @@
 		children.push_back(input_);
 	}
 
-<<<<<<< HEAD
-	String getName() const override { return "AddingDefaultBlockInputStream"; }
-=======
 	AddingDefaultBlockInputStream(BlockInputStreamPtr input_, NamesAndTypesListPtr required_columns_, const Context & context_)
 		: AddingDefaultBlockInputStream{input_, required_columns, {}, context}
 	{
 	}
 
-	String getName() const { return "AddingDefaultBlockInputStream"; }
->>>>>>> ccc770e5
+	String getName() const override { return "AddingDefaultBlockInputStream"; }
 
 	String getID() const override
 	{
